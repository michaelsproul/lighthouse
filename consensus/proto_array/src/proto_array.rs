--- conflicted
+++ resolved
@@ -922,24 +922,15 @@
             let current_epoch = current_slot.epoch(E::slots_per_epoch());
 
             // If previous epoch is justified, pull up all tips to at least the previous epoch
-<<<<<<< HEAD
-            if current_epoch > genesis_epoch && self.justified_checkpoint.epoch + 1 == current_epoch
-=======
             if CountUnrealizedFull::True == self.count_unrealized_full
                 && (current_epoch > genesis_epoch
                     && self.justified_checkpoint.epoch + 1 == current_epoch)
->>>>>>> 242ae21e
             {
                 unrealized_justified_checkpoint.epoch + 1 >= current_epoch
             // If previous epoch is not justified, pull up only tips from past epochs up to the current epoch
             } else {
                 // If block is from a previous epoch, filter using unrealized justification & finalization information
-<<<<<<< HEAD
-                if node.slot.epoch(E::slots_per_epoch()) < current_epoch
-                {
-=======
                 if node.slot.epoch(E::slots_per_epoch()) < current_epoch {
->>>>>>> 242ae21e
                     checkpoint_match_predicate(
                         unrealized_justified_checkpoint,
                         unrealized_finalized_checkpoint,
