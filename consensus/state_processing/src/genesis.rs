use super::per_block_processing::{
    errors::BlockProcessingError, process_operations::process_deposit,
};
use crate::common::DepositDataTree;
use safe_arith::{ArithError, SafeArith};
use std::sync::Arc;
use tree_hash::TreeHash;
use types::DEPOSIT_TREE_DEPTH;
use types::*;

/// Initialize a `BeaconState` from genesis data.
pub fn initialize_beacon_state_from_eth1<T: EthSpec>(
    eth1_block_hash: Hash256,
    eth1_timestamp: u64,
    deposits: Vec<Deposit>,
    spec: &ChainSpec,
) -> Result<BeaconState<T>, BlockProcessingError> {
    let genesis_time = eth2_genesis_time(eth1_timestamp, spec)?;
    let eth1_data = Eth1Data {
        // Temporary deposit root
        deposit_root: Hash256::zero(),
        deposit_count: deposits.len() as u64,
        block_hash: eth1_block_hash,
    };
    let mut state = BeaconState::new(genesis_time, eth1_data, spec);

    // Seed RANDAO with Eth1 entropy
    state.fill_randao_mixes_with(eth1_block_hash);

    let mut deposit_tree = DepositDataTree::create(&[], 0, DEPOSIT_TREE_DEPTH);

    for deposit in deposits.iter() {
        deposit_tree
            .push_leaf(deposit.data.tree_hash_root())
            .map_err(BlockProcessingError::MerkleTreeError)?;
        state.eth1_data_mut().deposit_root = deposit_tree.root();
        process_deposit(&mut state, &deposit, spec, true)?;
    }

    process_activations(&mut state, spec)?;

    // To support testnets with Altair enabled from genesis, perform a possible state upgrade here.
    // This must happen *after* deposits and activations are processed or the calculation of sync
    // committees during the upgrade will fail.
    if spec.altair_fork_slot == Some(spec.genesis_slot) {
        state.upgrade_to_altair(spec)?;

<<<<<<< HEAD
        // Reset the sync committees (this seems to be what the tests want)
        state.as_altair_mut()?.current_sync_committee = Arc::new(SyncCommittee::temporary()?);
        state.as_altair_mut()?.next_sync_committee = Arc::new(SyncCommittee::temporary()?);
=======
        //TODO: this breaks EF tests (until the next version is released?)
        // need it to make the beacon harness's sync committee shuffling work without advancing a ton of slots
        let next_synce_committee = state.get_sync_committee(state.next_epoch()?, spec)?;
        state.as_altair_mut()?.current_sync_committee = Arc::new(next_synce_committee.clone());
        state.as_altair_mut()?.next_sync_committee = next_synce_committee;
>>>>>>> e9820d82

        // Reset the fork version too.
        state.fork_mut().current_version = spec.genesis_fork_version;
    }

    // Now that we have our validators, initialize the caches (including the committees)
    state.build_all_caches(spec)?;

    // Set genesis validators root for domain separation and chain versioning

    *state.genesis_validators_root_mut() = state.update_validators_tree_hash_cache()?;

    Ok(state)
}

/// Determine whether a candidate genesis state is suitable for starting the chain.
pub fn is_valid_genesis_state<T: EthSpec>(state: &BeaconState<T>, spec: &ChainSpec) -> bool {
    state
        .get_active_validator_indices(T::genesis_epoch(), spec)
        .map_or(false, |active_validators| {
            state.genesis_time() >= spec.min_genesis_time
                && active_validators.len() as u64 >= spec.min_genesis_active_validator_count
        })
}

/// Activate genesis validators, if their balance is acceptable.
pub fn process_activations<T: EthSpec>(
    state: &mut BeaconState<T>,
    spec: &ChainSpec,
) -> Result<(), Error> {
    let (validators, balances) = state.validators_and_balances_mut();
    for (index, validator) in validators.iter_mut().enumerate() {
        let balance = balances
            .get(index)
            .copied()
            .ok_or(Error::BalancesOutOfBounds(index))?;
        validator.effective_balance = std::cmp::min(
            balance.safe_sub(balance.safe_rem(spec.effective_balance_increment)?)?,
            spec.max_effective_balance,
        );
        if validator.effective_balance == spec.max_effective_balance {
            validator.activation_eligibility_epoch = T::genesis_epoch();
            validator.activation_epoch = T::genesis_epoch();
        }
    }
    Ok(())
}

/// Returns the `state.genesis_time` for the corresponding `eth1_timestamp`.
///
/// Does _not_ ensure that the time is greater than `MIN_GENESIS_TIME`.
///
/// Spec v0.12.1
pub fn eth2_genesis_time(eth1_timestamp: u64, spec: &ChainSpec) -> Result<u64, ArithError> {
    eth1_timestamp.safe_add(spec.genesis_delay)
}<|MERGE_RESOLUTION|>--- conflicted
+++ resolved
@@ -45,17 +45,11 @@
     if spec.altair_fork_slot == Some(spec.genesis_slot) {
         state.upgrade_to_altair(spec)?;
 
-<<<<<<< HEAD
-        // Reset the sync committees (this seems to be what the tests want)
-        state.as_altair_mut()?.current_sync_committee = Arc::new(SyncCommittee::temporary()?);
-        state.as_altair_mut()?.next_sync_committee = Arc::new(SyncCommittee::temporary()?);
-=======
         //TODO: this breaks EF tests (until the next version is released?)
         // need it to make the beacon harness's sync committee shuffling work without advancing a ton of slots
         let next_synce_committee = state.get_sync_committee(state.next_epoch()?, spec)?;
         state.as_altair_mut()?.current_sync_committee = Arc::new(next_synce_committee.clone());
         state.as_altair_mut()?.next_sync_committee = next_synce_committee;
->>>>>>> e9820d82
 
         // Reset the fork version too.
         state.fork_mut().current_version = spec.genesis_fork_version;
