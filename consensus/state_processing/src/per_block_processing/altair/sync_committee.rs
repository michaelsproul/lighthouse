--- conflicted
+++ resolved
@@ -52,14 +52,10 @@
         .into_iter()
         .zip(aggregate.sync_committee_bits.iter())
     {
+        // FIXME(sproul): double-check this for Capella, proposer shouldn't have 0 effective balance
         if participation_bit {
-<<<<<<< HEAD
-            increase_balance(state, participant_index as usize, participant_reward)?;
+            increase_balance(state, participant_index, participant_reward)?;
             total_proposer_reward.safe_add_assign(proposer_reward)?;
-=======
-            increase_balance(state, participant_index, participant_reward)?;
-            increase_balance(state, proposer_index as usize, proposer_reward)?;
->>>>>>> 6ac1c5b4
         } else {
             decrease_balance(state, participant_index, participant_reward)?;
         }
