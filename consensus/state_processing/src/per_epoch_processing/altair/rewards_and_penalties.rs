--- conflicted
+++ resolved
@@ -4,18 +4,6 @@
 use types::{BeaconState, ChainSpec, EthSpec};
 
 //TODO: move to chainspec -- or constants file in types
-<<<<<<< HEAD
-const TIMELY_HEAD_FLAG_INDEX: u64 = 0;
-const TIMELY_SOURCE_FLAG_INDEX: u64 = 1;
-pub const TIMELY_TARGET_FLAG_INDEX: u64 = 2;
-const TIMELY_HEAD_WEIGHT: u64 = 12;
-const TIMELY_SOURCE_WEIGHT: u64 = 12;
-const TIMELY_TARGET_WEIGHT: u64 = 24;
-pub const SYNC_REWARD_WEIGHT: u64 = 8;
-pub const WEIGHT_DENOMINATOR: u64 = 64;
-pub const INACTIVITY_SCORE_BIAS: u64 = 4;
-const INACTIVITY_PENALTY_QUOTIENT_ALTAIR: u64 = u64::pow(2, 24).saturating_mul(3);
-=======
 pub const TIMELY_HEAD_FLAG_INDEX: u64 = 0;
 pub const TIMELY_SOURCE_FLAG_INDEX: u64 = 1;
 pub const TIMELY_TARGET_FLAG_INDEX: u64 = 2;
@@ -26,7 +14,6 @@
 pub const WEIGHT_DENOMINATOR: u64 = 64;
 pub const INACTIVITY_SCORE_BIAS: u64 = 4;
 pub const INACTIVITY_PENALTY_QUOTIENT_ALTAIR: u64 = u64::pow(2, 24).saturating_mul(3);
->>>>>>> f68738ee
 
 pub const FLAG_INDICES_AND_WEIGHTS: [(u64, u64); 3] = [
     (TIMELY_HEAD_FLAG_INDEX, TIMELY_HEAD_WEIGHT),
@@ -172,39 +159,6 @@
     Ok(())
 }
 
-<<<<<<< HEAD
-/// Returns the base reward for some validator.
-///
-/// Spec v1.1.0
-pub fn get_base_reward<T: EthSpec>(
-    state: &BeaconState<T>,
-    index: usize,
-    // Should be == get_total_active_balance(state, spec)
-    total_active_balance: u64,
-    spec: &ChainSpec,
-) -> Result<u64, Error> {
-    if total_active_balance == 0 {
-        Ok(0)
-    } else {
-        Ok(state
-            .get_effective_balance(index, spec)?
-            .safe_div(spec.effective_balance_increment)?
-            .safe_mul(get_base_reward_per_increment(total_active_balance, spec)?)?)
-    }
-}
-
-/// Returns the base reward for some validator.
-///
-/// Spec v1.1.0
-pub fn get_base_reward_per_increment(
-    total_active_balance: u64,
-    spec: &ChainSpec,
-) -> Result<u64, ArithError> {
-    return Ok(spec
-        .effective_balance_increment
-        .safe_mul(spec.base_reward_factor)?
-        .safe_div(total_active_balance.integer_sqrt())?);
-=======
 /// Return the combined effective balance of an array of validators.
 ///
 /// Spec v1.1.0
@@ -223,5 +177,37 @@
         spec.effective_balance_increment,
         total_balance,
     ))
->>>>>>> f68738ee
+}
+
+/// Returns the base reward for some validator.
+///
+/// Spec v1.1.0
+pub fn get_base_reward<T: EthSpec>(
+    state: &BeaconState<T>,
+    index: usize,
+    // Should be == get_total_active_balance(state, spec)
+    total_active_balance: u64,
+    spec: &ChainSpec,
+) -> Result<u64, Error> {
+    if total_active_balance == 0 {
+        Ok(0)
+    } else {
+        Ok(state
+            .get_effective_balance(index, spec)?
+            .safe_div(spec.effective_balance_increment)?
+            .safe_mul(get_base_reward_per_increment(total_active_balance, spec)?)?)
+    }
+}
+
+/// Returns the base reward for some validator.
+///
+/// Spec v1.1.0
+pub fn get_base_reward_per_increment(
+    total_active_balance: u64,
+    spec: &ChainSpec,
+) -> Result<u64, ArithError> {
+    return Ok(spec
+        .effective_balance_increment
+        .safe_mul(spec.base_reward_factor)?
+        .safe_div(total_active_balance.integer_sqrt())?);
 }