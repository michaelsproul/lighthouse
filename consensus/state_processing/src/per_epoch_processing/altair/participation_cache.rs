--- conflicted
+++ resolved
@@ -11,12 +11,9 @@
 //! Additionally, this cache is returned from the `altair::process_epoch` function and can be used
 //! to get useful summaries about the validator participation in an epoch.
 
-use crate::common::altair::get_base_reward;
+use crate::common::altair::{get_base_reward, BaseRewardPerIncrement};
 use safe_arith::{ArithError, SafeArith};
-<<<<<<< HEAD
 use types::milhouse::update_map::{MaxMap, UpdateMap};
-=======
->>>>>>> 7d3948c8
 use types::{
     consts::altair::{
         NUM_FLAG_INDICES, TIMELY_HEAD_FLAG_INDEX, TIMELY_SOURCE_FLAG_INDEX,
@@ -30,11 +27,11 @@
 #[derive(Debug, PartialEq)]
 pub enum Error {
     InvalidFlagIndex(usize),
-<<<<<<< HEAD
     NoUnslashedParticipatingIndices,
     MissingValidator(usize),
     BeaconState(BeaconStateError),
     Arith(ArithError),
+    InvalidValidatorIndex(usize),
 }
 
 impl From<BeaconStateError> for Error {
@@ -47,9 +44,6 @@
     fn from(e: ArithError) -> Self {
         Self::Arith(e)
     }
-=======
-    InvalidValidatorIndex(usize),
->>>>>>> 7d3948c8
 }
 
 /// A balance which will never be below the specified `minimum`.
@@ -81,19 +75,6 @@
 /// Caches the participation values for one epoch (either the previous or current).
 #[derive(PartialEq, Debug)]
 struct SingleEpochParticipationCache {
-<<<<<<< HEAD
-=======
-    /// Maps an active validator index to their participation flags.
-    ///
-    /// To reiterate, only active and unslashed validator indices are stored in this map.
-    ///
-    /// ## Note
-    ///
-    /// It would be ideal to maintain a reference to the `BeaconState` here rather than copying the
-    /// `ParticipationFlags`, however that would cause us to run into mutable reference limitations
-    /// upstream.
-    unslashed_participating_indices: Vec<Option<ParticipationFlags>>,
->>>>>>> 7d3948c8
     /// Stores the sum of the balances for all validators in `self.unslashed_participating_indices`
     /// for all flags in `NUM_FLAG_INDICES`.
     ///
@@ -105,19 +86,10 @@
 }
 
 impl SingleEpochParticipationCache {
-<<<<<<< HEAD
     fn new(spec: &ChainSpec) -> Self {
         let zero_balance = Balance::zero(spec.effective_balance_increment);
 
         Self {
-=======
-    fn new<T: EthSpec>(state: &BeaconState<T>, spec: &ChainSpec) -> Self {
-        let num_validators = state.validators().len();
-        let zero_balance = Balance::zero(spec.effective_balance_increment);
-
-        Self {
-            unslashed_participating_indices: vec![None; num_validators],
->>>>>>> 7d3948c8
             total_flag_balances: [zero_balance; NUM_FLAG_INDICES],
             total_active_balance: zero_balance,
         }
@@ -131,28 +103,6 @@
             .ok_or(Error::InvalidFlagIndex(flag_index))
     }
 
-<<<<<<< HEAD
-=======
-    /// Returns `true` if `val_index` is active, unslashed and has `flag_index` set.
-    ///
-    /// ## Errors
-    ///
-    /// May return an error if `flag_index` is out-of-bounds.
-    fn has_flag(&self, val_index: usize, flag_index: usize) -> Result<bool, Error> {
-        let participation_flags = self
-            .unslashed_participating_indices
-            .get(val_index)
-            .ok_or(Error::InvalidValidatorIndex(val_index))?;
-        if let Some(participation_flags) = participation_flags {
-            participation_flags
-                .has_flag(flag_index)
-                .map_err(|_| Error::InvalidFlagIndex(flag_index))
-        } else {
-            Ok(false)
-        }
-    }
-
->>>>>>> 7d3948c8
     /// Process an **active** validator, reading from the `state` with respect to the
     /// `relative_epoch`.
     ///
@@ -166,7 +116,8 @@
         val_index: usize,
         validator: &Validator,
         epoch_participation: &ParticipationFlags,
-        state: &BeaconState<T>,
+        // FIXME(sproul): remove state argument
+        _state: &BeaconState<T>,
         current_epoch: Epoch,
         relative_epoch: RelativeEpoch,
     ) -> Result<(), BeaconStateError> {
@@ -185,15 +136,6 @@
             return Ok(());
         }
 
-<<<<<<< HEAD
-=======
-        // Add their `ParticipationFlags` to the map.
-        *self
-            .unslashed_participating_indices
-            .get_mut(val_index)
-            .ok_or(BeaconStateError::UnknownValidator(val_index))? = Some(*epoch_participation);
-
->>>>>>> 7d3948c8
         // Iterate through all the flags and increment the total flag balances for whichever flags
         // are set for `val_index`.
         for (flag, balance) in self.total_flag_balances.iter_mut().enumerate() {
@@ -275,18 +217,15 @@
 
         // Both the current/previous epoch participations are set to a capacity that is slightly
         // larger than required. The difference will be due slashed-but-active validators.
-<<<<<<< HEAD
         let mut current_epoch_participation = SingleEpochParticipationCache::new(spec);
         let mut previous_epoch_participation = SingleEpochParticipationCache::new(spec);
 
         let mut validators = ValidatorInfoCache::new(state.validators().len());
 
         let current_epoch_total_active_balance = state.get_total_active_balance()?;
-
-=======
-        let mut current_epoch_participation = SingleEpochParticipationCache::new(state, spec);
-        let mut previous_epoch_participation = SingleEpochParticipationCache::new(state, spec);
->>>>>>> 7d3948c8
+        let base_reward_per_increment =
+            BaseRewardPerIncrement::new(current_epoch_total_active_balance, spec)?;
+
         // Contains the set of validators which are either:
         //
         // - Active in the previous epoch.
@@ -323,7 +262,7 @@
         for (val_index, (((val, curr_epoch_flags), prev_epoch_flags), inactivity_score)) in iter {
             let is_active_current_epoch = val.is_active_at(current_epoch);
             let is_active_previous_epoch = val.is_active_at(previous_epoch);
-            let is_eligible = state.is_eligible_validator(val);
+            let is_eligible = state.is_eligible_validator(previous_epoch, val);
 
             if is_active_current_epoch {
                 current_epoch_participation.process_active_validator(
@@ -357,7 +296,6 @@
             }
 
             // Note: a validator might still be "eligible" whilst returning `false` to
-<<<<<<< HEAD
             // `Validator::is_active_at`. It's also possible for a validator to be active
             // in the current epoch without being eligible (if it was just activated).
             if is_eligible {
@@ -395,14 +333,9 @@
             if is_eligible || is_active_current_epoch {
                 let effective_balance = val.effective_balance;
                 let base_reward =
-                    get_base_reward(effective_balance, current_epoch_total_active_balance, spec)?;
+                    get_base_reward(effective_balance, base_reward_per_increment, spec)?;
                 validator_info.base_reward = base_reward;
                 validators.info[val_index] = Some(validator_info);
-=======
-            // `Validator::is_active_at`.
-            if state.is_eligible_validator(previous_epoch, val_index)? {
-                eligible_indices.push(val_index)
->>>>>>> 7d3948c8
             }
         }
 
@@ -473,7 +406,6 @@
      * Active/Unslashed
      */
 
-<<<<<<< HEAD
     pub fn is_active_unslashed_in_previous_epoch(&self, val_index: usize) -> bool {
         self.get_validator(val_index).map_or(false, |validator| {
             validator.is_active_previous_epoch && !validator.is_slashed
@@ -493,22 +425,6 @@
             .ok_or(Error::MissingValidator(val_index))?
             .as_ref()
             .ok_or(Error::MissingValidator(val_index))
-=======
-    /// Returns `None` for an unknown `val_index`.
-    pub fn is_active_unslashed_in_previous_epoch(&self, val_index: usize) -> Option<bool> {
-        self.previous_epoch_participation
-            .unslashed_participating_indices
-            .get(val_index)
-            .map(|flags| flags.is_some())
-    }
-
-    /// Returns `None` for an unknown `val_index`.
-    pub fn is_active_unslashed_in_current_epoch(&self, val_index: usize) -> Option<bool> {
-        self.current_epoch_participation
-            .unslashed_participating_indices
-            .get(val_index)
-            .map(|flags| flags.is_some())
->>>>>>> 7d3948c8
     }
 
     /*
