[package]
name = "types"
version = "0.2.1"
authors = ["Paul Hauner <paul@paulhauner.com>", "Age Manning <Age@AgeManning.com>"]
edition = "2021"

[[bench]]
name = "benches"
harness = false

[dependencies]
merkle_proof = { path = "../../consensus/merkle_proof" }
bls = { path = "../../crypto/bls", features = ["arbitrary"] }
compare_fields = { path = "../../common/compare_fields" }
compare_fields_derive = { path = "../../common/compare_fields_derive" }
eth2_interop_keypairs = { path = "../../common/eth2_interop_keypairs" }
<<<<<<< HEAD
ethereum-types = "0.14.1"
ethereum_hashing = "1.0.0-beta.2"
=======
ethereum-types = { version = "0.14.1", features = ["arbitrary"] }
eth2_hashing = "0.3.0"
>>>>>>> 319cc61a
hex = "0.4.2"
int_to_bytes = { path = "../int_to_bytes" }
log = "0.4.11"
rayon = "1.4.1"
rand = "0.8.5"
safe_arith = { path = "../safe_arith" }
serde = {version = "1.0.116" , features = ["rc"] }
serde_derive = "1.0.116"
slog = "2.5.2"
<<<<<<< HEAD
ethereum_ssz = "0.5.0"
ethereum_ssz_derive = "0.5.0"
ssz_types = "0.5.0"
swap_or_not_shuffle = { path = "../swap_or_not_shuffle" }
test_random_derive = { path = "../../common/test_random_derive" }
tree_hash = "0.5.0"
tree_hash_derive = "0.5.0"
=======
eth2_ssz = { version = "0.4.1", features = ["arbitrary"] }
eth2_ssz_derive = "0.3.1"
eth2_ssz_types = { version = "0.2.2", features = ["arbitrary"] }
swap_or_not_shuffle = { path = "../swap_or_not_shuffle", features = ["arbitrary"] }
test_random_derive = { path = "../../common/test_random_derive" }
tree_hash = { version = "0.4.1", features = ["arbitrary"] }
tree_hash_derive = "0.4.0"
>>>>>>> 319cc61a
rand_xorshift = "0.3.0"
cached_tree_hash = { path = "../cached_tree_hash" }
serde_yaml = "0.8.13"
tempfile = "3.1.0"
derivative = "2.1.1"
<<<<<<< HEAD
rusqlite = { version = "0.25.3", features = ["bundled"], optional = true }
arbitrary = { version = "1.0", features = ["derive"], optional = true }
ethereum_serde_utils = "0.5.0"
=======
rusqlite = { version = "0.28.0", features = ["bundled"], optional = true }
# The arbitrary dependency is enabled by default since Capella to avoid complexity introduced by
# `AbstractExecPayload`
arbitrary = { version = "1.0", features = ["derive"] }
eth2_serde_utils = "0.1.1"
>>>>>>> 319cc61a
regex = "1.5.5"
lazy_static = "1.4.0"
parking_lot = "0.12.0"
itertools = "0.10.0"
superstruct = "0.6.0"
metastruct = "0.1.0"
serde_json = "1.0.74"
smallvec = "1.8.0"
serde_with = "1.13.0"
maplit = "1.0.2"

[dev-dependencies]
criterion = "0.3.3"
beacon_chain = { path = "../../beacon_node/beacon_chain" }
eth2_interop_keypairs = { path = "../../common/eth2_interop_keypairs" }
state_processing = { path = "../state_processing" }
tokio = "1.14.0"

[features]
default = ["sqlite", "legacy-arith"]
# Allow saturating arithmetic on slots and epochs. Enabled by default, but deprecated.
legacy-arith = []
sqlite = ["rusqlite"]
<<<<<<< HEAD
arbitrary-fuzz = [
  "arbitrary",
  "ethereum-types/arbitrary",
  "bls/arbitrary",
  "ethereum_ssz/arbitrary",
  "ssz_types/arbitrary",
  "swap_or_not_shuffle/arbitrary",
  "tree_hash/arbitrary",
]
=======
# The `arbitrary-fuzz` feature is a no-op provided for backwards compatibility.
# For simplicity `Arbitrary` is now derived regardless of the feature's presence.
arbitrary-fuzz = []
>>>>>>> 319cc61a
<|MERGE_RESOLUTION|>--- conflicted
+++ resolved
@@ -14,13 +14,8 @@
 compare_fields = { path = "../../common/compare_fields" }
 compare_fields_derive = { path = "../../common/compare_fields_derive" }
 eth2_interop_keypairs = { path = "../../common/eth2_interop_keypairs" }
-<<<<<<< HEAD
-ethereum-types = "0.14.1"
+ethereum-types = { version = "0.14.1", features = ["arbitrary"] }
 ethereum_hashing = "1.0.0-beta.2"
-=======
-ethereum-types = { version = "0.14.1", features = ["arbitrary"] }
-eth2_hashing = "0.3.0"
->>>>>>> 319cc61a
 hex = "0.4.2"
 int_to_bytes = { path = "../int_to_bytes" }
 log = "0.4.11"
@@ -30,39 +25,23 @@
 serde = {version = "1.0.116" , features = ["rc"] }
 serde_derive = "1.0.116"
 slog = "2.5.2"
-<<<<<<< HEAD
-ethereum_ssz = "0.5.0"
+ethereum_ssz = { version = "0.5.0", features = ["arbitrary"] }
 ethereum_ssz_derive = "0.5.0"
-ssz_types = "0.5.0"
-swap_or_not_shuffle = { path = "../swap_or_not_shuffle" }
-test_random_derive = { path = "../../common/test_random_derive" }
-tree_hash = "0.5.0"
-tree_hash_derive = "0.5.0"
-=======
-eth2_ssz = { version = "0.4.1", features = ["arbitrary"] }
-eth2_ssz_derive = "0.3.1"
-eth2_ssz_types = { version = "0.2.2", features = ["arbitrary"] }
+ssz_types = { version = "0.5.0", features = ["arbitrary"] }
 swap_or_not_shuffle = { path = "../swap_or_not_shuffle", features = ["arbitrary"] }
 test_random_derive = { path = "../../common/test_random_derive" }
-tree_hash = { version = "0.4.1", features = ["arbitrary"] }
-tree_hash_derive = "0.4.0"
->>>>>>> 319cc61a
+tree_hash = { version = "0.5.0", features = ["arbitrary"] }
+tree_hash_derive = "0.5.0"
 rand_xorshift = "0.3.0"
 cached_tree_hash = { path = "../cached_tree_hash" }
 serde_yaml = "0.8.13"
 tempfile = "3.1.0"
 derivative = "2.1.1"
-<<<<<<< HEAD
-rusqlite = { version = "0.25.3", features = ["bundled"], optional = true }
-arbitrary = { version = "1.0", features = ["derive"], optional = true }
-ethereum_serde_utils = "0.5.0"
-=======
 rusqlite = { version = "0.28.0", features = ["bundled"], optional = true }
 # The arbitrary dependency is enabled by default since Capella to avoid complexity introduced by
 # `AbstractExecPayload`
 arbitrary = { version = "1.0", features = ["derive"] }
-eth2_serde_utils = "0.1.1"
->>>>>>> 319cc61a
+ethereum_serde_utils = "0.5.0"
 regex = "1.5.5"
 lazy_static = "1.4.0"
 parking_lot = "0.12.0"
@@ -86,18 +65,6 @@
 # Allow saturating arithmetic on slots and epochs. Enabled by default, but deprecated.
 legacy-arith = []
 sqlite = ["rusqlite"]
-<<<<<<< HEAD
-arbitrary-fuzz = [
-  "arbitrary",
-  "ethereum-types/arbitrary",
-  "bls/arbitrary",
-  "ethereum_ssz/arbitrary",
-  "ssz_types/arbitrary",
-  "swap_or_not_shuffle/arbitrary",
-  "tree_hash/arbitrary",
-]
-=======
 # The `arbitrary-fuzz` feature is a no-op provided for backwards compatibility.
 # For simplicity `Arbitrary` is now derived regardless of the feature's presence.
-arbitrary-fuzz = []
->>>>>>> 319cc61a
+arbitrary-fuzz = []