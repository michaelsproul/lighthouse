use crate::test_utils::TestRandom;
use crate::{Blob, EthSpec, Hash256, SignedRoot, Slot};
use derivative::Derivative;
use kzg::KzgProof;
use serde_derive::{Deserialize, Serialize};
use ssz::Encode;
use ssz_derive::{Decode, Encode};
use ssz_types::VariableList;
use test_random_derive::TestRandom;
use tree_hash_derive::TreeHash;

<<<<<<< HEAD
#[cfg_attr(feature = "arbitrary-fuzz", derive(arbitrary::Arbitrary))]
#[derive(
    Debug, Clone, Serialize, Deserialize, Encode, Decode, TreeHash, Default, TestRandom, Derivative,
)]
#[serde(bound = "T: EthSpec")]
#[derivative(PartialEq, Hash(bound = "T: EthSpec"))]
=======
#[derive(
    Debug,
    Clone,
    Serialize,
    Deserialize,
    Encode,
    Decode,
    TreeHash,
    PartialEq,
    Default,
    arbitrary::Arbitrary,
)]
#[serde(bound = "T: EthSpec")]
#[arbitrary(bound = "T: EthSpec")]
>>>>>>> d0368b04
pub struct BlobsSidecar<T: EthSpec> {
    pub beacon_block_root: Hash256,
    pub beacon_block_slot: Slot,
    #[serde(with = "ssz_types::serde_utils::list_of_hex_fixed_vec")]
    pub blobs: VariableList<Blob<T>, T::MaxBlobsPerBlock>,
    pub kzg_aggregated_proof: KzgProof,
}

impl<T: EthSpec> SignedRoot for BlobsSidecar<T> {}

impl<T: EthSpec> BlobsSidecar<T> {
    pub fn empty() -> Self {
        Self::default()
    }

    pub fn empty_from_parts(beacon_block_root: Hash256, beacon_block_slot: Slot) -> Self {
        Self {
            beacon_block_root,
            beacon_block_slot,
            blobs: VariableList::empty(),
            kzg_aggregated_proof: KzgProof::empty(),
        }
    }

    #[allow(clippy::integer_arithmetic)]
    pub fn max_size() -> usize {
        // Fixed part
        Self::empty().as_ssz_bytes().len()
            // Max size of variable length `blobs` field
            + (T::max_blobs_per_block() * <Blob<T> as Encode>::ssz_fixed_len())
    }
}<|MERGE_RESOLUTION|>--- conflicted
+++ resolved
@@ -9,14 +9,6 @@
 use test_random_derive::TestRandom;
 use tree_hash_derive::TreeHash;
 
-<<<<<<< HEAD
-#[cfg_attr(feature = "arbitrary-fuzz", derive(arbitrary::Arbitrary))]
-#[derive(
-    Debug, Clone, Serialize, Deserialize, Encode, Decode, TreeHash, Default, TestRandom, Derivative,
-)]
-#[serde(bound = "T: EthSpec")]
-#[derivative(PartialEq, Hash(bound = "T: EthSpec"))]
-=======
 #[derive(
     Debug,
     Clone,
@@ -27,11 +19,13 @@
     TreeHash,
     PartialEq,
     Default,
+        TestRandom,
+Derivative,
     arbitrary::Arbitrary,
 )]
 #[serde(bound = "T: EthSpec")]
 #[arbitrary(bound = "T: EthSpec")]
->>>>>>> d0368b04
+#[derivative(PartialEq, Hash(bound = "T: EthSpec"))]
 pub struct BlobsSidecar<T: EthSpec> {
     pub beacon_block_root: Hash256,
     pub beacon_block_slot: Slot,
