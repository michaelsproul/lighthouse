--- conflicted
+++ resolved
@@ -53,36 +53,22 @@
     pub logs_bloom: FixedVector<u8, T::BytesPerLogsBloom>,
     #[superstruct(getter(copy))]
     pub prev_randao: Hash256,
-<<<<<<< HEAD
-    #[serde(with = "serde_utils::quoted_u64")]
+    #[serde(with = "serde_utils::quoted_u64")]
+    #[superstruct(getter(copy))]
     pub block_number: u64,
     #[serde(with = "serde_utils::quoted_u64")]
+    #[superstruct(getter(copy))]
     pub gas_limit: u64,
     #[serde(with = "serde_utils::quoted_u64")]
+    #[superstruct(getter(copy))]
     pub gas_used: u64,
     #[serde(with = "serde_utils::quoted_u64")]
+    #[superstruct(getter(copy))]
     pub timestamp: u64,
     #[serde(with = "ssz_types::serde_utils::hex_var_list")]
     pub extra_data: VariableList<u8, T::MaxExtraDataBytes>,
     #[serde(with = "serde_utils::quoted_u256")]
-=======
-    #[serde(with = "eth2_serde_utils::quoted_u64")]
-    #[superstruct(getter(copy))]
-    pub block_number: u64,
-    #[serde(with = "eth2_serde_utils::quoted_u64")]
-    #[superstruct(getter(copy))]
-    pub gas_limit: u64,
-    #[serde(with = "eth2_serde_utils::quoted_u64")]
-    #[superstruct(getter(copy))]
-    pub gas_used: u64,
-    #[serde(with = "eth2_serde_utils::quoted_u64")]
-    #[superstruct(getter(copy))]
-    pub timestamp: u64,
-    #[serde(with = "ssz_types::serde_utils::hex_var_list")]
-    pub extra_data: VariableList<u8, T::MaxExtraDataBytes>,
-    #[serde(with = "eth2_serde_utils::quoted_u256")]
-    #[superstruct(getter(copy))]
->>>>>>> 319cc61a
+    #[superstruct(getter(copy))]
     pub base_fee_per_gas: Uint256,
     #[superstruct(getter(copy))]
     pub block_hash: ExecutionBlockHash,
