use crate::{test_utils::TestRandom, *};
use derivative::Derivative;
use serde_derive::{Deserialize, Serialize};
use ssz::Decode;
use ssz_derive::{Decode, Encode};
use test_random_derive::TestRandom;
use tree_hash::TreeHash;
use tree_hash_derive::TreeHash;
use BeaconStateError;

<<<<<<< HEAD
use ssz_types::{FixedVector, VariableList};

#[cfg_attr(feature = "arbitrary-fuzz", derive(arbitrary::Arbitrary))]
=======
#[superstruct(
    variants(Merge, Capella),
    variant_attributes(
        derive(
            Default,
            Debug,
            Clone,
            Serialize,
            Deserialize,
            Encode,
            Decode,
            TreeHash,
            TestRandom,
            Derivative,
            arbitrary::Arbitrary
        ),
        derivative(PartialEq, Hash(bound = "T: EthSpec")),
        serde(bound = "T: EthSpec", deny_unknown_fields),
        arbitrary(bound = "T: EthSpec")
    ),
    ref_attributes(derive(PartialEq, TreeHash), tree_hash(enum_behaviour = "transparent")),
    cast_error(ty = "Error", expr = "BeaconStateError::IncorrectStateVariant"),
    partial_getter_error(ty = "Error", expr = "BeaconStateError::IncorrectStateVariant")
)]
>>>>>>> ef7ba10f
#[derive(
    Debug, Clone, Serialize, Deserialize, Encode, TreeHash, Derivative, arbitrary::Arbitrary,
)]
#[derivative(PartialEq, Hash(bound = "T: EthSpec"))]
#[serde(bound = "T: EthSpec", untagged)]
#[arbitrary(bound = "T: EthSpec")]
#[tree_hash(enum_behaviour = "transparent")]
#[ssz(enum_behaviour = "transparent")]
pub struct ExecutionPayloadHeader<T: EthSpec> {
    #[superstruct(getter(copy))]
    pub parent_hash: ExecutionBlockHash,
    #[superstruct(getter(copy))]
    pub fee_recipient: Address,
    #[superstruct(getter(copy))]
    pub state_root: Hash256,
    #[superstruct(getter(copy))]
    pub receipts_root: Hash256,
    #[serde(with = "ssz_types::serde_utils::hex_fixed_vec")]
    pub logs_bloom: FixedVector<u8, T::BytesPerLogsBloom>,
    #[superstruct(getter(copy))]
    pub prev_randao: Hash256,
    #[serde(with = "serde_utils::quoted_u64")]
<<<<<<< HEAD
    pub block_number: u64,
    #[serde(with = "serde_utils::quoted_u64")]
    pub gas_limit: u64,
    #[serde(with = "serde_utils::quoted_u64")]
    pub gas_used: u64,
    #[serde(with = "serde_utils::quoted_u64")]
=======
    #[superstruct(getter(copy))]
    pub block_number: u64,
    #[serde(with = "serde_utils::quoted_u64")]
    #[superstruct(getter(copy))]
    pub gas_limit: u64,
    #[serde(with = "serde_utils::quoted_u64")]
    #[superstruct(getter(copy))]
    pub gas_used: u64,
    #[serde(with = "serde_utils::quoted_u64")]
    #[superstruct(getter(copy))]
>>>>>>> ef7ba10f
    pub timestamp: u64,
    #[serde(with = "ssz_types::serde_utils::hex_var_list")]
    pub extra_data: VariableList<u8, T::MaxExtraDataBytes>,
    #[serde(with = "serde_utils::quoted_u256")]
<<<<<<< HEAD
=======
    #[superstruct(getter(copy))]
>>>>>>> ef7ba10f
    pub base_fee_per_gas: Uint256,
    #[superstruct(getter(copy))]
    pub block_hash: ExecutionBlockHash,
    #[superstruct(getter(copy))]
    pub transactions_root: Hash256,
    #[superstruct(only(Capella))]
    #[superstruct(getter(copy))]
    pub withdrawals_root: Hash256,
}

impl<T: EthSpec> ExecutionPayloadHeader<T> {
    pub fn transactions(&self) -> Option<&Transactions<T>> {
        None
    }

    pub fn from_ssz_bytes(bytes: &[u8], fork_name: ForkName) -> Result<Self, ssz::DecodeError> {
        match fork_name {
            ForkName::Base | ForkName::Altair => Err(ssz::DecodeError::BytesInvalid(format!(
                "unsupported fork for ExecutionPayloadHeader: {fork_name}",
            ))),
            ForkName::Merge => ExecutionPayloadHeaderMerge::from_ssz_bytes(bytes).map(Self::Merge),
            ForkName::Capella => {
                ExecutionPayloadHeaderCapella::from_ssz_bytes(bytes).map(Self::Capella)
            }
        }
    }
}

impl<'a, T: EthSpec> ExecutionPayloadHeaderRef<'a, T> {
    pub fn is_default_with_zero_roots(self) -> bool {
        map_execution_payload_header_ref!(&'a _, self, |inner, cons| {
            cons(inner);
            *inner == Default::default()
        })
    }
}

impl<T: EthSpec> ExecutionPayloadHeaderMerge<T> {
    pub fn upgrade_to_capella(&self) -> ExecutionPayloadHeaderCapella<T> {
        ExecutionPayloadHeaderCapella {
            parent_hash: self.parent_hash,
            fee_recipient: self.fee_recipient,
            state_root: self.state_root,
            receipts_root: self.receipts_root,
            logs_bloom: self.logs_bloom.clone(),
            prev_randao: self.prev_randao,
            block_number: self.block_number,
            gas_limit: self.gas_limit,
            gas_used: self.gas_used,
            timestamp: self.timestamp,
            extra_data: self.extra_data.clone(),
            base_fee_per_gas: self.base_fee_per_gas,
            block_hash: self.block_hash,
            transactions_root: self.transactions_root,
            withdrawals_root: Hash256::zero(),
        }
    }
}

impl<'a, T: EthSpec> From<&'a ExecutionPayloadMerge<T>> for ExecutionPayloadHeaderMerge<T> {
    fn from(payload: &'a ExecutionPayloadMerge<T>) -> Self {
        Self {
            parent_hash: payload.parent_hash,
            fee_recipient: payload.fee_recipient,
            state_root: payload.state_root,
            receipts_root: payload.receipts_root,
            logs_bloom: payload.logs_bloom.clone(),
            prev_randao: payload.prev_randao,
            block_number: payload.block_number,
            gas_limit: payload.gas_limit,
            gas_used: payload.gas_used,
            timestamp: payload.timestamp,
            extra_data: payload.extra_data.clone(),
            base_fee_per_gas: payload.base_fee_per_gas,
            block_hash: payload.block_hash,
            transactions_root: payload.transactions.tree_hash_root(),
        }
    }
}
impl<'a, T: EthSpec> From<&'a ExecutionPayloadCapella<T>> for ExecutionPayloadHeaderCapella<T> {
    fn from(payload: &'a ExecutionPayloadCapella<T>) -> Self {
        Self {
            parent_hash: payload.parent_hash,
            fee_recipient: payload.fee_recipient,
            state_root: payload.state_root,
            receipts_root: payload.receipts_root,
            logs_bloom: payload.logs_bloom.clone(),
            prev_randao: payload.prev_randao,
            block_number: payload.block_number,
            gas_limit: payload.gas_limit,
            gas_used: payload.gas_used,
            timestamp: payload.timestamp,
            extra_data: payload.extra_data.clone(),
            base_fee_per_gas: payload.base_fee_per_gas,
            block_hash: payload.block_hash,
            transactions_root: payload.transactions.tree_hash_root(),
            withdrawals_root: payload.withdrawals.tree_hash_root(),
        }
    }
}

// These impls are required to work around an inelegance in `to_execution_payload_header`.
// They only clone headers so they should be relatively cheap.
impl<'a, T: EthSpec> From<&'a Self> for ExecutionPayloadHeaderMerge<T> {
    fn from(payload: &'a Self) -> Self {
        payload.clone()
    }
}

impl<'a, T: EthSpec> From<&'a Self> for ExecutionPayloadHeaderCapella<T> {
    fn from(payload: &'a Self) -> Self {
        payload.clone()
    }
}

impl<'a, T: EthSpec> From<ExecutionPayloadRef<'a, T>> for ExecutionPayloadHeader<T> {
    fn from(payload: ExecutionPayloadRef<'a, T>) -> Self {
        map_execution_payload_ref_into_execution_payload_header!(
            &'a _,
            payload,
            |inner, cons| cons(inner.into())
        )
    }
}

impl<T: EthSpec> TryFrom<ExecutionPayloadHeader<T>> for ExecutionPayloadHeaderMerge<T> {
    type Error = BeaconStateError;
    fn try_from(header: ExecutionPayloadHeader<T>) -> Result<Self, Self::Error> {
        match header {
            ExecutionPayloadHeader::Merge(execution_payload_header) => Ok(execution_payload_header),
            _ => Err(BeaconStateError::IncorrectStateVariant),
        }
    }
}
impl<T: EthSpec> TryFrom<ExecutionPayloadHeader<T>> for ExecutionPayloadHeaderCapella<T> {
    type Error = BeaconStateError;
    fn try_from(header: ExecutionPayloadHeader<T>) -> Result<Self, Self::Error> {
        match header {
            ExecutionPayloadHeader::Capella(execution_payload_header) => {
                Ok(execution_payload_header)
            }
            _ => Err(BeaconStateError::IncorrectStateVariant),
        }
    }
}

impl<T: EthSpec> ForkVersionDeserialize for ExecutionPayloadHeader<T> {
    fn deserialize_by_fork<'de, D: serde::Deserializer<'de>>(
        value: serde_json::value::Value,
        fork_name: ForkName,
    ) -> Result<Self, D::Error> {
        let convert_err = |e| {
            serde::de::Error::custom(format!(
                "ExecutionPayloadHeader failed to deserialize: {:?}",
                e
            ))
        };

        Ok(match fork_name {
            ForkName::Merge => Self::Merge(serde_json::from_value(value).map_err(convert_err)?),
            ForkName::Capella => Self::Capella(serde_json::from_value(value).map_err(convert_err)?),
            ForkName::Base | ForkName::Altair => {
                return Err(serde::de::Error::custom(format!(
                    "ExecutionPayloadHeader failed to deserialize: unsupported fork '{}'",
                    fork_name
                )));
            }
        })
    }
}<|MERGE_RESOLUTION|>--- conflicted
+++ resolved
@@ -8,11 +8,8 @@
 use tree_hash_derive::TreeHash;
 use BeaconStateError;
 
-<<<<<<< HEAD
 use ssz_types::{FixedVector, VariableList};
 
-#[cfg_attr(feature = "arbitrary-fuzz", derive(arbitrary::Arbitrary))]
-=======
 #[superstruct(
     variants(Merge, Capella),
     variant_attributes(
@@ -37,7 +34,6 @@
     cast_error(ty = "Error", expr = "BeaconStateError::IncorrectStateVariant"),
     partial_getter_error(ty = "Error", expr = "BeaconStateError::IncorrectStateVariant")
 )]
->>>>>>> ef7ba10f
 #[derive(
     Debug, Clone, Serialize, Deserialize, Encode, TreeHash, Derivative, arbitrary::Arbitrary,
 )]
@@ -60,33 +56,21 @@
     #[superstruct(getter(copy))]
     pub prev_randao: Hash256,
     #[serde(with = "serde_utils::quoted_u64")]
-<<<<<<< HEAD
+    #[superstruct(getter(copy))]
     pub block_number: u64,
     #[serde(with = "serde_utils::quoted_u64")]
+    #[superstruct(getter(copy))]
     pub gas_limit: u64,
     #[serde(with = "serde_utils::quoted_u64")]
+    #[superstruct(getter(copy))]
     pub gas_used: u64,
     #[serde(with = "serde_utils::quoted_u64")]
-=======
-    #[superstruct(getter(copy))]
-    pub block_number: u64,
-    #[serde(with = "serde_utils::quoted_u64")]
-    #[superstruct(getter(copy))]
-    pub gas_limit: u64,
-    #[serde(with = "serde_utils::quoted_u64")]
-    #[superstruct(getter(copy))]
-    pub gas_used: u64,
-    #[serde(with = "serde_utils::quoted_u64")]
-    #[superstruct(getter(copy))]
->>>>>>> ef7ba10f
+    #[superstruct(getter(copy))]
     pub timestamp: u64,
     #[serde(with = "ssz_types::serde_utils::hex_var_list")]
     pub extra_data: VariableList<u8, T::MaxExtraDataBytes>,
     #[serde(with = "serde_utils::quoted_u256")]
-<<<<<<< HEAD
-=======
-    #[superstruct(getter(copy))]
->>>>>>> ef7ba10f
+    #[superstruct(getter(copy))]
     pub base_fee_per_gas: Uint256,
     #[superstruct(getter(copy))]
     pub block_hash: ExecutionBlockHash,
