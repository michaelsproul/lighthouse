use crate::*;
use bls::Signature;
use derivative::Derivative;
use serde_derive::{Deserialize, Serialize};
use ssz_derive::{Decode, Encode};
use std::fmt;
use superstruct::superstruct;
use tree_hash::TreeHash;
use tree_hash_derive::TreeHash;

#[cfg_attr(feature = "arbitrary-fuzz", derive(arbitrary::Arbitrary))]
#[derive(PartialEq, Eq, Hash, Clone, Copy)]
pub struct SignedBeaconBlockHash(Hash256);

impl fmt::Debug for SignedBeaconBlockHash {
    fn fmt(&self, f: &mut fmt::Formatter) -> fmt::Result {
        write!(f, "SignedBeaconBlockHash({:?})", self.0)
    }
}

impl fmt::Display for SignedBeaconBlockHash {
    fn fmt(&self, f: &mut fmt::Formatter) -> fmt::Result {
        write!(f, "{}", self.0)
    }
}

impl From<Hash256> for SignedBeaconBlockHash {
    fn from(hash: Hash256) -> SignedBeaconBlockHash {
        SignedBeaconBlockHash(hash)
    }
}

impl From<SignedBeaconBlockHash> for Hash256 {
    fn from(signed_beacon_block_hash: SignedBeaconBlockHash) -> Hash256 {
        signed_beacon_block_hash.0
    }
}

/// A `BeaconBlock` and a signature from its proposer.
#[superstruct(
<<<<<<< HEAD
    variants(Base, Altair, Merge, Capella),
=======
    variants(Base, Altair, Merge, Eip4844),
>>>>>>> 6f7d21c5
    variant_attributes(
        derive(
            Debug,
            Clone,
            Serialize,
            Deserialize,
            Encode,
            Decode,
            TreeHash,
            Derivative,
        ),
        derivative(PartialEq, Hash(bound = "E: EthSpec")),
        cfg_attr(feature = "arbitrary-fuzz", derive(arbitrary::Arbitrary)),
        serde(bound = "E: EthSpec, Payload: ExecPayload<E>"),
    ),
    map_into(BeaconBlock),
    map_ref_into(BeaconBlockRef),
    map_ref_mut_into(BeaconBlockRefMut)
)]
#[derive(Debug, Clone, Serialize, Deserialize, Encode, TreeHash, Derivative)]
#[derivative(PartialEq, Hash(bound = "E: EthSpec"))]
#[serde(untagged)]
#[serde(bound = "E: EthSpec, Payload: ExecPayload<E>")]
#[cfg_attr(feature = "arbitrary-fuzz", derive(arbitrary::Arbitrary))]
#[tree_hash(enum_behaviour = "transparent")]
#[ssz(enum_behaviour = "transparent")]
pub struct SignedBeaconBlock<E: EthSpec, Payload: ExecPayload<E> = FullPayload<E>> {
    #[superstruct(only(Base), partial_getter(rename = "message_base"))]
    pub message: BeaconBlockBase<E, Payload>,
    #[superstruct(only(Altair), partial_getter(rename = "message_altair"))]
    pub message: BeaconBlockAltair<E, Payload>,
    #[superstruct(only(Merge), partial_getter(rename = "message_merge"))]
    pub message: BeaconBlockMerge<E, Payload>,
<<<<<<< HEAD
    #[superstruct(only(Capella), partial_getter(rename = "message_capella"))]
    pub message: BeaconBlockCapella<E, Payload>,
=======
    #[superstruct(only(Eip4844), partial_getter(rename = "message_eip4844"))]
    pub message: BeaconBlockEip4844<E, Payload>,
>>>>>>> 6f7d21c5
    pub signature: Signature,
}

pub type SignedBlindedBeaconBlock<E> = SignedBeaconBlock<E, BlindedPayload<E>>;

impl<E: EthSpec, Payload: ExecPayload<E>> SignedBeaconBlock<E, Payload> {
    /// Returns the name of the fork pertaining to `self`.
    ///
    /// Will return an `Err` if `self` has been instantiated to a variant conflicting with the fork
    /// dictated by `self.slot()`.
    pub fn fork_name(&self, spec: &ChainSpec) -> Result<ForkName, InconsistentFork> {
        self.message().fork_name(spec)
    }

    /// SSZ decode with fork variant determined by slot.
    pub fn from_ssz_bytes(bytes: &[u8], spec: &ChainSpec) -> Result<Self, ssz::DecodeError> {
        Self::from_ssz_bytes_with(bytes, |bytes| BeaconBlock::from_ssz_bytes(bytes, spec))
    }

    /// SSZ decode which attempts to decode all variants (slow).
    pub fn any_from_ssz_bytes(bytes: &[u8]) -> Result<Self, ssz::DecodeError> {
        Self::from_ssz_bytes_with(bytes, BeaconBlock::any_from_ssz_bytes)
    }

    /// SSZ decode with custom decode function.
    pub fn from_ssz_bytes_with(
        bytes: &[u8],
        block_decoder: impl FnOnce(&[u8]) -> Result<BeaconBlock<E, Payload>, ssz::DecodeError>,
    ) -> Result<Self, ssz::DecodeError> {
        // We need the customer decoder for `BeaconBlock`, which doesn't compose with the other
        // SSZ utils, so we duplicate some parts of `ssz_derive` here.
        let mut builder = ssz::SszDecoderBuilder::new(bytes);

        builder.register_anonymous_variable_length_item()?;
        builder.register_type::<Signature>()?;

        let mut decoder = builder.build()?;

        // Read the first item as a `BeaconBlock`.
        let message = decoder.decode_next_with(block_decoder)?;
        let signature = decoder.decode_next()?;

        Ok(Self::from_block(message, signature))
    }

    /// Create a new `SignedBeaconBlock` from a `BeaconBlock` and `Signature`.
    pub fn from_block(block: BeaconBlock<E, Payload>, signature: Signature) -> Self {
        match block {
            BeaconBlock::Base(message) => {
                SignedBeaconBlock::Base(SignedBeaconBlockBase { message, signature })
            }
            BeaconBlock::Altair(message) => {
                SignedBeaconBlock::Altair(SignedBeaconBlockAltair { message, signature })
            }
            BeaconBlock::Merge(message) => {
                SignedBeaconBlock::Merge(SignedBeaconBlockMerge { message, signature })
            }
<<<<<<< HEAD
            BeaconBlock::Capella(message) => {
                SignedBeaconBlock::Capella(SignedBeaconBlockCapella { message, signature })
=======
            BeaconBlock::Eip4844(message) => {
                SignedBeaconBlock::Eip4844(SignedBeaconBlockEip4844 { message, signature })
>>>>>>> 6f7d21c5
            }
        }
    }

    /// Deconstruct the `SignedBeaconBlock` into a `BeaconBlock` and `Signature`.
    ///
    /// This is necessary to get a `&BeaconBlock` from a `SignedBeaconBlock` because
    /// `SignedBeaconBlock` only contains a `BeaconBlock` _variant_.
    pub fn deconstruct(self) -> (BeaconBlock<E, Payload>, Signature) {
        map_signed_beacon_block_into_beacon_block!(self, |block, beacon_block_cons| {
            (beacon_block_cons(block.message), block.signature)
        })
    }

    /// Accessor for the block's `message` field as a ref.
    pub fn message<'a>(&'a self) -> BeaconBlockRef<'a, E, Payload> {
        map_signed_beacon_block_ref_into_beacon_block_ref!(
            &'a _,
            self.to_ref(),
            |inner, cons| cons(&inner.message)
        )
    }

    /// Accessor for the block's `message` as a mutable reference (for testing only).
    pub fn message_mut<'a>(&'a mut self) -> BeaconBlockRefMut<'a, E, Payload> {
        map_signed_beacon_block_ref_mut_into_beacon_block_ref_mut!(
            &'a _,
            self.to_mut(),
            |inner, cons| cons(&mut inner.message)
        )
    }

    /// Verify `self.signature`.
    ///
    /// If the root of `block.message` is already known it can be passed in via `object_root_opt`.
    /// Otherwise, it will be computed locally.
    pub fn verify_signature(
        &self,
        object_root_opt: Option<Hash256>,
        pubkey: &PublicKey,
        fork: &Fork,
        genesis_validators_root: Hash256,
        spec: &ChainSpec,
    ) -> bool {
        // Refuse to verify the signature of a block if its structure does not match the fork at
        // `self.slot()`.
        if self.fork_name(spec).is_err() {
            return false;
        }

        let domain = spec.get_domain(
            self.slot().epoch(E::slots_per_epoch()),
            Domain::BeaconProposer,
            fork,
            genesis_validators_root,
        );

        let message = if let Some(object_root) = object_root_opt {
            SigningData {
                object_root,
                domain,
            }
            .tree_hash_root()
        } else {
            self.message().signing_root(domain)
        };

        self.signature().verify(pubkey, message)
    }

    /// Produce a signed beacon block header corresponding to this block.
    pub fn signed_block_header(&self) -> SignedBeaconBlockHeader {
        SignedBeaconBlockHeader {
            message: self.message().block_header(),
            signature: self.signature().clone(),
        }
    }

    /// Convenience accessor for the block's slot.
    pub fn slot(&self) -> Slot {
        self.message().slot()
    }

    /// Convenience accessor for the block's parent root.
    pub fn parent_root(&self) -> Hash256 {
        self.message().parent_root()
    }

    /// Convenience accessor for the block's state root.
    pub fn state_root(&self) -> Hash256 {
        self.message().state_root()
    }

    /// Returns the `tree_hash_root` of the block.
    pub fn canonical_root(&self) -> Hash256 {
        self.message().tree_hash_root()
    }
}

// We can convert pre-Bellatrix blocks without payloads into blocks with payloads.
impl<E: EthSpec> From<SignedBeaconBlockBase<E, BlindedPayload<E>>>
    for SignedBeaconBlockBase<E, FullPayload<E>>
{
    fn from(signed_block: SignedBeaconBlockBase<E, BlindedPayload<E>>) -> Self {
        let SignedBeaconBlockBase { message, signature } = signed_block;
        SignedBeaconBlockBase {
            message: message.into(),
            signature,
        }
    }
}

impl<E: EthSpec> From<SignedBeaconBlockAltair<E, BlindedPayload<E>>>
    for SignedBeaconBlockAltair<E, FullPayload<E>>
{
    fn from(signed_block: SignedBeaconBlockAltair<E, BlindedPayload<E>>) -> Self {
        let SignedBeaconBlockAltair { message, signature } = signed_block;
        SignedBeaconBlockAltair {
            message: message.into(),
            signature,
        }
    }
}

// Post-Bellatrix blocks can be "unblinded" by adding the full payload.
// NOTE: It might be nice to come up with a `superstruct` pattern to abstract over this before
// the first fork after Bellatrix.
impl<E: EthSpec> SignedBeaconBlockMerge<E, BlindedPayload<E>> {
    pub fn into_full_block(
        self,
        execution_payload: ExecutionPayload<E>,
    ) -> SignedBeaconBlockMerge<E, FullPayload<E>> {
        let SignedBeaconBlockMerge {
            message:
                BeaconBlockMerge {
                    slot,
                    proposer_index,
                    parent_root,
                    state_root,
                    body:
                        BeaconBlockBodyMerge {
                            randao_reveal,
                            eth1_data,
                            graffiti,
                            proposer_slashings,
                            attester_slashings,
                            attestations,
                            deposits,
                            voluntary_exits,
                            sync_aggregate,
                            execution_payload: BlindedPayload { .. },
                        },
                },
            signature,
        } = self;
        SignedBeaconBlockMerge {
            message: BeaconBlockMerge {
                slot,
                proposer_index,
                parent_root,
                state_root,
                body: BeaconBlockBodyMerge {
                    randao_reveal,
                    eth1_data,
                    graffiti,
                    proposer_slashings,
                    attester_slashings,
                    attestations,
                    deposits,
                    voluntary_exits,
                    sync_aggregate,
                    execution_payload: FullPayload { execution_payload },
                },
            },
            signature,
        }
    }
}

impl<E: EthSpec> SignedBeaconBlockEip4844<E, BlindedPayload<E>> {
    pub fn into_full_block(
        self,
        execution_payload: ExecutionPayload<E>,
    ) -> SignedBeaconBlockEip4844<E, FullPayload<E>> {
        let SignedBeaconBlockEip4844 {
            message:
            BeaconBlockEip4844 {
                slot,
                proposer_index,
                parent_root,
                state_root,
                body:
                BeaconBlockBodyEip4844 {
                    randao_reveal,
                    eth1_data,
                    graffiti,
                    proposer_slashings,
                    attester_slashings,
                    attestations,
                    deposits,
                    voluntary_exits,
                    sync_aggregate,
                    execution_payload: BlindedPayload { .. },
                    blob_kzg_commitments,
                },
            },
            signature,
        } = self;
        SignedBeaconBlockEip4844 {
            message: BeaconBlockEip4844 {
                slot,
                proposer_index,
                parent_root,
                state_root,
                body: BeaconBlockBodyEip4844 {
                    randao_reveal,
                    eth1_data,
                    graffiti,
                    proposer_slashings,
                    attester_slashings,
                    attestations,
                    deposits,
                    voluntary_exits,
                    sync_aggregate,
                    execution_payload: FullPayload { execution_payload },
                    blob_kzg_commitments,
                },
            },
            signature,
        }
    }
}

impl<E: EthSpec> SignedBeaconBlock<E, BlindedPayload<E>> {
    pub fn try_into_full_block(
        self,
        execution_payload: Option<ExecutionPayload<E>>,
    ) -> Option<SignedBeaconBlock<E, FullPayload<E>>> {
        let full_block = match self {
            SignedBeaconBlock::Base(block) => SignedBeaconBlock::Base(block.into()),
            SignedBeaconBlock::Altair(block) => SignedBeaconBlock::Altair(block.into()),
            SignedBeaconBlock::Merge(block) => {
                SignedBeaconBlock::Merge(block.into_full_block(execution_payload?))
            }
            SignedBeaconBlock::Eip4844(block) => {
                SignedBeaconBlock::Eip4844(block.into_full_block(execution_payload?))
            }
        };
        Some(full_block)
    }
}

// We can blind blocks with payloads by converting the payload into a header.
//
// We can optionally keep the header, or discard it.
impl<E: EthSpec> From<SignedBeaconBlock<E>>
    for (SignedBlindedBeaconBlock<E>, Option<ExecutionPayload<E>>)
{
    fn from(signed_block: SignedBeaconBlock<E>) -> Self {
        let (block, signature) = signed_block.deconstruct();
        let (blinded_block, payload) = block.into();
        (
            SignedBeaconBlock::from_block(blinded_block, signature),
            payload,
        )
    }
}

impl<E: EthSpec> From<SignedBeaconBlock<E>> for SignedBlindedBeaconBlock<E> {
    fn from(signed_block: SignedBeaconBlock<E>) -> Self {
        let (blinded_block, _) = signed_block.into();
        blinded_block
    }
}

// We can blind borrowed blocks with payloads by converting the payload into a header (without
// cloning the payload contents).
impl<E: EthSpec> SignedBeaconBlock<E> {
    pub fn clone_as_blinded(&self) -> SignedBlindedBeaconBlock<E> {
        SignedBeaconBlock::from_block(self.message().into(), self.signature().clone())
    }
}

#[cfg(test)]
mod test {
    use super::*;

    #[test]
    fn add_remove_payload_roundtrip() {
        type E = MainnetEthSpec;

        let spec = &E::default_spec();
        let sig = Signature::empty();
        let blocks = vec![
            SignedBeaconBlock::<E>::from_block(
                BeaconBlock::Base(BeaconBlockBase::empty(spec)),
                sig.clone(),
            ),
            SignedBeaconBlock::from_block(
                BeaconBlock::Altair(BeaconBlockAltair::empty(spec)),
                sig.clone(),
            ),
            SignedBeaconBlock::from_block(BeaconBlock::Merge(BeaconBlockMerge::empty(spec)), sig),
        ];

        for block in blocks {
            let (blinded_block, payload): (SignedBlindedBeaconBlock<E>, _) = block.clone().into();
            assert_eq!(blinded_block.tree_hash_root(), block.tree_hash_root());

            if let Some(payload) = &payload {
                assert_eq!(
                    payload.tree_hash_root(),
                    block
                        .message()
                        .execution_payload()
                        .unwrap()
                        .tree_hash_root()
                );
            }

            let reconstructed = blinded_block.try_into_full_block(payload).unwrap();
            assert_eq!(reconstructed, block);
        }
    }
}<|MERGE_RESOLUTION|>--- conflicted
+++ resolved
@@ -38,11 +38,7 @@
 
 /// A `BeaconBlock` and a signature from its proposer.
 #[superstruct(
-<<<<<<< HEAD
-    variants(Base, Altair, Merge, Capella),
-=======
     variants(Base, Altair, Merge, Eip4844),
->>>>>>> 6f7d21c5
     variant_attributes(
         derive(
             Debug,
@@ -76,13 +72,8 @@
     pub message: BeaconBlockAltair<E, Payload>,
     #[superstruct(only(Merge), partial_getter(rename = "message_merge"))]
     pub message: BeaconBlockMerge<E, Payload>,
-<<<<<<< HEAD
-    #[superstruct(only(Capella), partial_getter(rename = "message_capella"))]
-    pub message: BeaconBlockCapella<E, Payload>,
-=======
     #[superstruct(only(Eip4844), partial_getter(rename = "message_eip4844"))]
     pub message: BeaconBlockEip4844<E, Payload>,
->>>>>>> 6f7d21c5
     pub signature: Signature,
 }
 
@@ -140,13 +131,8 @@
             BeaconBlock::Merge(message) => {
                 SignedBeaconBlock::Merge(SignedBeaconBlockMerge { message, signature })
             }
-<<<<<<< HEAD
-            BeaconBlock::Capella(message) => {
-                SignedBeaconBlock::Capella(SignedBeaconBlockCapella { message, signature })
-=======
             BeaconBlock::Eip4844(message) => {
                 SignedBeaconBlock::Eip4844(SignedBeaconBlockEip4844 { message, signature })
->>>>>>> 6f7d21c5
             }
         }
     }
