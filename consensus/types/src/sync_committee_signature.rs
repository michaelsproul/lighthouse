--- conflicted
+++ resolved
@@ -33,11 +33,7 @@
         spec: &ChainSpec,
     ) -> Self {
         let epoch = slot.epoch(E::slots_per_epoch());
-<<<<<<< HEAD
-        let domain = spec.get_domain(epoch, Domain::BeaconAttester, fork, genesis_validators_root);
-=======
         let domain = spec.get_domain(epoch, Domain::SyncCommittee, fork, genesis_validators_root);
->>>>>>> e9820d82
         let message = beacon_block_root.signing_root(domain);
         let signature = secret_key.sign(message);
         Self {
