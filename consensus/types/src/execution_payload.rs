--- conflicted
+++ resolved
@@ -64,14 +64,6 @@
     #[superstruct(getter(copy))]
     pub prev_randao: Hash256,
     #[serde(with = "serde_utils::quoted_u64")]
-<<<<<<< HEAD
-    pub block_number: u64,
-    #[serde(with = "serde_utils::quoted_u64")]
-    pub gas_limit: u64,
-    #[serde(with = "serde_utils::quoted_u64")]
-    pub gas_used: u64,
-    #[serde(with = "serde_utils::quoted_u64")]
-=======
     #[superstruct(getter(copy))]
     pub block_number: u64,
     #[serde(with = "serde_utils::quoted_u64")]
@@ -82,15 +74,11 @@
     pub gas_used: u64,
     #[serde(with = "serde_utils::quoted_u64")]
     #[superstruct(getter(copy))]
->>>>>>> ef7ba10f
     pub timestamp: u64,
     #[serde(with = "ssz_types::serde_utils::hex_var_list")]
     pub extra_data: VariableList<u8, T::MaxExtraDataBytes>,
     #[serde(with = "serde_utils::quoted_u256")]
-<<<<<<< HEAD
-=======
     #[superstruct(getter(copy))]
->>>>>>> ef7ba10f
     pub base_fee_per_gas: Uint256,
     #[superstruct(getter(copy))]
     pub block_hash: ExecutionBlockHash,
