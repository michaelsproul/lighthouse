--- conflicted
+++ resolved
@@ -164,71 +164,6 @@
         }
     }
 
-<<<<<<< HEAD
-    /// Returns an `EnrForkId` for the given `slot`.
-    pub fn enr_fork_id<T: EthSpec>(
-        &self,
-        slot: Slot,
-        genesis_validators_root: Hash256,
-    ) -> EnrForkId {
-        EnrForkId {
-            fork_digest: self.fork_digest(slot, genesis_validators_root),
-            next_fork_version: self.next_fork_version(),
-            next_fork_epoch: self
-                .next_fork_epoch::<T>(slot)
-                .map(|(_, e)| e)
-                .unwrap_or(self.far_future_epoch),
-        }
-    }
-
-    /// Returns the `ForkName` given the current slot.
-    pub fn fork_name(&self, slot: Slot) -> ForkName {
-        if let Some(altair_fork_slot) = self.altair_fork_slot {
-            if slot >= altair_fork_slot {
-                ForkName::Altair
-            } else {
-                ForkName::Base
-            }
-        } else {
-            ForkName::Base
-        }
-    }
-
-    /// Returns the `ForkDigest` for the given slot.
-    ///
-    /// If `self.altair_fork_slot == None`, then this function returns the genesis fork digest
-    /// otherwise, returns the fork digest based on the slot.
-    pub fn fork_digest(&self, slot: Slot, genesis_validators_root: Hash256) -> [u8; 4] {
-        match self.fork_name(slot) {
-            ForkName::Altair => {
-                Self::compute_fork_digest(self.altair_fork_version, genesis_validators_root)
-            }
-            ForkName::Base => {
-                Self::compute_fork_digest(self.genesis_fork_version, genesis_validators_root)
-            }
-        }
-    }
-
-    /// Returns the `next_fork_version`.
-    ///
-    /// Since `next_fork_version = current_fork_version` if no future fork is planned,
-    /// this function returns `altair_fork_version` until the next fork is planned.
-    pub fn next_fork_version(&self) -> [u8; 4] {
-        self.altair_fork_version
-    }
-
-    /// Returns the epoch of the next scheduled fork along with it's corresponding `ForkName`.
-    ///
-    /// If no future forks are scheduled, this function returns `None`.
-    pub fn next_fork_epoch<T: EthSpec>(&self, slot: Slot) -> Option<(ForkName, Epoch)> {
-        match self.fork_name(slot) {
-            ForkName::Altair => None,
-            ForkName::Base => {
-                let slots_per_epoch = T::slots_per_epoch();
-                self.altair_fork_slot
-                    .map(|slot| (ForkName::Altair, slot.epoch(slots_per_epoch)))
-            }
-=======
     /// Returns the `ForkDigest` for the given slot.
     ///
     /// If `self.altair_fork_epoch == None`, then this function returns the genesis fork digest
@@ -261,7 +196,6 @@
             ForkName::Base => self
                 .altair_fork_epoch
                 .map(|epoch| (ForkName::Altair, epoch)),
->>>>>>> 2bffb567
         }
     }
 
@@ -663,189 +597,6 @@
     }
 
     pub fn apply_to_chain_spec<T: EthSpec>(&self, chain_spec: &ChainSpec) -> Option<ChainSpec> {
-<<<<<<< HEAD
-        // Check that YAML values match type-level EthSpec constants
-        if self.max_validators_per_committee != T::MaxValidatorsPerCommittee::to_u32()
-            || self.slots_per_epoch != T::slots_per_epoch()
-            || self.epochs_per_eth1_voting_period != T::EpochsPerEth1VotingPeriod::to_u64()
-            || self.slots_per_historical_root != T::slots_per_historical_root() as u64
-            || self.epochs_per_historical_vector != T::epochs_per_historical_vector() as u64
-            || self.epochs_per_slashings_vector != T::EpochsPerSlashingsVector::to_u64()
-            || self.historical_roots_limit != T::HistoricalRootsLimit::to_u64()
-            || self.validator_registry_limit != T::ValidatorRegistryLimit::to_u64()
-            || self.max_proposer_slashings != T::MaxProposerSlashings::to_u32()
-            || self.max_attester_slashings != T::MaxAttesterSlashings::to_u32()
-            || self.max_attestations != T::MaxAttestations::to_u32()
-            || self.max_deposits != T::MaxDeposits::to_u32()
-            || self.max_voluntary_exits != T::MaxVoluntaryExits::to_u32()
-        {
-            return None;
-        }
-
-        // Create a ChainSpec from the yaml config
-        Some(ChainSpec {
-            /*
-             * Misc
-             */
-            max_committees_per_slot: self.max_committees_per_slot as usize,
-            target_committee_size: self.target_committee_size as usize,
-            min_per_epoch_churn_limit: self.min_per_epoch_churn_limit,
-            churn_limit_quotient: self.churn_limit_quotient,
-            shuffle_round_count: self.shuffle_round_count,
-            min_genesis_active_validator_count: self.min_genesis_active_validator_count,
-            min_genesis_time: self.min_genesis_time,
-            hysteresis_quotient: self.hysteresis_quotient,
-            hysteresis_downward_multiplier: self.hysteresis_downward_multiplier,
-            hysteresis_upward_multiplier: self.hysteresis_upward_multiplier,
-            proportional_slashing_multiplier: self.proportional_slashing_multiplier,
-            /*
-             * Fork Choice
-             */
-            safe_slots_to_update_justified: self.safe_slots_to_update_justified,
-            /*
-             * Validator
-             */
-            eth1_follow_distance: self.eth1_follow_distance,
-            target_aggregators_per_committee: self.target_aggregators_per_committee,
-            random_subnets_per_validator: self.random_subnets_per_validator,
-            epochs_per_random_subnet_subscription: self.epochs_per_random_subnet_subscription,
-            seconds_per_eth1_block: self.seconds_per_eth1_block,
-            deposit_chain_id: self.deposit_chain_id,
-            deposit_network_id: self.deposit_network_id,
-            deposit_contract_address: self.deposit_contract_address,
-            /*
-             * Gwei values
-             */
-            min_deposit_amount: self.min_deposit_amount,
-            max_effective_balance: self.max_effective_balance,
-            ejection_balance: self.ejection_balance,
-            effective_balance_increment: self.effective_balance_increment,
-            /*
-             * Initial values
-             */
-            genesis_fork_version: self.genesis_fork_version,
-            bls_withdrawal_prefix_byte: self.bls_withdrawal_prefix,
-            /*
-             * Time parameters
-             */
-            genesis_delay: self.genesis_delay,
-            seconds_per_slot: self.seconds_per_slot,
-            min_attestation_inclusion_delay: self.min_attestation_inclusion_delay,
-            min_seed_lookahead: Epoch::from(self.min_seed_lookahead),
-            max_seed_lookahead: Epoch::from(self.max_seed_lookahead),
-            min_validator_withdrawability_delay: Epoch::from(
-                self.min_validator_withdrawability_delay,
-            ),
-            shard_committee_period: self.shard_committee_period,
-            min_epochs_to_inactivity_penalty: self.min_epochs_to_inactivity_penalty,
-            /*
-             * Reward and penalty quotients
-             */
-            base_reward_factor: self.base_reward_factor,
-            whistleblower_reward_quotient: self.whistleblower_reward_quotient,
-            proposer_reward_quotient: self.proposer_reward_quotient,
-            inactivity_penalty_quotient: self.inactivity_penalty_quotient,
-            min_slashing_penalty_quotient: self.min_slashing_penalty_quotient,
-            /*
-             * Signature domains
-             */
-            domain_beacon_proposer: self.domain_beacon_proposer,
-            domain_beacon_attester: self.domain_beacon_attester,
-            domain_randao: self.domain_randao,
-            domain_deposit: self.domain_deposit,
-            domain_voluntary_exit: self.domain_voluntary_exit,
-            domain_selection_proof: self.domain_selection_proof,
-            domain_aggregate_and_proof: self.domain_aggregate_and_proof,
-            /*
-             * Altair params (passthrough: they come from the other config file)
-             */
-            inactivity_penalty_quotient_altair: chain_spec.inactivity_penalty_quotient_altair,
-            min_slashing_penalty_quotient_altair: chain_spec.min_slashing_penalty_quotient_altair,
-            proportional_slashing_multiplier_altair: chain_spec
-                .proportional_slashing_multiplier_altair,
-            inactivity_score_bias: chain_spec.inactivity_score_bias,
-            epochs_per_sync_committee_period: chain_spec.epochs_per_sync_committee_period,
-            domain_sync_committee: chain_spec.domain_sync_committee,
-            domain_sync_committee_selection_proof: chain_spec.domain_sync_committee_selection_proof,
-            domain_contribution_and_proof: chain_spec.domain_contribution_and_proof,
-            altair_fork_version: chain_spec.altair_fork_version,
-            altair_fork_slot: chain_spec.altair_fork_slot,
-            /*
-             * Lighthouse-specific parameters
-             *
-             * These are paramaters that are present in the chain spec but aren't part of the YAML
-             * config. We avoid using `..chain_spec` so that changes to the set of fields don't
-             * accidentally get forgotten (explicit better than implicit, yada yada).
-             */
-            boot_nodes: chain_spec.boot_nodes.clone(),
-            network_id: chain_spec.network_id,
-            attestation_propagation_slot_range: chain_spec.attestation_propagation_slot_range,
-            maximum_gossip_clock_disparity_millis: chain_spec.maximum_gossip_clock_disparity_millis,
-            attestation_subnet_count: chain_spec.attestation_subnet_count,
-            sync_committee_subnet_count: chain_spec.sync_committee_subnet_count,
-            /*
-             * Constants, not configurable.
-             */
-            genesis_slot: chain_spec.genesis_slot,
-            far_future_epoch: chain_spec.far_future_epoch,
-            base_rewards_per_epoch: chain_spec.base_rewards_per_epoch,
-            deposit_contract_tree_depth: chain_spec.deposit_contract_tree_depth,
-        })
-    }
-}
-
-/// The Altair spec file
-#[derive(Serialize, Deserialize, Debug, PartialEq, Clone)]
-#[serde(rename_all = "UPPERCASE")]
-pub struct AltairConfig {
-    #[serde(with = "serde_utils::quoted_u64")]
-    inactivity_penalty_quotient_altair: u64,
-    #[serde(with = "serde_utils::quoted_u64")]
-    min_slashing_penalty_quotient_altair: u64,
-    #[serde(with = "serde_utils::quoted_u64")]
-    proportional_slashing_multiplier_altair: u64,
-    #[serde(with = "serde_utils::quoted_u64")]
-    sync_committee_size: u64,
-    #[serde(with = "serde_utils::quoted_u64")]
-    sync_pubkeys_per_aggregate: u64,
-    #[serde(with = "serde_utils::quoted_u64")]
-    inactivity_score_bias: u64,
-    #[serde(with = "serde_utils::quoted_u64")]
-    epochs_per_sync_committee_period: Epoch,
-    #[serde(with = "serde_utils::u32_hex")]
-    domain_sync_committee: u32,
-    #[serde(with = "serde_utils::u32_hex")]
-    domain_sync_committee_selection_proof: u32,
-    #[serde(with = "serde_utils::u32_hex")]
-    domain_contribution_and_proof: u32,
-    #[serde(with = "serde_utils::bytes_4_hex")]
-    altair_fork_version: [u8; 4],
-    altair_fork_slot: Option<MaybeQuoted<Slot>>,
-    // FIXME(altair): sync protocol params?
-}
-
-impl AltairConfig {
-    pub fn from_file(filename: &Path) -> Result<Self, String> {
-        let f = File::open(filename)
-            .map_err(|e| format!("Error opening spec at {}: {:?}", filename.display(), e))?;
-        serde_yaml::from_reader(f)
-            .map_err(|e| format!("Error parsing spec at {}: {:?}", filename.display(), e))
-    }
-
-    pub fn apply_to_chain_spec<T: EthSpec>(&self, chain_spec: &ChainSpec) -> Option<ChainSpec> {
-        // Pattern-match to avoid missing any fields.
-        let &AltairConfig {
-            inactivity_penalty_quotient_altair,
-            min_slashing_penalty_quotient_altair,
-            proportional_slashing_multiplier_altair,
-            sync_committee_size,
-            sync_pubkeys_per_aggregate,
-            inactivity_score_bias,
-            epochs_per_sync_committee_period,
-            domain_sync_committee,
-            domain_sync_committee_selection_proof,
-            domain_contribution_and_proof,
-=======
         // Pattern match here to avoid missing any fields.
         let &Config {
             ref preset_base,
@@ -853,7 +604,6 @@
             min_genesis_time,
             genesis_fork_version,
             genesis_delay,
->>>>>>> 2bffb567
             altair_fork_version,
             altair_fork_epoch,
             seconds_per_slot,
