use crate::application_domain::{ApplicationDomain, APPLICATION_DOMAIN_BUILDER};
use crate::*;
use int_to_bytes::int_to_bytes4;
use safe_arith::{ArithError, SafeArith};
use serde::{Deserializer, Serialize, Serializer};
use serde_derive::Deserialize;
use serde_utils::quoted_u64::MaybeQuoted;
use std::fs::File;
use std::path::Path;
use tree_hash::TreeHash;

/// Each of the BLS signature domains.
#[derive(Debug, PartialEq, Clone, Copy)]
pub enum Domain {
    BlsToExecutionChange,
    BeaconProposer,
    BeaconAttester,
    Randao,
    Deposit,
    VoluntaryExit,
    SelectionProof,
    AggregateAndProof,
    SyncCommittee,
    ContributionAndProof,
    SyncCommitteeSelectionProof,
    ApplicationMask(ApplicationDomain),
}

/// Lighthouse's internal configuration struct.
///
/// Contains a mixture of "preset" and "config" values w.r.t to the EF definitions.
#[derive(arbitrary::Arbitrary, PartialEq, Debug, Clone)]
pub struct ChainSpec {
    /*
     * Config name
     */
    pub config_name: Option<String>,

    /*
     * Constants
     */
    pub genesis_slot: Slot,
    pub far_future_epoch: Epoch,
    pub base_rewards_per_epoch: u64,
    pub deposit_contract_tree_depth: u64,

    /*
     * Misc
     */
    pub max_committees_per_slot: usize,
    pub target_committee_size: usize,
    pub min_per_epoch_churn_limit: u64,
    pub churn_limit_quotient: u64,
    pub shuffle_round_count: u8,
    pub min_genesis_active_validator_count: u64,
    pub min_genesis_time: u64,
    pub hysteresis_quotient: u64,
    pub hysteresis_downward_multiplier: u64,
    pub hysteresis_upward_multiplier: u64,
    pub proportional_slashing_multiplier: u64,

    /*
     *  Gwei values
     */
    pub min_deposit_amount: u64,
    pub max_effective_balance: u64,
    pub ejection_balance: u64,
    pub effective_balance_increment: u64,

    /*
     * Initial Values
     */
    pub genesis_fork_version: [u8; 4],
    pub bls_withdrawal_prefix_byte: u8,
    pub eth1_address_withdrawal_prefix_byte: u8,

    /*
     * Time parameters
     */
    pub genesis_delay: u64,
    pub seconds_per_slot: u64,
    pub min_attestation_inclusion_delay: u64,
    pub min_seed_lookahead: Epoch,
    pub max_seed_lookahead: Epoch,
    pub min_epochs_to_inactivity_penalty: u64,
    pub min_validator_withdrawability_delay: Epoch,
    pub shard_committee_period: u64,

    /*
     * Reward and penalty quotients
     */
    pub base_reward_factor: u64,
    pub whistleblower_reward_quotient: u64,
    pub proposer_reward_quotient: u64,
    pub inactivity_penalty_quotient: u64,
    pub min_slashing_penalty_quotient: u64,

    /*
     * Signature domains
     */
    pub(crate) domain_beacon_proposer: u32,
    pub(crate) domain_beacon_attester: u32,
    pub(crate) domain_randao: u32,
    pub(crate) domain_deposit: u32,
    pub(crate) domain_voluntary_exit: u32,
    pub(crate) domain_selection_proof: u32,
    pub(crate) domain_aggregate_and_proof: u32,

    /*
     * Fork choice
     */
    pub safe_slots_to_update_justified: u64,
    pub proposer_score_boost: Option<u64>,

    /*
     * Eth1
     */
    pub eth1_follow_distance: u64,
    pub seconds_per_eth1_block: u64,
    pub deposit_chain_id: u64,
    pub deposit_network_id: u64,
    pub deposit_contract_address: Address,

    /*
     * Altair hard fork params
     */
    pub inactivity_penalty_quotient_altair: u64,
    pub min_slashing_penalty_quotient_altair: u64,
    pub proportional_slashing_multiplier_altair: u64,
    pub epochs_per_sync_committee_period: Epoch,
    pub inactivity_score_bias: u64,
    pub inactivity_score_recovery_rate: u64,
    pub min_sync_committee_participants: u64,
    pub(crate) domain_sync_committee: u32,
    pub(crate) domain_sync_committee_selection_proof: u32,
    pub(crate) domain_contribution_and_proof: u32,
    pub altair_fork_version: [u8; 4],
    /// The Altair fork epoch is optional, with `None` representing "Altair never happens".
    pub altair_fork_epoch: Option<Epoch>,

    /*
     * Merge hard fork params
     */
    pub inactivity_penalty_quotient_bellatrix: u64,
    pub min_slashing_penalty_quotient_bellatrix: u64,
    pub proportional_slashing_multiplier_bellatrix: u64,
    pub bellatrix_fork_version: [u8; 4],
    /// The Merge fork epoch is optional, with `None` representing "Merge never happens".
    pub bellatrix_fork_epoch: Option<Epoch>,
    pub terminal_total_difficulty: Uint256,
    pub terminal_block_hash: ExecutionBlockHash,
    pub terminal_block_hash_activation_epoch: Epoch,
    pub safe_slots_to_import_optimistically: u64,

    /*
     * Capella hard fork params
     */
    pub capella_fork_version: [u8; 4],
    /// The Capella fork epoch is optional, with `None` representing "Capella never happens".
    pub capella_fork_epoch: Option<Epoch>,
    pub max_validators_per_withdrawals_sweep: u64,

    /*
     * Networking
     */
    pub boot_nodes: Vec<String>,
    pub network_id: u8,
    pub attestation_propagation_slot_range: u64,
    pub maximum_gossip_clock_disparity_millis: u64,
    pub target_aggregators_per_committee: u64,
    pub attestation_subnet_count: u64,
    pub subnets_per_node: u8,
    pub epochs_per_subnet_subscription: u64,
    pub attestation_subnet_extra_bits: u8,

    /*
     * Application params
     */
    pub(crate) domain_application_mask: u32,

    /*
     * Capella params
     */
    pub(crate) domain_bls_to_execution_change: u32,
}

impl ChainSpec {
    /// Construct a `ChainSpec` from a standard config.
    pub fn from_config<T: EthSpec>(config: &Config) -> Option<Self> {
        let spec = T::default_spec();
        config.apply_to_chain_spec::<T>(&spec)
    }

    /// Returns an `EnrForkId` for the given `slot`.
    pub fn enr_fork_id<T: EthSpec>(
        &self,
        slot: Slot,
        genesis_validators_root: Hash256,
    ) -> EnrForkId {
        EnrForkId {
            fork_digest: self.fork_digest::<T>(slot, genesis_validators_root),
            next_fork_version: self.next_fork_version::<T>(slot),
            next_fork_epoch: self
                .next_fork_epoch::<T>(slot)
                .map(|(_, e)| e)
                .unwrap_or(self.far_future_epoch),
        }
    }

    /// Returns the `ForkDigest` for the given slot.
    ///
    /// If `self.altair_fork_epoch == None`, then this function returns the genesis fork digest
    /// otherwise, returns the fork digest based on the slot.
    pub fn fork_digest<T: EthSpec>(&self, slot: Slot, genesis_validators_root: Hash256) -> [u8; 4] {
        let fork_name = self.fork_name_at_slot::<T>(slot);
        Self::compute_fork_digest(
            self.fork_version_for_name(fork_name),
            genesis_validators_root,
        )
    }

    /// Returns the `next_fork_version`.
    ///
    /// `next_fork_version = current_fork_version` if no future fork is planned,
    pub fn next_fork_version<E: EthSpec>(&self, slot: Slot) -> [u8; 4] {
        match self.next_fork_epoch::<E>(slot) {
            Some((fork, _)) => self.fork_version_for_name(fork),
            None => self.fork_version_for_name(self.fork_name_at_slot::<E>(slot)),
        }
    }

    /// Returns the epoch of the next scheduled fork along with its corresponding `ForkName`.
    ///
    /// If no future forks are scheduled, this function returns `None`.
    pub fn next_fork_epoch<T: EthSpec>(&self, slot: Slot) -> Option<(ForkName, Epoch)> {
        let current_fork_name = self.fork_name_at_slot::<T>(slot);
        let next_fork_name = current_fork_name.next_fork()?;
        let fork_epoch = self.fork_epoch(next_fork_name)?;
        Some((next_fork_name, fork_epoch))
    }

    /// Returns the name of the fork which is active at `slot`.
    pub fn fork_name_at_slot<E: EthSpec>(&self, slot: Slot) -> ForkName {
        self.fork_name_at_epoch(slot.epoch(E::slots_per_epoch()))
    }

    /// Returns the name of the fork which is active at `epoch`.
    pub fn fork_name_at_epoch(&self, epoch: Epoch) -> ForkName {
        match self.capella_fork_epoch {
            Some(fork_epoch) if epoch >= fork_epoch => ForkName::Capella,
            _ => match self.bellatrix_fork_epoch {
                Some(fork_epoch) if epoch >= fork_epoch => ForkName::Merge,
                _ => match self.altair_fork_epoch {
                    Some(fork_epoch) if epoch >= fork_epoch => ForkName::Altair,
                    _ => ForkName::Base,
                },
            },
        }
    }

    /// Return the name of the fork activated at `slot`, if any.
    pub fn fork_activated_at_slot<E: EthSpec>(&self, slot: Slot) -> Option<ForkName> {
        let prev_slot_fork = self.fork_name_at_slot::<E>(slot - 1);
        let slot_fork = self.fork_name_at_slot::<E>(slot);
        (slot_fork != prev_slot_fork).then_some(slot_fork)
    }

    /// Returns the fork version for a named fork.
    pub fn fork_version_for_name(&self, fork_name: ForkName) -> [u8; 4] {
        match fork_name {
            ForkName::Base => self.genesis_fork_version,
            ForkName::Altair => self.altair_fork_version,
            ForkName::Merge => self.bellatrix_fork_version,
            ForkName::Capella => self.capella_fork_version,
        }
    }

    /// For a given fork name, return the epoch at which it activates.
    pub fn fork_epoch(&self, fork_name: ForkName) -> Option<Epoch> {
        match fork_name {
            ForkName::Base => Some(Epoch::new(0)),
            ForkName::Altair => self.altair_fork_epoch,
            ForkName::Merge => self.bellatrix_fork_epoch,
            ForkName::Capella => self.capella_fork_epoch,
        }
    }

    /// For a given `BeaconState`, return the inactivity penalty quotient associated with its variant.
    // FIXME(sproul): delete once unused
    pub fn inactivity_penalty_quotient_for_state<T: EthSpec>(&self, state: &BeaconState<T>) -> u64 {
        self.inactivity_penalty_quotient_for_fork(state.fork_name_unchecked())
    }

    pub fn inactivity_penalty_quotient_for_fork(&self, fork_name: ForkName) -> u64 {
        match fork_name {
            ForkName::Base => self.inactivity_penalty_quotient,
            ForkName::Altair => self.inactivity_penalty_quotient_altair,
            ForkName::Merge => self.inactivity_penalty_quotient_bellatrix,
            ForkName::Capella => self.inactivity_penalty_quotient_bellatrix,
        }
    }

    /// For a given `BeaconState`, return the proportional slashing multiplier associated with its variant.
    pub fn proportional_slashing_multiplier_for_state<T: EthSpec>(
        &self,
        state: &BeaconState<T>,
    ) -> u64 {
        match state {
            BeaconState::Base(_) => self.proportional_slashing_multiplier,
            BeaconState::Altair(_) => self.proportional_slashing_multiplier_altair,
            BeaconState::Merge(_) => self.proportional_slashing_multiplier_bellatrix,
            BeaconState::Capella(_) => self.proportional_slashing_multiplier_bellatrix,
        }
    }

    /// For a given `BeaconState`, return the minimum slashing penalty quotient associated with its variant.
    pub fn min_slashing_penalty_quotient_for_state<T: EthSpec>(
        &self,
        state: &BeaconState<T>,
    ) -> u64 {
        match state {
            BeaconState::Base(_) => self.min_slashing_penalty_quotient,
            BeaconState::Altair(_) => self.min_slashing_penalty_quotient_altair,
            BeaconState::Merge(_) => self.min_slashing_penalty_quotient_bellatrix,
            BeaconState::Capella(_) => self.min_slashing_penalty_quotient_bellatrix,
        }
    }

    /// Returns a full `Fork` struct for a given epoch.
    pub fn fork_at_epoch(&self, epoch: Epoch) -> Fork {
        let current_fork_name = self.fork_name_at_epoch(epoch);
        let previous_fork_name = current_fork_name.previous_fork().unwrap_or(ForkName::Base);
        let epoch = self
            .fork_epoch(current_fork_name)
            .unwrap_or_else(|| Epoch::new(0));

        Fork {
            previous_version: self.fork_version_for_name(previous_fork_name),
            current_version: self.fork_version_for_name(current_fork_name),
            epoch,
        }
    }

    /// Returns a full `Fork` struct for a given `ForkName` or `None` if the fork does not yet have
    /// an activation epoch.
    pub fn fork_for_name(&self, fork_name: ForkName) -> Option<Fork> {
        let previous_fork_name = fork_name.previous_fork().unwrap_or(ForkName::Base);
        let epoch = self.fork_epoch(fork_name)?;

        Some(Fork {
            previous_version: self.fork_version_for_name(previous_fork_name),
            current_version: self.fork_version_for_name(fork_name),
            epoch,
        })
    }

    /// Get the domain number, unmodified by the fork.
    ///
    /// Spec v0.12.1
    pub fn get_domain_constant(&self, domain: Domain) -> u32 {
        match domain {
            Domain::BeaconProposer => self.domain_beacon_proposer,
            Domain::BeaconAttester => self.domain_beacon_attester,
            Domain::Randao => self.domain_randao,
            Domain::Deposit => self.domain_deposit,
            Domain::VoluntaryExit => self.domain_voluntary_exit,
            Domain::SelectionProof => self.domain_selection_proof,
            Domain::AggregateAndProof => self.domain_aggregate_and_proof,
            Domain::SyncCommittee => self.domain_sync_committee,
            Domain::ContributionAndProof => self.domain_contribution_and_proof,
            Domain::SyncCommitteeSelectionProof => self.domain_sync_committee_selection_proof,
            Domain::ApplicationMask(application_domain) => application_domain.get_domain_constant(),
            Domain::BlsToExecutionChange => self.domain_bls_to_execution_change,
        }
    }

    /// Get the domain that represents the fork meta and signature domain.
    ///
    /// Spec v0.12.1
    pub fn get_domain(
        &self,
        epoch: Epoch,
        domain: Domain,
        fork: &Fork,
        genesis_validators_root: Hash256,
    ) -> Hash256 {
        let fork_version = fork.get_fork_version(epoch);
        self.compute_domain(domain, fork_version, genesis_validators_root)
    }

    /// Get the domain for a deposit signature.
    ///
    /// Deposits are valid across forks, thus the deposit domain is computed
    /// with the genesis fork version.
    ///
    /// Spec v0.12.1
    pub fn get_deposit_domain(&self) -> Hash256 {
        self.compute_domain(Domain::Deposit, self.genesis_fork_version, Hash256::zero())
    }

    // This should be updated to include the current fork and the genesis validators root, but discussion is ongoing:
    //
    // https://github.com/ethereum/builder-specs/issues/14
    pub fn get_builder_domain(&self) -> Hash256 {
        self.compute_domain(
            Domain::ApplicationMask(ApplicationDomain::Builder),
            self.genesis_fork_version,
            Hash256::zero(),
        )
    }

    /// Return the 32-byte fork data root for the `current_version` and `genesis_validators_root`.
    ///
    /// This is used primarily in signature domains to avoid collisions across forks/chains.
    ///
    /// Spec v0.12.1
    pub fn compute_fork_data_root(
        current_version: [u8; 4],
        genesis_validators_root: Hash256,
    ) -> Hash256 {
        ForkData {
            current_version,
            genesis_validators_root,
        }
        .tree_hash_root()
    }

    /// Return the 4-byte fork digest for the `current_version` and `genesis_validators_root`.
    ///
    /// This is a digest primarily used for domain separation on the p2p layer.
    /// 4-bytes suffices for practical separation of forks/chains.
    pub fn compute_fork_digest(
        current_version: [u8; 4],
        genesis_validators_root: Hash256,
    ) -> [u8; 4] {
        let mut result = [0; 4];
        let root = Self::compute_fork_data_root(current_version, genesis_validators_root);
        result.copy_from_slice(
            root.as_bytes()
                .get(0..4)
                .expect("root hash is at least 4 bytes"),
        );
        result
    }

    /// Compute a domain by applying the given `fork_version`.
    pub fn compute_domain(
        &self,
        domain: Domain,
        fork_version: [u8; 4],
        genesis_validators_root: Hash256,
    ) -> Hash256 {
        let domain_constant = self.get_domain_constant(domain);

        let mut domain = [0; 32];
        domain[0..4].copy_from_slice(&int_to_bytes4(domain_constant));
        domain[4..].copy_from_slice(
            Self::compute_fork_data_root(fork_version, genesis_validators_root)
                .as_bytes()
                .get(..28)
                .expect("fork has is 32 bytes so first 28 bytes should exist"),
        );

        Hash256::from(domain)
    }

<<<<<<< HEAD
    pub fn compute_activation_exit_epoch(&self, epoch: Epoch) -> Result<Epoch, ArithError> {
        epoch.safe_add(1)?.safe_add(self.max_seed_lookahead)
    }

    #[allow(clippy::integer_arithmetic)]
=======
    #[allow(clippy::arithmetic_side_effects)]
>>>>>>> fc7f1ba6
    pub const fn attestation_subnet_prefix_bits(&self) -> u32 {
        let attestation_subnet_count_bits = self.attestation_subnet_count.ilog2();
        self.attestation_subnet_extra_bits as u32 + attestation_subnet_count_bits
    }

    /// Returns a `ChainSpec` compatible with the Ethereum Foundation specification.
    pub fn mainnet() -> Self {
        Self {
            /*
             * Config name
             */
            config_name: Some("mainnet".to_string()),
            /*
             * Constants
             */
            genesis_slot: Slot::new(0),
            far_future_epoch: Epoch::new(u64::MAX),
            base_rewards_per_epoch: 4,
            deposit_contract_tree_depth: 32,

            /*
             * Misc
             */
            max_committees_per_slot: 64,
            target_committee_size: 128,
            min_per_epoch_churn_limit: 4,
            churn_limit_quotient: 65_536,
            shuffle_round_count: 90,
            min_genesis_active_validator_count: 16_384,
            min_genesis_time: 1606824000, // Dec 1, 2020
            hysteresis_quotient: 4,
            hysteresis_downward_multiplier: 1,
            hysteresis_upward_multiplier: 5,

            /*
             *  Gwei values
             */
            min_deposit_amount: option_wrapper(|| {
                u64::checked_pow(2, 0)?.checked_mul(u64::checked_pow(10, 9)?)
            })
            .expect("calculation does not overflow"),
            max_effective_balance: option_wrapper(|| {
                u64::checked_pow(2, 5)?.checked_mul(u64::checked_pow(10, 9)?)
            })
            .expect("calculation does not overflow"),
            ejection_balance: option_wrapper(|| {
                u64::checked_pow(2, 4)?.checked_mul(u64::checked_pow(10, 9)?)
            })
            .expect("calculation does not overflow"),
            effective_balance_increment: option_wrapper(|| {
                u64::checked_pow(2, 0)?.checked_mul(u64::checked_pow(10, 9)?)
            })
            .expect("calculation does not overflow"),

            /*
             * Initial Values
             */
            genesis_fork_version: [0; 4],
            bls_withdrawal_prefix_byte: 0x00,
            eth1_address_withdrawal_prefix_byte: 0x01,

            /*
             * Time parameters
             */
            genesis_delay: 604800, // 7 days
            seconds_per_slot: 12,
            min_attestation_inclusion_delay: 1,
            min_seed_lookahead: Epoch::new(1),
            max_seed_lookahead: Epoch::new(4),
            min_epochs_to_inactivity_penalty: 4,
            min_validator_withdrawability_delay: Epoch::new(256),
            shard_committee_period: 256,

            /*
             * Reward and penalty quotients
             */
            base_reward_factor: 64,
            whistleblower_reward_quotient: 512,
            proposer_reward_quotient: 8,
            inactivity_penalty_quotient: u64::checked_pow(2, 26).expect("pow does not overflow"),
            min_slashing_penalty_quotient: 128,
            proportional_slashing_multiplier: 1,

            /*
             * Signature domains
             */
            domain_beacon_proposer: 0,
            domain_beacon_attester: 1,
            domain_randao: 2,
            domain_deposit: 3,
            domain_voluntary_exit: 4,
            domain_selection_proof: 5,
            domain_aggregate_and_proof: 6,

            /*
             * Fork choice
             */
            safe_slots_to_update_justified: 8,
            proposer_score_boost: Some(40),

            /*
             * Eth1
             */
            eth1_follow_distance: 2048,
            seconds_per_eth1_block: 14,
            deposit_chain_id: 1,
            deposit_network_id: 1,
            deposit_contract_address: "00000000219ab540356cbb839cbe05303d7705fa"
                .parse()
                .expect("chain spec deposit contract address"),

            /*
             * Altair hard fork params
             */
            inactivity_penalty_quotient_altair: option_wrapper(|| {
                u64::checked_pow(2, 24)?.checked_mul(3)
            })
            .expect("calculation does not overflow"),
            min_slashing_penalty_quotient_altair: u64::checked_pow(2, 6)
                .expect("pow does not overflow"),
            proportional_slashing_multiplier_altair: 2,
            inactivity_score_bias: 4,
            inactivity_score_recovery_rate: 16,
            min_sync_committee_participants: 1,
            epochs_per_sync_committee_period: Epoch::new(256),
            domain_sync_committee: 7,
            domain_sync_committee_selection_proof: 8,
            domain_contribution_and_proof: 9,
            altair_fork_version: [0x01, 0x00, 0x00, 0x00],
            altair_fork_epoch: Some(Epoch::new(74240)),

            /*
             * Merge hard fork params
             */
            inactivity_penalty_quotient_bellatrix: u64::checked_pow(2, 24)
                .expect("pow does not overflow"),
            min_slashing_penalty_quotient_bellatrix: u64::checked_pow(2, 5)
                .expect("pow does not overflow"),
            proportional_slashing_multiplier_bellatrix: 3,
            bellatrix_fork_version: [0x02, 0x00, 0x00, 0x00],
            bellatrix_fork_epoch: Some(Epoch::new(144896)),
            terminal_total_difficulty: Uint256::from_dec_str("58750000000000000000000")
                .expect("terminal_total_difficulty is a valid integer"),
            terminal_block_hash: ExecutionBlockHash::zero(),
            terminal_block_hash_activation_epoch: Epoch::new(u64::MAX),
            safe_slots_to_import_optimistically: 128u64,

            /*
             * Capella hard fork params
             */
            capella_fork_version: [0x03, 00, 00, 00],
            capella_fork_epoch: Some(Epoch::new(194048)),
            max_validators_per_withdrawals_sweep: 16384,

            /*
             * Network specific
             */
            boot_nodes: vec![],
            network_id: 1, // mainnet network id
            attestation_propagation_slot_range: 32,
            attestation_subnet_count: 64,
            subnets_per_node: 2,
            maximum_gossip_clock_disparity_millis: 500,
            target_aggregators_per_committee: 16,
            epochs_per_subnet_subscription: 256,
            attestation_subnet_extra_bits: 0,

            /*
             * Application specific
             */
            domain_application_mask: APPLICATION_DOMAIN_BUILDER,

            /*
             * Capella params
             */
            domain_bls_to_execution_change: 10,
        }
    }

    /// Ethereum Foundation minimal spec, as defined in the eth2.0-specs repo.
    pub fn minimal() -> Self {
        // Note: bootnodes to be updated when static nodes exist.
        let boot_nodes = vec![];

        Self {
            config_name: None,
            max_committees_per_slot: 4,
            target_committee_size: 4,
            churn_limit_quotient: 32,
            shuffle_round_count: 10,
            min_genesis_active_validator_count: 64,
            min_genesis_time: 1578009600,
            eth1_follow_distance: 16,
            genesis_fork_version: [0x00, 0x00, 0x00, 0x01],
            shard_committee_period: 64,
            genesis_delay: 300,
            seconds_per_slot: 6,
            inactivity_penalty_quotient: u64::checked_pow(2, 25).expect("pow does not overflow"),
            min_slashing_penalty_quotient: 64,
            proportional_slashing_multiplier: 2,
            safe_slots_to_update_justified: 2,
            // Altair
            epochs_per_sync_committee_period: Epoch::new(8),
            altair_fork_version: [0x01, 0x00, 0x00, 0x01],
            altair_fork_epoch: None,
            // Merge
            bellatrix_fork_version: [0x02, 0x00, 0x00, 0x01],
            bellatrix_fork_epoch: None,
            terminal_total_difficulty: Uint256::MAX
                .checked_sub(Uint256::from(2u64.pow(10)))
                .expect("subtraction does not overflow")
                // Add 1 since the spec declares `2**256 - 2**10` and we use
                // `Uint256::MAX` which is `2*256- 1`.
                .checked_add(Uint256::one())
                .expect("addition does not overflow"),
            // Capella
            capella_fork_version: [0x03, 0x00, 0x00, 0x01],
            capella_fork_epoch: None,
            max_validators_per_withdrawals_sweep: 16,
            // Other
            network_id: 2, // lighthouse testnet network id
            deposit_chain_id: 5,
            deposit_network_id: 5,
            deposit_contract_address: "1234567890123456789012345678901234567890"
                .parse()
                .expect("minimal chain spec deposit address"),
            boot_nodes,
            ..ChainSpec::mainnet()
        }
    }

    /// Returns a `ChainSpec` compatible with the Gnosis Beacon Chain specification.
    pub fn gnosis() -> Self {
        Self {
            config_name: Some("gnosis".to_string()),
            /*
             * Constants
             */
            genesis_slot: Slot::new(0),
            far_future_epoch: Epoch::new(u64::MAX),
            base_rewards_per_epoch: 4,
            deposit_contract_tree_depth: 32,

            /*
             * Misc
             */
            max_committees_per_slot: 64,
            target_committee_size: 128,
            min_per_epoch_churn_limit: 4,
            churn_limit_quotient: 4_096,
            shuffle_round_count: 90,
            min_genesis_active_validator_count: 4_096,
            min_genesis_time: 1638968400, // Dec 8, 2020
            hysteresis_quotient: 4,
            hysteresis_downward_multiplier: 1,
            hysteresis_upward_multiplier: 5,

            /*
             *  Gwei values
             */
            min_deposit_amount: option_wrapper(|| {
                u64::checked_pow(2, 0)?.checked_mul(u64::checked_pow(10, 9)?)
            })
            .expect("calculation does not overflow"),
            max_effective_balance: option_wrapper(|| {
                u64::checked_pow(2, 5)?.checked_mul(u64::checked_pow(10, 9)?)
            })
            .expect("calculation does not overflow"),
            ejection_balance: option_wrapper(|| {
                u64::checked_pow(2, 4)?.checked_mul(u64::checked_pow(10, 9)?)
            })
            .expect("calculation does not overflow"),
            effective_balance_increment: option_wrapper(|| {
                u64::checked_pow(2, 0)?.checked_mul(u64::checked_pow(10, 9)?)
            })
            .expect("calculation does not overflow"),

            /*
             * Initial Values
             */
            genesis_fork_version: [0x00, 0x00, 0x00, 0x64],
            bls_withdrawal_prefix_byte: 0x00,
            eth1_address_withdrawal_prefix_byte: 0x01,

            /*
             * Time parameters
             */
            genesis_delay: 6000, // 100 minutes
            seconds_per_slot: 5,
            min_attestation_inclusion_delay: 1,
            min_seed_lookahead: Epoch::new(1),
            max_seed_lookahead: Epoch::new(4),
            min_epochs_to_inactivity_penalty: 4,
            min_validator_withdrawability_delay: Epoch::new(256),
            shard_committee_period: 256,

            /*
             * Reward and penalty quotients
             */
            base_reward_factor: 25,
            whistleblower_reward_quotient: 512,
            proposer_reward_quotient: 8,
            inactivity_penalty_quotient: u64::checked_pow(2, 26).expect("pow does not overflow"),
            min_slashing_penalty_quotient: 128,
            proportional_slashing_multiplier: 1,

            /*
             * Signature domains
             */
            domain_beacon_proposer: 0,
            domain_beacon_attester: 1,
            domain_randao: 2,
            domain_deposit: 3,
            domain_voluntary_exit: 4,
            domain_selection_proof: 5,
            domain_aggregate_and_proof: 6,

            /*
             * Fork choice
             */
            safe_slots_to_update_justified: 8,
            proposer_score_boost: Some(40),

            /*
             * Eth1
             */
            eth1_follow_distance: 1024,
            seconds_per_eth1_block: 6,
            deposit_chain_id: 100,
            deposit_network_id: 100,
            deposit_contract_address: "0B98057eA310F4d31F2a452B414647007d1645d9"
                .parse()
                .expect("chain spec deposit contract address"),

            /*
             * Altair hard fork params
             */
            inactivity_penalty_quotient_altair: option_wrapper(|| {
                u64::checked_pow(2, 24)?.checked_mul(3)
            })
            .expect("calculation does not overflow"),
            min_slashing_penalty_quotient_altair: u64::checked_pow(2, 6)
                .expect("pow does not overflow"),
            proportional_slashing_multiplier_altair: 2,
            inactivity_score_bias: 4,
            inactivity_score_recovery_rate: 16,
            min_sync_committee_participants: 1,
            epochs_per_sync_committee_period: Epoch::new(512),
            domain_sync_committee: 7,
            domain_sync_committee_selection_proof: 8,
            domain_contribution_and_proof: 9,
            altair_fork_version: [0x01, 0x00, 0x00, 0x64],
            altair_fork_epoch: Some(Epoch::new(512)),

            /*
             * Merge hard fork params
             */
            inactivity_penalty_quotient_bellatrix: u64::checked_pow(2, 24)
                .expect("pow does not overflow"),
            min_slashing_penalty_quotient_bellatrix: u64::checked_pow(2, 5)
                .expect("pow does not overflow"),
            proportional_slashing_multiplier_bellatrix: 3,
            bellatrix_fork_version: [0x02, 0x00, 0x00, 0x64],
            bellatrix_fork_epoch: Some(Epoch::new(385536)),
            terminal_total_difficulty: Uint256::from_dec_str(
                "8626000000000000000000058750000000000000000000",
            )
            .expect("terminal_total_difficulty is a valid integer"),
            terminal_block_hash: ExecutionBlockHash::zero(),
            terminal_block_hash_activation_epoch: Epoch::new(u64::MAX),
            safe_slots_to_import_optimistically: 128u64,

            /*
             * Capella hard fork params
             */
            capella_fork_version: [0x03, 0x00, 0x00, 0x64],
            capella_fork_epoch: Some(Epoch::new(648704)),
            max_validators_per_withdrawals_sweep: 8192,

            /*
             * Network specific
             */
            boot_nodes: vec![],
            network_id: 100, // Gnosis Chain network id
            attestation_propagation_slot_range: 32,
            attestation_subnet_count: 64,
            subnets_per_node: 4, // Make this larger than usual to avoid network damage
            maximum_gossip_clock_disparity_millis: 500,
            target_aggregators_per_committee: 16,
            epochs_per_subnet_subscription: 256,
            attestation_subnet_extra_bits: 0,

            /*
             * Application specific
             */
            domain_application_mask: APPLICATION_DOMAIN_BUILDER,

            /*
             * Capella params
             */
            domain_bls_to_execution_change: 10,
        }
    }
}

impl Default for ChainSpec {
    fn default() -> Self {
        Self::mainnet()
    }
}

/// Exact implementation of the *config* object from the Ethereum spec (YAML/JSON).
///
/// Fields relevant to hard forks after Altair should be optional so that we can continue
/// to parse Altair configs. This default approach turns out to be much simpler than trying to
/// make `Config` a superstruct because of the hassle of deserializing an untagged enum.
#[derive(Serialize, Deserialize, Debug, PartialEq, Clone)]
#[serde(rename_all = "UPPERCASE")]
pub struct Config {
    #[serde(default)]
    #[serde(skip_serializing_if = "Option::is_none")]
    pub config_name: Option<String>,

    #[serde(default)]
    pub preset_base: String,

    #[serde(default = "default_terminal_total_difficulty")]
    #[serde(with = "serde_utils::quoted_u256")]
    pub terminal_total_difficulty: Uint256,
    #[serde(default = "default_terminal_block_hash")]
    pub terminal_block_hash: ExecutionBlockHash,
    #[serde(default = "default_terminal_block_hash_activation_epoch")]
    pub terminal_block_hash_activation_epoch: Epoch,
    #[serde(default = "default_safe_slots_to_import_optimistically")]
    #[serde(with = "serde_utils::quoted_u64")]
    pub safe_slots_to_import_optimistically: u64,

    #[serde(with = "serde_utils::quoted_u64")]
    min_genesis_active_validator_count: u64,
    #[serde(with = "serde_utils::quoted_u64")]
    min_genesis_time: u64,
    #[serde(with = "serde_utils::bytes_4_hex")]
    genesis_fork_version: [u8; 4],
    #[serde(with = "serde_utils::quoted_u64")]
    genesis_delay: u64,

    #[serde(with = "serde_utils::bytes_4_hex")]
    altair_fork_version: [u8; 4],
    #[serde(serialize_with = "serialize_fork_epoch")]
    #[serde(deserialize_with = "deserialize_fork_epoch")]
    pub altair_fork_epoch: Option<MaybeQuoted<Epoch>>,

    #[serde(default = "default_bellatrix_fork_version")]
    #[serde(with = "serde_utils::bytes_4_hex")]
    bellatrix_fork_version: [u8; 4],
    #[serde(default)]
    #[serde(serialize_with = "serialize_fork_epoch")]
    #[serde(deserialize_with = "deserialize_fork_epoch")]
    pub bellatrix_fork_epoch: Option<MaybeQuoted<Epoch>>,

    #[serde(default = "default_capella_fork_version")]
    #[serde(with = "serde_utils::bytes_4_hex")]
    capella_fork_version: [u8; 4],
    #[serde(default)]
    #[serde(serialize_with = "serialize_fork_epoch")]
    #[serde(deserialize_with = "deserialize_fork_epoch")]
    pub capella_fork_epoch: Option<MaybeQuoted<Epoch>>,

    #[serde(with = "serde_utils::quoted_u64")]
    seconds_per_slot: u64,
    #[serde(with = "serde_utils::quoted_u64")]
    seconds_per_eth1_block: u64,
    #[serde(with = "serde_utils::quoted_u64")]
    min_validator_withdrawability_delay: Epoch,
    #[serde(with = "serde_utils::quoted_u64")]
    shard_committee_period: u64,
    #[serde(with = "serde_utils::quoted_u64")]
    eth1_follow_distance: u64,
    #[serde(default = "default_subnets_per_node")]
    #[serde(with = "serde_utils::quoted_u8")]
    subnets_per_node: u8,

    #[serde(with = "serde_utils::quoted_u64")]
    inactivity_score_bias: u64,
    #[serde(with = "serde_utils::quoted_u64")]
    inactivity_score_recovery_rate: u64,
    #[serde(with = "serde_utils::quoted_u64")]
    ejection_balance: u64,
    #[serde(with = "serde_utils::quoted_u64")]
    min_per_epoch_churn_limit: u64,
    #[serde(with = "serde_utils::quoted_u64")]
    churn_limit_quotient: u64,

    #[serde(skip_serializing_if = "Option::is_none")]
    proposer_score_boost: Option<MaybeQuoted<u64>>,

    #[serde(with = "serde_utils::quoted_u64")]
    deposit_chain_id: u64,
    #[serde(with = "serde_utils::quoted_u64")]
    deposit_network_id: u64,
    deposit_contract_address: Address,
}

fn default_bellatrix_fork_version() -> [u8; 4] {
    // This value shouldn't be used.
    [0xff, 0xff, 0xff, 0xff]
}

fn default_capella_fork_version() -> [u8; 4] {
    // TODO: determine if the bellatrix example should be copied like this
    [0xff, 0xff, 0xff, 0xff]
}

/// Placeholder value: 2^256-2^10 (115792089237316195423570985008687907853269984665640564039457584007913129638912).
///
/// Taken from https://github.com/ethereum/consensus-specs/blob/d5e4828aecafaf1c57ef67a5f23c4ae7b08c5137/configs/mainnet.yaml#L15-L16
const fn default_terminal_total_difficulty() -> Uint256 {
    ethereum_types::U256([
        18446744073709550592,
        18446744073709551615,
        18446744073709551615,
        18446744073709551615,
    ])
}

fn default_terminal_block_hash() -> ExecutionBlockHash {
    ExecutionBlockHash::zero()
}

fn default_terminal_block_hash_activation_epoch() -> Epoch {
    Epoch::new(u64::MAX)
}

fn default_safe_slots_to_import_optimistically() -> u64 {
    128u64
}

fn default_subnets_per_node() -> u8 {
    2u8
}

impl Default for Config {
    fn default() -> Self {
        let chain_spec = MainnetEthSpec::default_spec();
        Config::from_chain_spec::<MainnetEthSpec>(&chain_spec)
    }
}

/// Util function to serialize a `None` fork epoch value
/// as `Epoch::max_value()`.
fn serialize_fork_epoch<S>(val: &Option<MaybeQuoted<Epoch>>, s: S) -> Result<S::Ok, S::Error>
where
    S: Serializer,
{
    match val {
        None => MaybeQuoted {
            value: Epoch::max_value(),
        }
        .serialize(s),
        Some(epoch) => epoch.serialize(s),
    }
}

/// Util function to deserialize a u64::max() fork epoch as `None`.
fn deserialize_fork_epoch<'de, D>(deserializer: D) -> Result<Option<MaybeQuoted<Epoch>>, D::Error>
where
    D: Deserializer<'de>,
{
    let decoded: Option<MaybeQuoted<Epoch>> = serde::de::Deserialize::deserialize(deserializer)?;
    if let Some(fork_epoch) = decoded {
        if fork_epoch.value != Epoch::max_value() {
            return Ok(Some(fork_epoch));
        }
    }
    Ok(None)
}

impl Config {
    /// Maps `self` to an identifier for an `EthSpec` instance.
    ///
    /// Returns `None` if there is no match.
    pub fn eth_spec_id(&self) -> Option<EthSpecId> {
        match self.preset_base.as_str() {
            "minimal" => Some(EthSpecId::Minimal),
            "mainnet" => Some(EthSpecId::Mainnet),
            "gnosis" => Some(EthSpecId::Gnosis),
            _ => None,
        }
    }

    pub fn from_chain_spec<T: EthSpec>(spec: &ChainSpec) -> Self {
        Self {
            config_name: spec.config_name.clone(),
            preset_base: T::spec_name().to_string(),

            terminal_total_difficulty: spec.terminal_total_difficulty,
            terminal_block_hash: spec.terminal_block_hash,
            terminal_block_hash_activation_epoch: spec.terminal_block_hash_activation_epoch,
            safe_slots_to_import_optimistically: spec.safe_slots_to_import_optimistically,

            min_genesis_active_validator_count: spec.min_genesis_active_validator_count,
            min_genesis_time: spec.min_genesis_time,
            genesis_fork_version: spec.genesis_fork_version,
            genesis_delay: spec.genesis_delay,

            altair_fork_version: spec.altair_fork_version,
            altair_fork_epoch: spec
                .altair_fork_epoch
                .map(|epoch| MaybeQuoted { value: epoch }),
            bellatrix_fork_version: spec.bellatrix_fork_version,
            bellatrix_fork_epoch: spec
                .bellatrix_fork_epoch
                .map(|epoch| MaybeQuoted { value: epoch }),
            capella_fork_version: spec.capella_fork_version,
            capella_fork_epoch: spec
                .capella_fork_epoch
                .map(|epoch| MaybeQuoted { value: epoch }),

            seconds_per_slot: spec.seconds_per_slot,
            seconds_per_eth1_block: spec.seconds_per_eth1_block,
            min_validator_withdrawability_delay: spec.min_validator_withdrawability_delay,
            shard_committee_period: spec.shard_committee_period,
            eth1_follow_distance: spec.eth1_follow_distance,
            subnets_per_node: spec.subnets_per_node,

            inactivity_score_bias: spec.inactivity_score_bias,
            inactivity_score_recovery_rate: spec.inactivity_score_recovery_rate,
            ejection_balance: spec.ejection_balance,
            churn_limit_quotient: spec.churn_limit_quotient,
            min_per_epoch_churn_limit: spec.min_per_epoch_churn_limit,

            proposer_score_boost: spec.proposer_score_boost.map(|value| MaybeQuoted { value }),

            deposit_chain_id: spec.deposit_chain_id,
            deposit_network_id: spec.deposit_network_id,
            deposit_contract_address: spec.deposit_contract_address,
        }
    }

    pub fn from_file(filename: &Path) -> Result<Self, String> {
        let f = File::open(filename)
            .map_err(|e| format!("Error opening spec at {}: {:?}", filename.display(), e))?;
        serde_yaml::from_reader(f)
            .map_err(|e| format!("Error parsing spec at {}: {:?}", filename.display(), e))
    }

    pub fn apply_to_chain_spec<T: EthSpec>(&self, chain_spec: &ChainSpec) -> Option<ChainSpec> {
        // Pattern match here to avoid missing any fields.
        let &Config {
            ref config_name,
            ref preset_base,
            terminal_total_difficulty,
            terminal_block_hash,
            terminal_block_hash_activation_epoch,
            safe_slots_to_import_optimistically,
            min_genesis_active_validator_count,
            min_genesis_time,
            genesis_fork_version,
            genesis_delay,
            altair_fork_version,
            altair_fork_epoch,
            bellatrix_fork_epoch,
            bellatrix_fork_version,
            capella_fork_epoch,
            capella_fork_version,
            seconds_per_slot,
            seconds_per_eth1_block,
            min_validator_withdrawability_delay,
            shard_committee_period,
            eth1_follow_distance,
            subnets_per_node,
            inactivity_score_bias,
            inactivity_score_recovery_rate,
            ejection_balance,
            min_per_epoch_churn_limit,
            churn_limit_quotient,
            proposer_score_boost,
            deposit_chain_id,
            deposit_network_id,
            deposit_contract_address,
        } = self;

        if preset_base != T::spec_name().to_string().as_str() {
            return None;
        }

        Some(ChainSpec {
            config_name: config_name.clone(),
            min_genesis_active_validator_count,
            min_genesis_time,
            genesis_fork_version,
            genesis_delay,
            altair_fork_version,
            altair_fork_epoch: altair_fork_epoch.map(|q| q.value),
            bellatrix_fork_epoch: bellatrix_fork_epoch.map(|q| q.value),
            bellatrix_fork_version,
            capella_fork_epoch: capella_fork_epoch.map(|q| q.value),
            capella_fork_version,
            seconds_per_slot,
            seconds_per_eth1_block,
            min_validator_withdrawability_delay,
            shard_committee_period,
            eth1_follow_distance,
            subnets_per_node,
            inactivity_score_bias,
            inactivity_score_recovery_rate,
            ejection_balance,
            min_per_epoch_churn_limit,
            churn_limit_quotient,
            proposer_score_boost: proposer_score_boost.map(|q| q.value),
            deposit_chain_id,
            deposit_network_id,
            deposit_contract_address,
            terminal_total_difficulty,
            terminal_block_hash,
            terminal_block_hash_activation_epoch,
            safe_slots_to_import_optimistically,
            ..chain_spec.clone()
        })
    }
}

/// A simple wrapper to permit the in-line use of `?`.
fn option_wrapper<F, T>(f: F) -> Option<T>
where
    F: Fn() -> Option<T>,
{
    f()
}

#[cfg(test)]
mod tests {
    use super::*;
    use itertools::Itertools;
    use safe_arith::SafeArith;

    #[test]
    fn test_mainnet_spec_can_be_constructed() {
        let _ = ChainSpec::mainnet();
    }

    #[allow(clippy::useless_vec)]
    fn test_domain(domain_type: Domain, raw_domain: u32, spec: &ChainSpec) {
        let previous_version = [0, 0, 0, 1];
        let current_version = [0, 0, 0, 2];
        let genesis_validators_root = Hash256::from_low_u64_le(77);
        let fork_epoch = Epoch::new(1024);
        let fork = Fork {
            previous_version,
            current_version,
            epoch: fork_epoch,
        };

        for (epoch, version) in vec![
            (fork_epoch - 1, previous_version),
            (fork_epoch, current_version),
            (fork_epoch + 1, current_version),
        ] {
            let domain1 = spec.get_domain(epoch, domain_type, &fork, genesis_validators_root);
            let domain2 = spec.compute_domain(domain_type, version, genesis_validators_root);

            assert_eq!(domain1, domain2);
            assert_eq!(&domain1.as_bytes()[0..4], &int_to_bytes4(raw_domain)[..]);
        }
    }

    #[test]
    fn test_get_domain() {
        let spec = ChainSpec::mainnet();

        test_domain(Domain::BeaconProposer, spec.domain_beacon_proposer, &spec);
        test_domain(Domain::BeaconAttester, spec.domain_beacon_attester, &spec);
        test_domain(Domain::Randao, spec.domain_randao, &spec);
        test_domain(Domain::Deposit, spec.domain_deposit, &spec);
        test_domain(Domain::VoluntaryExit, spec.domain_voluntary_exit, &spec);
        test_domain(Domain::SelectionProof, spec.domain_selection_proof, &spec);
        test_domain(
            Domain::AggregateAndProof,
            spec.domain_aggregate_and_proof,
            &spec,
        );
        test_domain(Domain::SyncCommittee, spec.domain_sync_committee, &spec);

        // The builder domain index is zero
        let builder_domain_pre_mask = [0; 4];
        test_domain(
            Domain::ApplicationMask(ApplicationDomain::Builder),
            apply_bit_mask(builder_domain_pre_mask, &spec),
            &spec,
        );

        test_domain(
            Domain::BlsToExecutionChange,
            spec.domain_bls_to_execution_change,
            &spec,
        );
    }

    fn apply_bit_mask(domain_bytes: [u8; 4], spec: &ChainSpec) -> u32 {
        let mut domain = [0; 4];
        let mask_bytes = int_to_bytes4(spec.domain_application_mask);

        // Apply application bit mask
        for (i, (domain_byte, mask_byte)) in domain_bytes.iter().zip(mask_bytes.iter()).enumerate()
        {
            domain[i] = domain_byte | mask_byte;
        }

        u32::from_le_bytes(domain)
    }

    // Test that `fork_name_at_epoch` and `fork_epoch` are consistent.
    #[test]
    fn fork_name_at_epoch_consistency() {
        let spec = ChainSpec::mainnet();

        for fork_name in ForkName::list_all() {
            if let Some(fork_epoch) = spec.fork_epoch(fork_name) {
                assert_eq!(spec.fork_name_at_epoch(fork_epoch), fork_name);
            }
        }
    }

    // Test that `next_fork_epoch` is consistent with the other functions.
    #[test]
    fn next_fork_epoch_consistency() {
        type E = MainnetEthSpec;
        let spec = ChainSpec::mainnet();

        let mut last_fork_slot = Slot::new(0);

        for (_, fork) in ForkName::list_all().into_iter().tuple_windows() {
            if let Some(fork_epoch) = spec.fork_epoch(fork) {
                last_fork_slot = fork_epoch.start_slot(E::slots_per_epoch());

                // Fork is activated at non-zero epoch: check that `next_fork_epoch` returns
                // the correct result.
                if let Ok(prior_slot) = last_fork_slot.safe_sub(1) {
                    let (next_fork, next_fork_epoch) =
                        spec.next_fork_epoch::<E>(prior_slot).unwrap();
                    assert_eq!(fork, next_fork);
                    assert_eq!(spec.fork_epoch(fork).unwrap(), next_fork_epoch);
                }
            } else {
                // Fork is not activated, check that `next_fork_epoch` returns `None`.
                assert_eq!(spec.next_fork_epoch::<E>(last_fork_slot), None);
            }
        }
    }
}

#[cfg(test)]
mod yaml_tests {
    use super::*;
    use tempfile::NamedTempFile;

    #[test]
    fn minimal_round_trip() {
        // create temp file
        let tmp_file = NamedTempFile::new().expect("failed to create temp file");
        let writer = File::options()
            .read(false)
            .write(true)
            .open(tmp_file.as_ref())
            .expect("error opening file");
        let minimal_spec = ChainSpec::minimal();

        let yamlconfig = Config::from_chain_spec::<MinimalEthSpec>(&minimal_spec);
        // write fresh minimal config to file
        serde_yaml::to_writer(writer, &yamlconfig).expect("failed to write or serialize");

        let reader = File::options()
            .read(true)
            .write(false)
            .open(tmp_file.as_ref())
            .expect("error while opening the file");
        // deserialize minimal config from file
        let from: Config = serde_yaml::from_reader(reader).expect("error while deserializing");
        assert_eq!(from, yamlconfig);
    }

    #[test]
    fn mainnet_round_trip() {
        let tmp_file = NamedTempFile::new().expect("failed to create temp file");
        let writer = File::options()
            .read(false)
            .write(true)
            .open(tmp_file.as_ref())
            .expect("error opening file");
        let mainnet_spec = ChainSpec::mainnet();
        let yamlconfig = Config::from_chain_spec::<MainnetEthSpec>(&mainnet_spec);
        serde_yaml::to_writer(writer, &yamlconfig).expect("failed to write or serialize");

        let reader = File::options()
            .read(true)
            .write(false)
            .open(tmp_file.as_ref())
            .expect("error while opening the file");
        let from: Config = serde_yaml::from_reader(reader).expect("error while deserializing");
        assert_eq!(from, yamlconfig);
    }

    #[test]
    fn apply_to_spec() {
        let mut spec = ChainSpec::minimal();
        let yamlconfig = Config::from_chain_spec::<MinimalEthSpec>(&spec);

        // modifying the original spec
        spec.min_genesis_active_validator_count += 1;
        spec.deposit_chain_id += 1;
        spec.deposit_network_id += 1;
        // Applying a yaml config with incorrect EthSpec should fail
        let res = yamlconfig.apply_to_chain_spec::<MainnetEthSpec>(&spec);
        assert_eq!(res, None);

        // Applying a yaml config with correct EthSpec should NOT fail
        let new_spec = yamlconfig
            .apply_to_chain_spec::<MinimalEthSpec>(&spec)
            .expect("should have applied spec");
        assert_eq!(new_spec, ChainSpec::minimal());
    }

    #[test]
    fn test_defaults() {
        // Spec yaml string. Fields that serialize/deserialize with a default value are commented out.
        let spec = r#"
        PRESET_BASE: 'mainnet'
        #TERMINAL_TOTAL_DIFFICULTY: 115792089237316195423570985008687907853269984665640564039457584007913129638911
        #TERMINAL_BLOCK_HASH: 0x0000000000000000000000000000000000000000000000000000000000000001
        #TERMINAL_BLOCK_HASH_ACTIVATION_EPOCH: 18446744073709551614
        #SAFE_SLOTS_TO_IMPORT_OPTIMISTICALLY: 2
        MIN_GENESIS_ACTIVE_VALIDATOR_COUNT: 16384
        MIN_GENESIS_TIME: 1606824000
        GENESIS_FORK_VERSION: 0x00000000
        GENESIS_DELAY: 604800
        ALTAIR_FORK_VERSION: 0x01000000
        ALTAIR_FORK_EPOCH: 74240
        #BELLATRIX_FORK_VERSION: 0x02000000
        #BELLATRIX_FORK_EPOCH: 18446744073709551614
        SHARDING_FORK_VERSION: 0x03000000
        SHARDING_FORK_EPOCH: 18446744073709551615
        SECONDS_PER_SLOT: 12
        SECONDS_PER_ETH1_BLOCK: 14
        MIN_VALIDATOR_WITHDRAWABILITY_DELAY: 256
        SHARD_COMMITTEE_PERIOD: 256
        ETH1_FOLLOW_DISTANCE: 2048
        INACTIVITY_SCORE_BIAS: 4
        INACTIVITY_SCORE_RECOVERY_RATE: 16
        EJECTION_BALANCE: 16000000000
        MIN_PER_EPOCH_CHURN_LIMIT: 4
        CHURN_LIMIT_QUOTIENT: 65536
        PROPOSER_SCORE_BOOST: 40
        DEPOSIT_CHAIN_ID: 1
        DEPOSIT_NETWORK_ID: 1
        DEPOSIT_CONTRACT_ADDRESS: 0x00000000219ab540356cBB839Cbe05303d7705Fa
        "#;

        let chain_spec: Config = serde_yaml::from_str(spec).unwrap();
        assert_eq!(
            chain_spec.terminal_total_difficulty,
            default_terminal_total_difficulty()
        );
        assert_eq!(
            chain_spec.terminal_block_hash,
            default_terminal_block_hash()
        );
        assert_eq!(
            chain_spec.terminal_block_hash_activation_epoch,
            default_terminal_block_hash_activation_epoch()
        );
        assert_eq!(
            chain_spec.safe_slots_to_import_optimistically,
            default_safe_slots_to_import_optimistically()
        );

        assert_eq!(chain_spec.bellatrix_fork_epoch, None);

        assert_eq!(
            chain_spec.bellatrix_fork_version,
            default_bellatrix_fork_version()
        );
    }

    #[test]
    fn test_total_terminal_difficulty() {
        assert_eq!(
            Ok(default_terminal_total_difficulty()),
            Uint256::from_dec_str(
                "115792089237316195423570985008687907853269984665640564039457584007913129638912"
            )
        );
    }

    #[test]
    fn test_domain_builder() {
        assert_eq!(
            int_to_bytes4(ApplicationDomain::Builder.get_domain_constant()),
            [0, 0, 0, 1]
        );
    }
}<|MERGE_RESOLUTION|>--- conflicted
+++ resolved
@@ -260,7 +260,7 @@
 
     /// Return the name of the fork activated at `slot`, if any.
     pub fn fork_activated_at_slot<E: EthSpec>(&self, slot: Slot) -> Option<ForkName> {
-        let prev_slot_fork = self.fork_name_at_slot::<E>(slot - 1);
+        let prev_slot_fork = self.fork_name_at_slot::<E>(slot.saturating_sub(Slot::new(1)));
         let slot_fork = self.fork_name_at_slot::<E>(slot);
         (slot_fork != prev_slot_fork).then_some(slot_fork)
     }
@@ -464,15 +464,11 @@
         Hash256::from(domain)
     }
 
-<<<<<<< HEAD
     pub fn compute_activation_exit_epoch(&self, epoch: Epoch) -> Result<Epoch, ArithError> {
         epoch.safe_add(1)?.safe_add(self.max_seed_lookahead)
     }
 
-    #[allow(clippy::integer_arithmetic)]
-=======
     #[allow(clippy::arithmetic_side_effects)]
->>>>>>> fc7f1ba6
     pub const fn attestation_subnet_prefix_bits(&self) -> u32 {
         let attestation_subnet_count_bits = self.attestation_subnet_count.ilog2();
         self.attestation_subnet_extra_bits as u32 + attestation_subnet_count_bits
