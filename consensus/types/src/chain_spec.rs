--- conflicted
+++ resolved
@@ -1300,11 +1300,9 @@
     #[serde(default = "default_blob_sidecar_subnet_count")]
     #[serde(with = "serde_utils::quoted_u64")]
     blob_sidecar_subnet_count: u64,
-<<<<<<< HEAD
     #[serde(default = "default_data_column_sidecar_subnet_count")]
     #[serde(with = "serde_utils::quoted_u64")]
     data_column_sidecar_subnet_count: u64,
-=======
 
     #[serde(default = "default_min_per_epoch_churn_limit_electra")]
     #[serde(with = "serde_utils::quoted_u64")]
@@ -1312,7 +1310,6 @@
     #[serde(default = "default_max_per_epoch_activation_exit_churn_limit")]
     #[serde(with = "serde_utils::quoted_u64")]
     max_per_epoch_activation_exit_churn_limit: u64,
->>>>>>> 4cad1fcb
 }
 
 fn default_bellatrix_fork_version() -> [u8; 4] {
@@ -1431,17 +1428,16 @@
     6
 }
 
-<<<<<<< HEAD
 const fn default_data_column_sidecar_subnet_count() -> u64 {
     32
-=======
+}
+
 const fn default_min_per_epoch_churn_limit_electra() -> u64 {
     128_000_000_000
 }
 
 const fn default_max_per_epoch_activation_exit_churn_limit() -> u64 {
     256_000_000_000
->>>>>>> 4cad1fcb
 }
 
 const fn default_epochs_per_subnet_subscription() -> u64 {
@@ -1639,14 +1635,11 @@
             max_request_data_column_sidecars: spec.max_request_data_column_sidecars,
             min_epochs_for_blob_sidecars_requests: spec.min_epochs_for_blob_sidecars_requests,
             blob_sidecar_subnet_count: spec.blob_sidecar_subnet_count,
-<<<<<<< HEAD
             data_column_sidecar_subnet_count: spec.data_column_sidecar_subnet_count,
-=======
 
             min_per_epoch_churn_limit_electra: spec.min_per_epoch_churn_limit_electra,
             max_per_epoch_activation_exit_churn_limit: spec
                 .max_per_epoch_activation_exit_churn_limit,
->>>>>>> 4cad1fcb
         }
     }
 
@@ -1715,12 +1708,10 @@
             max_request_data_column_sidecars,
             min_epochs_for_blob_sidecars_requests,
             blob_sidecar_subnet_count,
-<<<<<<< HEAD
             data_column_sidecar_subnet_count,
-=======
+
             min_per_epoch_churn_limit_electra,
             max_per_epoch_activation_exit_churn_limit,
->>>>>>> 4cad1fcb
         } = self;
 
         if preset_base != E::spec_name().to_string().as_str() {
@@ -1782,12 +1773,10 @@
             max_request_data_column_sidecars,
             min_epochs_for_blob_sidecars_requests,
             blob_sidecar_subnet_count,
-<<<<<<< HEAD
             data_column_sidecar_subnet_count,
-=======
+
             min_per_epoch_churn_limit_electra,
             max_per_epoch_activation_exit_churn_limit,
->>>>>>> 4cad1fcb
 
             // We need to re-derive any values that might have changed in the config.
             max_blocks_by_root_request: max_blocks_by_root_request_common(max_request_blocks),
