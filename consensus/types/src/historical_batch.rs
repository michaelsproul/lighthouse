--- conflicted
+++ resolved
@@ -8,10 +8,6 @@
 /// Historical block and state roots.
 ///
 /// Spec v0.12.1
-<<<<<<< HEAD
-#[cfg_attr(feature = "arbitrary-fuzz", derive(arbitrary::Arbitrary))]
-#[derive(Debug, Clone, PartialEq, Serialize, Deserialize, Encode, Decode, TestRandom, TreeHash)]
-=======
 #[derive(
     Debug,
     Clone,
@@ -25,7 +21,6 @@
     arbitrary::Arbitrary,
 )]
 #[arbitrary(bound = "T: EthSpec")]
->>>>>>> ef7ba10f
 pub struct HistoricalBatch<T: EthSpec> {
     #[test_random(default)]
     pub block_roots: FixedVector<Hash256, T::SlotsPerHistoricalRoot>,
