use self::committee_cache::get_active_validator_indices;
use self::exit_cache::ExitCache;
use crate::test_utils::TestRandom;
use crate::*;
use compare_fields::CompareFields;
use compare_fields_derive::CompareFields;
use derivative::Derivative;
use eth2_hashing::hash;
use int_to_bytes::{int_to_bytes4, int_to_bytes8};
use pubkey_cache::PubkeyCache;
use safe_arith::{ArithError, SafeArith};
use serde_derive::{Deserialize, Serialize};
use ssz::{ssz_encode, Decode, DecodeError, Encode};
use ssz_derive::{Decode, Encode};
use ssz_types::{typenum::Unsigned, BitVector, FixedVector};
use std::convert::TryInto;
use std::{fmt, mem};
use superstruct::superstruct;
use swap_or_not_shuffle::compute_shuffled_index;
use test_random_derive::TestRandom;
use tree_hash::TreeHash;
use tree_hash_derive::TreeHash;

pub use self::committee_cache::CommitteeCache;
pub use clone_config::CloneConfig;
pub use eth_spec::*;
<<<<<<< HEAD
use std::sync::Arc;
pub use sync_committee_cache::SyncCommitteeCache;
=======
>>>>>>> 1a9c8994
pub use tree_hash_cache::BeaconTreeHashCache;

#[macro_use]
mod committee_cache;
mod clone_config;
mod exit_cache;
mod pubkey_cache;
mod tests;
mod tree_hash_cache;

pub const CACHED_EPOCHS: usize = 3;
const MAX_RANDOM_BYTE: u64 = (1 << 8) - 1;

#[derive(Debug, PartialEq, Clone)]
pub enum Error {
    /// A state for a different hard-fork was required -- a severe logic error.
    IncorrectStateVariant,
    EpochOutOfBounds,
    SlotOutOfBounds,
    UnknownValidator(usize),
    UnableToDetermineProducer,
    InvalidBitfield,
    ValidatorIsWithdrawable,
    UnableToShuffle,
    ShuffleIndexOutOfBounds(usize),
    IsAggregatorOutOfBounds,
    BlockRootsOutOfBounds(usize),
    StateRootsOutOfBounds(usize),
    SlashingsOutOfBounds(usize),
    BalancesOutOfBounds(usize),
    RandaoMixesOutOfBounds(usize),
    CommitteeCachesOutOfBounds(usize),
    ParticipationOutOfBounds(usize),
    InactivityScoresOutOfBounds(usize),
    TooManyValidators,
    InsufficientValidators,
    InsufficientRandaoMixes,
    InsufficientBlockRoots,
    InsufficientIndexRoots,
    InsufficientAttestations,
    InsufficientCommittees,
    InsufficientStateRoots,
    NoCommittee {
        slot: Slot,
        index: CommitteeIndex,
    },
    ZeroSlotsPerEpoch,
    PubkeyCacheInconsistent,
    PubkeyCacheIncomplete {
        cache_len: usize,
        registry_len: usize,
    },
    PreviousCommitteeCacheUninitialized,
    CurrentCommitteeCacheUninitialized,
    RelativeEpochError(RelativeEpochError),
    ExitCacheUninitialized,
    CommitteeCacheUninitialized(Option<RelativeEpoch>),
    SyncCommitteeCacheUninitialized,
    BlsError(bls::Error),
    SszTypesError(ssz_types::Error),
    TreeHashCacheNotInitialized,
    NonLinearTreeHashCacheHistory,
    TreeHashCacheSkippedSlot {
        cache: Slot,
        state: Slot,
    },
    TreeHashError(tree_hash::Error),
    CachedTreeHashError(cached_tree_hash::Error),
    InvalidValidatorPubkey(ssz::DecodeError),
    ValidatorRegistryShrunk,
    TreeHashCacheInconsistent,
    InvalidDepositState {
        deposit_count: u64,
        deposit_index: u64,
    },
    /// An arithmetic operation occurred which would have overflowed or divided by 0.
    ///
    /// This represents a serious bug in either the spec or Lighthouse!
    ArithError(ArithError),
    MissingBeaconBlock(SignedBeaconBlockHash),
    MissingBeaconState(BeaconStateHash),
    SyncCommitteeNotKnown {
        current_epoch: Epoch,
        epoch: Epoch,
    },
}

/// Control whether an epoch-indexed field can be indexed at the next epoch or not.
#[derive(Debug, PartialEq, Clone, Copy)]
enum AllowNextEpoch {
    True,
    False,
}

impl AllowNextEpoch {
    fn upper_bound_of(self, current_epoch: Epoch) -> Result<Epoch, Error> {
        match self {
            AllowNextEpoch::True => Ok(current_epoch.safe_add(1)?),
            AllowNextEpoch::False => Ok(current_epoch),
        }
    }
}

#[cfg_attr(feature = "arbitrary-fuzz", derive(arbitrary::Arbitrary))]
#[derive(PartialEq, Eq, Hash, Clone, Copy)]
pub struct BeaconStateHash(Hash256);

impl fmt::Debug for BeaconStateHash {
    fn fmt(&self, f: &mut fmt::Formatter) -> fmt::Result {
        write!(f, "BeaconStateHash({:?})", self.0)
    }
}

impl fmt::Display for BeaconStateHash {
    fn fmt(&self, f: &mut fmt::Formatter) -> fmt::Result {
        write!(f, "{}", self.0)
    }
}

impl From<Hash256> for BeaconStateHash {
    fn from(hash: Hash256) -> BeaconStateHash {
        BeaconStateHash(hash)
    }
}

impl From<BeaconStateHash> for Hash256 {
    fn from(beacon_state_hash: BeaconStateHash) -> Hash256 {
        beacon_state_hash.0
    }
}

/// The state of the `BeaconChain` at some slot.
#[superstruct(
    variants(Base, Altair),
    variant_attributes(
        derive(
            Derivative,
            Debug,
            PartialEq,
            Serialize,
            Deserialize,
            Encode,
            Decode,
            TreeHash,
            TestRandom,
            CompareFields,
        ),
        serde(bound = "T: EthSpec", deny_unknown_fields),
        derivative(Clone),
        cfg_attr(feature = "arbitrary-fuzz", derive(arbitrary::Arbitrary))
    ),
    cast_error(ty = "Error", expr = "Error::IncorrectStateVariant"),
    partial_getter_error(ty = "Error", expr = "Error::IncorrectStateVariant")
)]
#[derive(Debug, PartialEq, Serialize, Deserialize, Encode, TreeHash)]
#[serde(untagged)]
#[serde(bound = "T: EthSpec")]
#[cfg_attr(feature = "arbitrary-fuzz", derive(arbitrary::Arbitrary))]
pub struct BeaconState<T>
where
    T: EthSpec,
{
    // Versioning
    #[superstruct(getter(copy))]
    #[serde(with = "serde_utils::quoted_u64")]
    pub genesis_time: u64,
    #[superstruct(getter(copy))]
    pub genesis_validators_root: Hash256,
    #[superstruct(getter(copy))]
    pub slot: Slot,
    #[superstruct(getter(copy))]
    pub fork: Fork,

    // History
    pub latest_block_header: BeaconBlockHeader,
    #[compare_fields(as_slice)]
    pub block_roots: FixedVector<Hash256, T::SlotsPerHistoricalRoot>,
    #[compare_fields(as_slice)]
    pub state_roots: FixedVector<Hash256, T::SlotsPerHistoricalRoot>,
    pub historical_roots: VariableList<Hash256, T::HistoricalRootsLimit>,

    // Ethereum 1.0 chain data
    pub eth1_data: Eth1Data,
    pub eth1_data_votes: VariableList<Eth1Data, T::SlotsPerEth1VotingPeriod>,
    #[superstruct(getter(copy))]
    #[serde(with = "serde_utils::quoted_u64")]
    pub eth1_deposit_index: u64,

    // Registry
    #[compare_fields(as_slice)]
    pub validators: VariableList<Validator, T::ValidatorRegistryLimit>,
    #[compare_fields(as_slice)]
    #[serde(with = "ssz_types::serde_utils::quoted_u64_var_list")]
    pub balances: VariableList<u64, T::ValidatorRegistryLimit>,

    // Randomness
    pub randao_mixes: FixedVector<Hash256, T::EpochsPerHistoricalVector>,

    // Slashings
    #[serde(with = "ssz_types::serde_utils::quoted_u64_fixed_vec")]
    pub slashings: FixedVector<u64, T::EpochsPerSlashingsVector>,

    // Attestations (genesis fork only)
    #[superstruct(only(Base))]
    pub previous_epoch_attestations: VariableList<PendingAttestation<T>, T::MaxPendingAttestations>,
    #[superstruct(only(Base))]
    pub current_epoch_attestations: VariableList<PendingAttestation<T>, T::MaxPendingAttestations>,

    // Participation (Altair and later)
    #[superstruct(only(Altair))]
    pub previous_epoch_participation: VariableList<ParticipationFlags, T::ValidatorRegistryLimit>,
    #[superstruct(only(Altair))]
    pub current_epoch_participation: VariableList<ParticipationFlags, T::ValidatorRegistryLimit>,

    // Finality
    #[test_random(default)]
    pub justification_bits: BitVector<T::JustificationBitsLength>,
    #[superstruct(getter(copy))]
    pub previous_justified_checkpoint: Checkpoint,
    #[superstruct(getter(copy))]
    pub current_justified_checkpoint: Checkpoint,
    #[superstruct(getter(copy))]
    pub finalized_checkpoint: Checkpoint,

    // Inactivity
    #[superstruct(only(Altair))]
    pub inactivity_scores: VariableList<u64, T::ValidatorRegistryLimit>,

    // Light-client sync committees
    #[superstruct(only(Altair))]
    pub current_sync_committee: Arc<SyncCommittee<T>>,
    #[superstruct(only(Altair))]
    pub next_sync_committee: Arc<SyncCommittee<T>>,

    // Caching (not in the spec)
    #[serde(skip_serializing, skip_deserializing)]
    #[ssz(skip_serializing)]
    #[ssz(skip_deserializing)]
    #[tree_hash(skip_hashing)]
    #[test_random(default)]
    #[derivative(Clone(clone_with = "clone_default"))]
    pub committee_caches: [CommitteeCache; CACHED_EPOCHS],
    #[serde(skip_serializing, skip_deserializing)]
    #[ssz(skip_serializing)]
    #[ssz(skip_deserializing)]
    #[tree_hash(skip_hashing)]
    #[test_random(default)]
    #[derivative(Clone(clone_with = "clone_default"))]
    pub pubkey_cache: PubkeyCache,
    #[serde(skip_serializing, skip_deserializing)]
    #[ssz(skip_serializing)]
    #[ssz(skip_deserializing)]
    #[tree_hash(skip_hashing)]
    #[test_random(default)]
    #[derivative(Clone(clone_with = "clone_default"))]
    pub exit_cache: ExitCache,
    #[serde(skip_serializing, skip_deserializing)]
    #[ssz(skip_serializing)]
    #[ssz(skip_deserializing)]
    #[tree_hash(skip_hashing)]
    #[test_random(default)]
    #[derivative(Clone(clone_with = "clone_default"))]
    pub tree_hash_cache: BeaconTreeHashCache<T>,
}

impl<T: EthSpec> Clone for BeaconState<T> {
    fn clone(&self) -> Self {
        self.clone_with(CloneConfig::all())
    }
}

impl<T: EthSpec> BeaconState<T> {
    /// Create a new BeaconState suitable for genesis.
    ///
    /// Not a complete genesis state, see `initialize_beacon_state_from_eth1`.
    pub fn new(genesis_time: u64, eth1_data: Eth1Data, spec: &ChainSpec) -> Self {
        BeaconState::Base(BeaconStateBase {
            // Versioning
            genesis_time,
            genesis_validators_root: Hash256::zero(), // Set later.
            slot: spec.genesis_slot,
            fork: Fork {
                previous_version: spec.genesis_fork_version,
                current_version: spec.genesis_fork_version,
                epoch: T::genesis_epoch(),
            },

            // History
            latest_block_header: BeaconBlock::<T>::empty(spec).temporary_block_header(),
            block_roots: FixedVector::from_elem(Hash256::zero()),
            state_roots: FixedVector::from_elem(Hash256::zero()),
            historical_roots: VariableList::empty(),

            // Eth1
            eth1_data,
            eth1_data_votes: VariableList::empty(),
            eth1_deposit_index: 0,

            // Validator registry
            validators: VariableList::empty(), // Set later.
            balances: VariableList::empty(),   // Set later.

            // Randomness
            randao_mixes: FixedVector::from_elem(Hash256::zero()),

            // Slashings
            slashings: FixedVector::from_elem(0),

            // Attestations
            previous_epoch_attestations: VariableList::empty(),
            current_epoch_attestations: VariableList::empty(),

            // Finality
            justification_bits: BitVector::new(),
            previous_justified_checkpoint: Checkpoint::default(),
            current_justified_checkpoint: Checkpoint::default(),
            finalized_checkpoint: Checkpoint::default(),

            // Caching (not in spec)
            committee_caches: [
                CommitteeCache::default(),
                CommitteeCache::default(),
                CommitteeCache::default(),
            ],
            pubkey_cache: PubkeyCache::default(),
            exit_cache: ExitCache::default(),
            tree_hash_cache: <_>::default(),
        })
    }

    /// Specialised deserialisation method that uses the `ChainSpec` as context.
    #[allow(clippy::integer_arithmetic)]
    pub fn from_ssz_bytes(bytes: &[u8], spec: &ChainSpec) -> Result<Self, ssz::DecodeError> {
        // Slot is after genesis_time (u64) and genesis_validators_root (Hash256).
        let slot_start = <u64 as Decode>::ssz_fixed_len() + <Hash256 as Decode>::ssz_fixed_len();
        let slot_end = slot_start + <Slot as Decode>::ssz_fixed_len();

        let slot_bytes = bytes
            .get(slot_start..slot_end)
            .ok_or(DecodeError::InvalidByteLength {
                len: bytes.len(),
                expected: slot_end,
            })?;

        let slot = Slot::from_ssz_bytes(slot_bytes)?;

        if spec
            .altair_fork_slot
            .map_or(true, |altair_slot| slot < altair_slot)
        {
            BeaconStateBase::from_ssz_bytes(bytes).map(Self::Base)
        } else {
            BeaconStateAltair::from_ssz_bytes(bytes).map(Self::Altair)
        }
    }

    /// Returns the `tree_hash_root` of the state.
    ///
    /// Spec v0.12.1
    pub fn canonical_root(&self) -> Hash256 {
        Hash256::from_slice(&self.tree_hash_root()[..])
    }

    pub fn historical_batch(&self) -> HistoricalBatch<T> {
        HistoricalBatch {
            block_roots: self.block_roots().clone(),
            state_roots: self.state_roots().clone(),
        }
    }

    /// This method ensures the state's pubkey cache is fully up-to-date before checking if the validator
    /// exists in the registry. If a validator pubkey exists in the validator registry, returns `Some(i)`,
    /// otherwise returns `None`.
    pub fn get_validator_index(&mut self, pubkey: &PublicKeyBytes) -> Result<Option<usize>, Error> {
        self.update_pubkey_cache()?;
        Ok(self.pubkey_cache().get(pubkey))
    }

    /// The epoch corresponding to `self.slot()`.
    pub fn current_epoch(&self) -> Epoch {
        self.slot().epoch(T::slots_per_epoch())
    }

    /// The epoch prior to `self.current_epoch()`.
    ///
    /// If the current epoch is the genesis epoch, the genesis_epoch is returned.
    pub fn previous_epoch(&self) -> Epoch {
        let current_epoch = self.current_epoch();
        if current_epoch > T::genesis_epoch() {
            current_epoch
                .safe_sub(1)
                .expect("current epoch greater than genesis implies greater than 0")
        } else {
            current_epoch
        }
    }

    /// The epoch following `self.current_epoch()`.
    ///
    /// Spec v0.12.1
    pub fn next_epoch(&self) -> Result<Epoch, Error> {
        Ok(self.current_epoch().safe_add(1)?)
    }

    /// Compute the number of committees at `slot`.
    ///
    /// Makes use of the committee cache and will fail if no cache exists for the slot's epoch.
    ///
    /// Spec v0.12.1
    pub fn get_committee_count_at_slot(&self, slot: Slot) -> Result<u64, Error> {
        let cache = self.committee_cache_at_slot(slot)?;
        Ok(cache.committees_per_slot() as u64)
    }

    /// Compute the number of committees in an entire epoch.
    ///
    /// Spec v0.12.1
    pub fn get_epoch_committee_count(&self, relative_epoch: RelativeEpoch) -> Result<u64, Error> {
        let cache = self.committee_cache(relative_epoch)?;
        Ok(cache.epoch_committee_count() as u64)
    }

    /// Return the cached active validator indices at some epoch.
    ///
    /// Note: the indices are shuffled (i.e., not in ascending order).
    ///
    /// Returns an error if that epoch is not cached, or the cache is not initialized.
    pub fn get_cached_active_validator_indices(
        &self,
        relative_epoch: RelativeEpoch,
    ) -> Result<&[usize], Error> {
        let cache = self.committee_cache(relative_epoch)?;

        Ok(&cache.active_validator_indices())
    }

    /// Returns the active validator indices for the given epoch.
    ///
    /// Does not utilize the cache, performs a full iteration over the validator registry.
    pub fn get_active_validator_indices(
        &self,
        epoch: Epoch,
        spec: &ChainSpec,
    ) -> Result<Vec<usize>, Error> {
        if epoch >= self.compute_activation_exit_epoch(self.current_epoch(), spec)? {
            Err(BeaconStateError::EpochOutOfBounds)
        } else {
            Ok(get_active_validator_indices(self.validators(), epoch))
        }
    }

    /// Return the cached active validator indices at some epoch.
    ///
    /// Note: the indices are shuffled (i.e., not in ascending order).
    ///
    /// Returns an error if that epoch is not cached, or the cache is not initialized.
    pub fn get_shuffling(&self, relative_epoch: RelativeEpoch) -> Result<&[usize], Error> {
        let cache = self.committee_cache(relative_epoch)?;

        Ok(cache.shuffling())
    }

    /// Get the Beacon committee at the given slot and index.
    ///
    /// Utilises the committee cache.
    ///
    /// Spec v0.12.1
    pub fn get_beacon_committee(
        &self,
        slot: Slot,
        index: CommitteeIndex,
    ) -> Result<BeaconCommittee, Error> {
        let epoch = slot.epoch(T::slots_per_epoch());
        let relative_epoch = RelativeEpoch::from_epoch(self.current_epoch(), epoch)?;
        let cache = self.committee_cache(relative_epoch)?;

        cache
            .get_beacon_committee(slot, index)
            .ok_or(Error::NoCommittee { slot, index })
    }

    /// Get all of the Beacon committees at a given slot.
    ///
    /// Utilises the committee cache.
    ///
    /// Spec v0.12.1
    pub fn get_beacon_committees_at_slot(&self, slot: Slot) -> Result<Vec<BeaconCommittee>, Error> {
        let cache = self.committee_cache_at_slot(slot)?;
        cache.get_beacon_committees_at_slot(slot)
    }

    /// Get all of the Beacon committees at a given relative epoch.
    ///
    /// Utilises the committee cache.
    ///
    /// Spec v0.12.1
    pub fn get_beacon_committees_at_epoch(
        &self,
        relative_epoch: RelativeEpoch,
    ) -> Result<Vec<BeaconCommittee>, Error> {
        let cache = self.committee_cache(relative_epoch)?;
        cache.get_all_beacon_committees()
    }

    /// Returns the block root which decided the proposer shuffling for the current epoch. This root
    /// can be used to key this proposer shuffling.
    ///
    /// ## Notes
    ///
    /// The `block_root` covers the one-off scenario where the genesis block decides its own
    /// shuffling. It should be set to the latest block applied to `self` or the genesis block root.
    pub fn proposer_shuffling_decision_root(&self, block_root: Hash256) -> Result<Hash256, Error> {
        let decision_slot = self.proposer_shuffling_decision_slot();
        if self.slot() == decision_slot {
            Ok(block_root)
        } else {
            self.get_block_root(decision_slot).map(|root| *root)
        }
    }

    /// Returns the slot at which the proposer shuffling was decided. The block root at this slot
    /// can be used to key the proposer shuffling for the current epoch.
    fn proposer_shuffling_decision_slot(&self) -> Slot {
        self.current_epoch()
            .start_slot(T::slots_per_epoch())
            .saturating_sub(1_u64)
    }

    /// Returns the block root which decided the attester shuffling for the given `relative_epoch`.
    /// This root can be used to key that attester shuffling.
    ///
    /// ## Notes
    ///
    /// The `block_root` covers the one-off scenario where the genesis block decides its own
    /// shuffling. It should be set to the latest block applied to `self` or the genesis block root.
    pub fn attester_shuffling_decision_root(
        &self,
        block_root: Hash256,
        relative_epoch: RelativeEpoch,
    ) -> Result<Hash256, Error> {
        let decision_slot = self.attester_shuffling_decision_slot(relative_epoch);
        if self.slot() == decision_slot {
            Ok(block_root)
        } else {
            self.get_block_root(decision_slot).map(|root| *root)
        }
    }

    /// Returns the slot at which the proposer shuffling was decided. The block root at this slot
    /// can be used to key the proposer shuffling for the current epoch.
    fn attester_shuffling_decision_slot(&self, relative_epoch: RelativeEpoch) -> Slot {
        match relative_epoch {
            RelativeEpoch::Next => self.current_epoch(),
            RelativeEpoch::Current => self.previous_epoch(),
            RelativeEpoch::Previous => self.previous_epoch().saturating_sub(1_u64),
        }
        .start_slot(T::slots_per_epoch())
        .saturating_sub(1_u64)
    }

    /// Compute the proposer (not necessarily for the Beacon chain) from a list of indices.
    pub fn compute_proposer_index(
        &self,
        indices: &[usize],
        seed: &[u8],
        spec: &ChainSpec,
    ) -> Result<usize, Error> {
        if indices.is_empty() {
            return Err(Error::InsufficientValidators);
        }

        let mut i = 0;
        loop {
            let shuffled_index = compute_shuffled_index(
                i.safe_rem(indices.len())?,
                indices.len(),
                seed,
                spec.shuffle_round_count,
            )
            .ok_or(Error::UnableToShuffle)?;
            let candidate_index = *indices
                .get(shuffled_index)
                .ok_or(Error::ShuffleIndexOutOfBounds(shuffled_index))?;
            let random_byte = Self::shuffling_random_byte(i, seed)?;
            let effective_balance = self.get_effective_balance(candidate_index)?;
            if effective_balance.safe_mul(MAX_RANDOM_BYTE)?
                >= spec
                    .max_effective_balance
                    .safe_mul(u64::from(random_byte))?
            {
                return Ok(candidate_index);
            }
            i.safe_add_assign(1)?;
        }
    }

    /// Get a random byte from the given `seed`.
    ///
    /// Used by the proposer & sync committee selection functions.
    fn shuffling_random_byte(i: usize, seed: &[u8]) -> Result<u8, Error> {
        let mut preimage = seed.to_vec();
        preimage.append(&mut int_to_bytes8(i.safe_div(32)? as u64));
        let index = i.safe_rem(32)?;
        hash(&preimage)
            .get(index)
            .copied()
            .ok_or(Error::ShuffleIndexOutOfBounds(index))
    }

    /// Return `true` if the validator who produced `slot_signature` is eligible to aggregate.
    ///
    /// Spec v0.12.1
    pub fn is_aggregator(
        &self,
        slot: Slot,
        index: CommitteeIndex,
        slot_signature: &Signature,
        spec: &ChainSpec,
    ) -> Result<bool, Error> {
        let committee = self.get_beacon_committee(slot, index)?;
        let modulo = std::cmp::max(
            1,
            (committee.committee.len() as u64).safe_div(spec.target_aggregators_per_committee)?,
        );
        let signature_hash = hash(&slot_signature.as_ssz_bytes());
        let signature_hash_int = u64::from_le_bytes(
            signature_hash
                .get(0..8)
                .and_then(|bytes| bytes.try_into().ok())
                .ok_or(Error::IsAggregatorOutOfBounds)?,
        );

        Ok(signature_hash_int.safe_rem(modulo)? == 0)
    }

    /// Returns the beacon proposer index for the `slot` in the given `relative_epoch`.
    ///
    /// Spec v0.12.1
    pub fn get_beacon_proposer_index(&self, slot: Slot, spec: &ChainSpec) -> Result<usize, Error> {
        // Proposer indices are only known for the current epoch, due to the dependence on the
        // effective balances of validators, which change at every epoch transition.
        let epoch = slot.epoch(T::slots_per_epoch());
        if epoch != self.current_epoch() {
            return Err(Error::SlotOutOfBounds);
        }

        let seed = self.get_beacon_proposer_seed(slot, spec)?;
        let indices = self.get_active_validator_indices(epoch, spec)?;

        self.compute_proposer_index(&indices, &seed, spec)
    }

    /// Returns the beacon proposer index for each `slot` in `self.current_epoch()`.
    ///
    /// The returned `Vec` contains one proposer index for each slot. For example, if
    /// `state.current_epoch() == 1`, then `vec[0]` refers to slot `32` and `vec[1]` refers to slot
    /// `33`. It will always be the case that `vec.len() == SLOTS_PER_EPOCH`.
    pub fn get_beacon_proposer_indices(&self, spec: &ChainSpec) -> Result<Vec<usize>, Error> {
        // Not using the cached validator indices since they are shuffled.
        let indices = self.get_active_validator_indices(self.current_epoch(), spec)?;

        self.current_epoch()
            .slot_iter(T::slots_per_epoch())
            .map(|slot| {
                let seed = self.get_beacon_proposer_seed(slot, spec)?;
                self.compute_proposer_index(&indices, &seed, spec)
            })
            .collect()
    }

    /// Compute the seed to use for the beacon proposer selection at the given `slot`.
    ///
    /// Spec v0.12.1
    pub fn get_beacon_proposer_seed(&self, slot: Slot, spec: &ChainSpec) -> Result<Vec<u8>, Error> {
        let epoch = slot.epoch(T::slots_per_epoch());
        let mut preimage = self
            .get_seed(epoch, Domain::BeaconProposer, spec)?
            .as_bytes()
            .to_vec();
        preimage.append(&mut int_to_bytes8(slot.as_u64()));
        Ok(hash(&preimage))
    }

<<<<<<< HEAD
    /// Get the already-built current or next sync committee from the state.
    pub fn get_built_sync_committee(
        &self,
        epoch: Epoch,
        spec: &ChainSpec,
    ) -> Result<&Arc<SyncCommittee<T>>, Error> {
        let sync_committee_period = epoch.sync_committee_period(spec)?;
        let current_sync_committee_period = self.current_epoch().sync_committee_period(spec)?;
        let next_sync_committee_period = current_sync_committee_period.safe_add(1)?;

        if sync_committee_period == current_sync_committee_period {
            self.current_sync_committee()
        } else if sync_committee_period == next_sync_committee_period {
            self.next_sync_committee()
        } else {
            Err(Error::SyncCommitteeNotKnown {
                current_epoch: self.current_epoch(),
                epoch,
            })
        }
    }

    /// Get the *current* sync committee indices using the cache.
    ///
    /// Will error if the cache isn't initialised at the correct base epoch.
    pub fn get_current_sync_committee_indices(&self, spec: &ChainSpec) -> Result<&[usize], Error> {
        let base_epoch = sync_committee_base_epoch(self.current_epoch(), spec)?;
        self.current_sync_committee_cache()
            .get_sync_committee_indices(base_epoch)
            .ok_or(Error::SyncCommitteeCacheUninitialized)
=======
    /// Get the sync committee for the current or next period by computing it from scratch.
    pub fn get_sync_committee(
        &self,
        epoch: Epoch,
        spec: &ChainSpec,
    ) -> Result<SyncCommittee<T>, Error> {
        let sync_committee_indices = self.compute_sync_committee_indices(epoch, spec)?;
        self.compute_sync_committee(&sync_committee_indices)
    }

    /// Get the validator indices of all validators from `sync_committee` identified by
    /// `sync_committee_bits`.
    pub fn get_sync_committee_participant_indices(
        &mut self,
        sync_committee: &SyncCommittee<T>,
        sync_committee_bits: &BitVector<T::SyncCommitteeSize>,
    ) -> Result<Vec<usize>, Error> {
        sync_committee
            .pubkeys
            .iter()
            .zip(sync_committee_bits.iter())
            .flat_map(|(pubkey, bit)| {
                if bit {
                    let validator_index_res = self
                        .get_validator_index(&pubkey)
                        .and_then(|opt| opt.ok_or(Error::PubkeyCacheInconsistent));
                    Some(validator_index_res)
                } else {
                    None
                }
            })
            .collect()
>>>>>>> 1a9c8994
    }

    /// Calculate the sync committee indices for the state's base epoch from scratch.
    pub fn compute_sync_committee_indices(
        &self,
        epoch: Epoch,
        spec: &ChainSpec,
    ) -> Result<Vec<usize>, Error> {
        let base_epoch = sync_committee_base_epoch(epoch, spec)?;

        if base_epoch > self.next_epoch()? {
            return Err(Error::EpochOutOfBounds);
        }

        let active_validator_indices = self.get_active_validator_indices(base_epoch, spec)?;
        let active_validator_count = active_validator_indices.len();

        let seed = self.get_seed(base_epoch, Domain::SyncCommittee, spec)?;

        let mut i = 0;
        let mut sync_committee_indices = Vec::with_capacity(T::SyncCommitteeSize::to_usize());
        while sync_committee_indices.len() < T::SyncCommitteeSize::to_usize() {
            let shuffled_index = compute_shuffled_index(
                i.safe_rem(active_validator_count)?,
                active_validator_count,
                seed.as_bytes(),
                spec.shuffle_round_count,
            )
            .ok_or(Error::UnableToShuffle)?;
            let candidate_index = *active_validator_indices
                .get(shuffled_index)
                .ok_or(Error::ShuffleIndexOutOfBounds(shuffled_index))?;
            let random_byte = Self::shuffling_random_byte(i, seed.as_bytes())?;
            let effective_balance = self.get_validator(candidate_index)?.effective_balance;
            if effective_balance.safe_mul(MAX_RANDOM_BYTE)?
                >= spec
                    .max_effective_balance
                    .safe_mul(u64::from(random_byte))?
            {
                sync_committee_indices.push(candidate_index);
            }
            i.safe_add_assign(1)?;
        }
        Ok(sync_committee_indices)
    }

<<<<<<< HEAD
    /// Get the sync committee for the current or next period.
    ///
    /// Will utilise the cache for the current period.
    // FIXME(sproul): consider adding cache for next epoch
    pub fn get_sync_committee(
        &self,
        epoch: Epoch,
        spec: &ChainSpec,
    ) -> Result<SyncCommittee<T>, Error> {
        let base_epoch = sync_committee_base_epoch(epoch, spec)?;
        let current_base_epoch = sync_committee_base_epoch(self.current_epoch(), spec)?;

        let sync_committee_indices = if base_epoch == current_base_epoch {
            Cow::Borrowed(self.get_current_sync_committee_indices(spec)?)
        } else {
            Cow::Owned(self.compute_sync_committee_indices(epoch, spec)?)
        };
        self.compute_sync_committee(sync_committee_indices.as_ref())
    }

=======
>>>>>>> 1a9c8994
    /// Compute the sync committee for a given list of indices.
    pub fn compute_sync_committee(
        &self,
        sync_committee_indices: &[usize],
    ) -> Result<SyncCommittee<T>, Error> {
        if sync_committee_indices.len() != T::SyncCommitteeSize::to_usize() {
            return Err(Error::InsufficientValidators);
        }

        let pubkeys = sync_committee_indices
            .iter()
            .map(|&index| {
                self.validators()
                    .get(index)
                    .map(|v| v.pubkey)
                    .ok_or(Error::UnknownValidator(index))
            })
            .collect::<Result<Vec<_>, _>>()?;
        let pubkeys_per_aggregate = T::SyncPubkeysPerAggregate::to_usize();
        let pubkey_aggregates = pubkeys
            .chunks_exact(pubkeys_per_aggregate)
            .map(|preaggregate| {
                // Decompress the pubkeys and aggregate them
                let decompressed_keys = preaggregate
                    .iter()
                    .map(|key_bytes| key_bytes.decompress())
                    .collect::<Result<Vec<_>, _>>()?;
                let agg_pk = AggregatePublicKey::aggregate(&decompressed_keys)?;
                Ok(agg_pk.to_public_key().compress())
            })
            .collect::<Result<Vec<_>, Error>>()?;

        Ok(SyncCommittee {
            pubkeys: FixedVector::new(pubkeys)?,
            pubkey_aggregates: FixedVector::new(pubkey_aggregates)?,
        })
    }

    /// Get the sync committee duties for a list of validator indices.
    ///
    /// Will return a `SyncCommitteeNotKnown` error if the `epoch` is out of bounds with respect
    /// to the current or next sync committee periods.
    pub fn get_sync_committee_duties(
        &self,
        epoch: Epoch,
        validator_indices: &[u64],
        spec: &ChainSpec,
    ) -> Result<Vec<Option<SyncDuty>>, Error> {
        // FIXME(sproul): consider using cached indices
        let sync_committee = self.get_built_sync_committee(epoch, spec)?;

        validator_indices
            .iter()
            .map(|&validator_index| {
                let pubkey = self.get_validator(validator_index as usize)?.pubkey.clone();

                Ok(SyncDuty::from_sync_committee(
                    validator_index,
                    pubkey,
                    sync_committee,
                ))
            })
            .collect()
    }

    /// Get the canonical root of the `latest_block_header`, filling in its state root if necessary.
    ///
    /// It needs filling in on all slots where there isn't a skip.
    ///
    /// Spec v0.12.1
    pub fn get_latest_block_root(&self, current_state_root: Hash256) -> Hash256 {
        if self.latest_block_header().state_root.is_zero() {
            let mut latest_block_header = self.latest_block_header().clone();
            latest_block_header.state_root = current_state_root;
            latest_block_header.canonical_root()
        } else {
            self.latest_block_header().canonical_root()
        }
    }

    /// Safely obtains the index for latest block roots, given some `slot`.
    ///
    /// Spec v0.12.1
    fn get_latest_block_roots_index(&self, slot: Slot) -> Result<usize, Error> {
        if slot < self.slot() && self.slot() <= slot.safe_add(self.block_roots().len() as u64)? {
            Ok(slot.as_usize().safe_rem(self.block_roots().len())?)
        } else {
            Err(BeaconStateError::SlotOutOfBounds)
        }
    }

    /// Return the block root at a recent `slot`.
    pub fn get_block_root(&self, slot: Slot) -> Result<&Hash256, BeaconStateError> {
        let i = self.get_latest_block_roots_index(slot)?;
        self.block_roots()
            .get(i)
            .ok_or(Error::BlockRootsOutOfBounds(i))
    }

    /// Return the block root at a recent `epoch`.
    ///
    /// Note that the spec calls this `get_block_root`.
    pub fn get_block_root_at_epoch(&self, epoch: Epoch) -> Result<&Hash256, BeaconStateError> {
        self.get_block_root(epoch.start_slot(T::slots_per_epoch()))
    }

    /// Sets the block root for some given slot.
    pub fn set_block_root(
        &mut self,
        slot: Slot,
        block_root: Hash256,
    ) -> Result<(), BeaconStateError> {
        let i = self.get_latest_block_roots_index(slot)?;
        *self
            .block_roots_mut()
            .get_mut(i)
            .ok_or(Error::BlockRootsOutOfBounds(i))? = block_root;
        Ok(())
    }

    /// Fill `randao_mixes` with
    pub fn fill_randao_mixes_with(&mut self, index_root: Hash256) {
        *self.randao_mixes_mut() = FixedVector::from_elem(index_root);
    }

    /// Safely obtains the index for `randao_mixes`
    ///
    /// Spec v0.12.1
    fn get_randao_mix_index(
        &self,
        epoch: Epoch,
        allow_next_epoch: AllowNextEpoch,
    ) -> Result<usize, Error> {
        let current_epoch = self.current_epoch();
        let len = T::EpochsPerHistoricalVector::to_u64();

        if current_epoch < epoch.safe_add(len)?
            && epoch <= allow_next_epoch.upper_bound_of(current_epoch)?
        {
            Ok(epoch.as_usize().safe_rem(len as usize)?)
        } else {
            Err(Error::EpochOutOfBounds)
        }
    }

    /// XOR-assigns the existing `epoch` randao mix with the hash of the `signature`.
    ///
    /// # Errors:
    ///
    /// See `Self::get_randao_mix`.
    pub fn update_randao_mix(&mut self, epoch: Epoch, signature: &Signature) -> Result<(), Error> {
        let i = epoch
            .as_usize()
            .safe_rem(T::EpochsPerHistoricalVector::to_usize())?;

        let signature_hash = Hash256::from_slice(&hash(&ssz_encode(signature)));

        *self
            .randao_mixes_mut()
            .get_mut(i)
            .ok_or(Error::RandaoMixesOutOfBounds(i))? =
            *self.get_randao_mix(epoch)? ^ signature_hash;

        Ok(())
    }

    /// Return the randao mix at a recent ``epoch``.
    pub fn get_randao_mix(&self, epoch: Epoch) -> Result<&Hash256, Error> {
        let i = self.get_randao_mix_index(epoch, AllowNextEpoch::False)?;
        self.randao_mixes()
            .get(i)
            .ok_or(Error::RandaoMixesOutOfBounds(i))
    }

    /// Set the randao mix at a recent ``epoch``.
    ///
    /// Spec v0.12.1
    pub fn set_randao_mix(&mut self, epoch: Epoch, mix: Hash256) -> Result<(), Error> {
        let i = self.get_randao_mix_index(epoch, AllowNextEpoch::True)?;
        *self
            .randao_mixes_mut()
            .get_mut(i)
            .ok_or(Error::RandaoMixesOutOfBounds(i))? = mix;
        Ok(())
    }

    /// Safely obtains the index for latest state roots, given some `slot`.
    ///
    /// Spec v0.12.1
    fn get_latest_state_roots_index(&self, slot: Slot) -> Result<usize, Error> {
        if slot < self.slot() && self.slot() <= slot.safe_add(self.state_roots().len() as u64)? {
            Ok(slot.as_usize().safe_rem(self.state_roots().len())?)
        } else {
            Err(BeaconStateError::SlotOutOfBounds)
        }
    }

    /// Gets the state root for some slot.
    pub fn get_state_root(&self, slot: Slot) -> Result<&Hash256, Error> {
        let i = self.get_latest_state_roots_index(slot)?;
        self.state_roots()
            .get(i)
            .ok_or(Error::StateRootsOutOfBounds(i))
    }

    /// Gets the oldest (earliest slot) state root.
    pub fn get_oldest_state_root(&self) -> Result<&Hash256, Error> {
        let oldest_slot = self.slot().saturating_sub(self.state_roots().len());
        self.get_state_root(oldest_slot)
    }

    /// Gets the oldest (earliest slot) block root.
    pub fn get_oldest_block_root(&self) -> Result<&Hash256, Error> {
        let oldest_slot = self.slot().saturating_sub(self.block_roots().len());
        self.get_block_root(oldest_slot)
    }

    /// Sets the latest state root for slot.
    pub fn set_state_root(&mut self, slot: Slot, state_root: Hash256) -> Result<(), Error> {
        let i = self.get_latest_state_roots_index(slot)?;
        *self
            .state_roots_mut()
            .get_mut(i)
            .ok_or(Error::StateRootsOutOfBounds(i))? = state_root;
        Ok(())
    }

    /// Safely obtain the index for `slashings`, given some `epoch`.
    fn get_slashings_index(
        &self,
        epoch: Epoch,
        allow_next_epoch: AllowNextEpoch,
    ) -> Result<usize, Error> {
        // We allow the slashings vector to be accessed at any cached epoch at or before
        // the current epoch, or the next epoch if `AllowNextEpoch::True` is passed.
        let current_epoch = self.current_epoch();
        if current_epoch < epoch.safe_add(T::EpochsPerSlashingsVector::to_u64())?
            && epoch <= allow_next_epoch.upper_bound_of(current_epoch)?
        {
            Ok(epoch
                .as_usize()
                .safe_rem(T::EpochsPerSlashingsVector::to_usize())?)
        } else {
            Err(Error::EpochOutOfBounds)
        }
    }

    /// Get a reference to the entire `slashings` vector.
    pub fn get_all_slashings(&self) -> &[u64] {
        self.slashings()
    }

    /// Get the total slashed balances for some epoch.
    pub fn get_slashings(&self, epoch: Epoch) -> Result<u64, Error> {
        let i = self.get_slashings_index(epoch, AllowNextEpoch::False)?;
        self.slashings()
            .get(i)
            .copied()
            .ok_or(Error::SlashingsOutOfBounds(i))
    }

    /// Set the total slashed balances for some epoch.
    pub fn set_slashings(&mut self, epoch: Epoch, value: u64) -> Result<(), Error> {
        let i = self.get_slashings_index(epoch, AllowNextEpoch::True)?;
        *self
            .slashings_mut()
            .get_mut(i)
            .ok_or(Error::SlashingsOutOfBounds(i))? = value;
        Ok(())
    }

    /// Convenience accessor for validators and balances simultaneously.
    pub fn validators_and_balances_mut(&mut self) -> (&mut [Validator], &mut [u64]) {
        match self {
            BeaconState::Base(state) => (&mut state.validators, &mut state.balances),
            BeaconState::Altair(state) => (&mut state.validators, &mut state.balances),
        }
    }

    /// Generate a seed for the given `epoch`.
    pub fn get_seed(
        &self,
        epoch: Epoch,
        domain_type: Domain,
        spec: &ChainSpec,
    ) -> Result<Hash256, Error> {
        // Bypass the safe getter for RANDAO so we can gracefully handle the scenario where `epoch
        // == 0`.
        let mix = {
            let i = epoch
                .safe_add(T::EpochsPerHistoricalVector::to_u64())?
                .safe_sub(spec.min_seed_lookahead)?
                .safe_sub(1)?;
            let i_mod = i.as_usize().safe_rem(self.randao_mixes().len())?;
            self.randao_mixes()
                .get(i_mod)
                .ok_or(Error::RandaoMixesOutOfBounds(i_mod))?
        };
        let domain_bytes = int_to_bytes4(spec.get_domain_constant(domain_type));
        let epoch_bytes = int_to_bytes8(epoch.as_u64());

        const NUM_DOMAIN_BYTES: usize = 4;
        const NUM_EPOCH_BYTES: usize = 8;
        const MIX_OFFSET: usize = NUM_DOMAIN_BYTES + NUM_EPOCH_BYTES;
        const NUM_MIX_BYTES: usize = 32;

        let mut preimage = [0; NUM_DOMAIN_BYTES + NUM_EPOCH_BYTES + NUM_MIX_BYTES];
        preimage[0..NUM_DOMAIN_BYTES].copy_from_slice(&domain_bytes);
        preimage[NUM_DOMAIN_BYTES..MIX_OFFSET].copy_from_slice(&epoch_bytes);
        preimage[MIX_OFFSET..].copy_from_slice(mix.as_bytes());

        Ok(Hash256::from_slice(&hash(&preimage)))
    }

    /// Safe indexer for the `validators` list.
    pub fn get_validator(&self, validator_index: usize) -> Result<&Validator, Error> {
        self.validators()
            .get(validator_index)
            .ok_or(Error::UnknownValidator(validator_index))
    }

    /// Safe mutator for the `validators` list.
    pub fn get_validator_mut(&mut self, validator_index: usize) -> Result<&mut Validator, Error> {
        self.validators_mut()
            .get_mut(validator_index)
            .ok_or(Error::UnknownValidator(validator_index))
    }

    /// Return the effective balance for a validator with the given `validator_index`.
    pub fn get_effective_balance(&self, validator_index: usize) -> Result<u64, Error> {
        self.get_validator(validator_index)
            .map(|v| v.effective_balance)
    }

    /// Get the inactivity score for a single validator.
    ///
    /// Will error if the state lacks an `inactivity_scores` field.
    pub fn get_inactivity_score(&self, validator_index: usize) -> Result<u64, Error> {
        self.inactivity_scores()?
            .get(validator_index)
            .copied()
            .ok_or(Error::InactivityScoresOutOfBounds(validator_index))
    }

    /// Get a mutable reference to the inactivity score for a single validator.
    ///
    /// Will error if the state lacks an `inactivity_scores` field.
    pub fn get_inactivity_score_mut(&mut self, validator_index: usize) -> Result<&mut u64, Error> {
        self.inactivity_scores_mut()?
            .get_mut(validator_index)
            .ok_or(Error::InactivityScoresOutOfBounds(validator_index))
    }

    /// Get a mutable reference to the balance of a single validator.
    pub fn get_balance_mut(&mut self, validator_index: usize) -> Result<&mut u64, Error> {
        self.balances_mut()
            .get_mut(validator_index)
            .ok_or(Error::BalancesOutOfBounds(validator_index))
    }

    ///  Return the epoch at which an activation or exit triggered in ``epoch`` takes effect.
    ///
    ///  Spec v0.12.1
    pub fn compute_activation_exit_epoch(
        &self,
        epoch: Epoch,
        spec: &ChainSpec,
    ) -> Result<Epoch, Error> {
        Ok(epoch.safe_add(1)?.safe_add(spec.max_seed_lookahead)?)
    }

    /// Return the churn limit for the current epoch (number of validators who can leave per epoch).
    ///
    /// Uses the epoch cache, and will error if it isn't initialized.
    ///
    /// Spec v0.12.1
    pub fn get_churn_limit(&self, spec: &ChainSpec) -> Result<u64, Error> {
        Ok(std::cmp::max(
            spec.min_per_epoch_churn_limit,
            (self
                .committee_cache(RelativeEpoch::Current)?
                .active_validator_count() as u64)
                .safe_div(spec.churn_limit_quotient)?,
        ))
    }

    /// Returns the `slot`, `index`, `committee_position` and `committee_len` for which a validator must produce an
    /// attestation.
    ///
    /// Note: Utilizes the cache and will fail if the appropriate cache is not initialized.
    ///
    /// Spec v0.12.1
    pub fn get_attestation_duties(
        &self,
        validator_index: usize,
        relative_epoch: RelativeEpoch,
    ) -> Result<Option<AttestationDuty>, Error> {
        let cache = self.committee_cache(relative_epoch)?;

        Ok(cache.get_attestation_duties(validator_index))
    }

    /// Implementation of `get_total_balance`, matching the spec.
    ///
    /// Returns minimum `EFFECTIVE_BALANCE_INCREMENT`, to avoid div by 0.
    pub fn get_total_balance(
        &self,
        validator_indices: &[usize],
        spec: &ChainSpec,
    ) -> Result<u64, Error> {
        let total_balance = validator_indices.iter().try_fold(0_u64, |acc, i| {
            self.get_effective_balance(*i)
                .and_then(|bal| Ok(acc.safe_add(bal)?))
        })?;
        Ok(std::cmp::max(
            total_balance,
            spec.effective_balance_increment,
        ))
    }

    /// Implementation of `get_total_active_balance`, matching the spec.
    pub fn get_total_active_balance(&self, spec: &ChainSpec) -> Result<u64, Error> {
        // Order is irrelevant, so use the cached indices.
        self.get_total_balance(
            self.get_cached_active_validator_indices(RelativeEpoch::Current)?,
            spec,
        )
    }

    /// Get a mutable reference to the epoch participation flags for `epoch`.
    pub fn get_epoch_participation_mut(
        &mut self,
        epoch: Epoch,
    ) -> Result<&mut VariableList<ParticipationFlags, T::ValidatorRegistryLimit>, Error> {
        if epoch == self.current_epoch() {
            match self {
                BeaconState::Base(_) => Err(BeaconStateError::IncorrectStateVariant),
                BeaconState::Altair(state) => Ok(&mut state.current_epoch_participation),
            }
        } else if epoch == self.previous_epoch() {
            match self {
                BeaconState::Base(_) => Err(BeaconStateError::IncorrectStateVariant),
                BeaconState::Altair(state) => Ok(&mut state.previous_epoch_participation),
            }
        } else {
            Err(BeaconStateError::EpochOutOfBounds)
        }
    }

    /// Get the number of outstanding deposits.
    ///
    /// Returns `Err` if the state is invalid.
    pub fn get_outstanding_deposit_len(&self) -> Result<u64, Error> {
        self.eth1_data()
            .deposit_count
            .checked_sub(self.eth1_deposit_index())
            .ok_or(Error::InvalidDepositState {
                deposit_count: self.eth1_data().deposit_count,
                deposit_index: self.eth1_deposit_index(),
            })
    }

    /// Build all caches (except the tree hash cache), if they need to be built.
    pub fn build_all_caches(&mut self, spec: &ChainSpec) -> Result<(), Error> {
        self.build_all_committee_caches(spec)?;
        self.update_pubkey_cache()?;
        self.build_exit_cache(spec)?;

        Ok(())
    }

    /// Build all committee caches, if they need to be built.
    pub fn build_all_committee_caches(&mut self, spec: &ChainSpec) -> Result<(), Error> {
        self.build_committee_cache(RelativeEpoch::Previous, spec)?;
        self.build_committee_cache(RelativeEpoch::Current, spec)?;
        self.build_committee_cache(RelativeEpoch::Next, spec)?;
        Ok(())
    }

    /// Build the exit cache, if it needs to be built.
    pub fn build_exit_cache(&mut self, spec: &ChainSpec) -> Result<(), Error> {
        if self.exit_cache().check_initialized().is_err() {
            *self.exit_cache_mut() = ExitCache::new(self.validators(), spec)?;
        }
        Ok(())
    }

<<<<<<< HEAD
    /// Build the sync committee cache if it needs to be built.
    pub fn build_current_sync_committee_cache(&mut self, spec: &ChainSpec) -> Result<(), Error> {
        if !self
            .current_sync_committee_cache()
            .is_initialized_for(sync_committee_base_epoch(self.current_epoch(), spec)?)
        {
            *self.current_sync_committee_cache_mut() = SyncCommitteeCache::new(self, spec)?;
        }
        Ok(())
    }

=======
>>>>>>> 1a9c8994
    /// Drop all caches on the state.
    pub fn drop_all_caches(&mut self) -> Result<(), Error> {
        self.drop_committee_cache(RelativeEpoch::Previous)?;
        self.drop_committee_cache(RelativeEpoch::Current)?;
        self.drop_committee_cache(RelativeEpoch::Next)?;
        self.drop_pubkey_cache();
        self.drop_tree_hash_cache();
        *self.exit_cache_mut() = ExitCache::default();
        Ok(())
    }

    /// Returns `true` if the committee cache for `relative_epoch` is built and ready to use.
    pub fn committee_cache_is_initialized(&self, relative_epoch: RelativeEpoch) -> bool {
        let i = Self::committee_cache_index(relative_epoch);

        self.committee_cache_at_index(i).map_or(false, |cache| {
            cache.is_initialized_at(relative_epoch.into_epoch(self.current_epoch()))
        })
    }

    /// Build an epoch cache, unless it is has already been built.
    pub fn build_committee_cache(
        &mut self,
        relative_epoch: RelativeEpoch,
        spec: &ChainSpec,
    ) -> Result<(), Error> {
        let i = Self::committee_cache_index(relative_epoch);
        let is_initialized = self
            .committee_cache_at_index(i)?
            .is_initialized_at(relative_epoch.into_epoch(self.current_epoch()));

        if is_initialized {
            Ok(())
        } else {
            self.force_build_committee_cache(relative_epoch, spec)
        }
    }

    /// Always builds the previous epoch cache, even if it is already initialized.
    pub fn force_build_committee_cache(
        &mut self,
        relative_epoch: RelativeEpoch,
        spec: &ChainSpec,
    ) -> Result<(), Error> {
        let epoch = relative_epoch.into_epoch(self.current_epoch());
        let i = Self::committee_cache_index(relative_epoch);

        *self.committee_cache_at_index_mut(i)? = CommitteeCache::initialized(&self, epoch, spec)?;
        Ok(())
    }

    /// Advances the cache for this state into the next epoch.
    ///
    /// This should be used if the `slot` of this state is advanced beyond an epoch boundary.
    ///
    /// Note: whilst this function will preserve already-built caches, it will not build any.
    pub fn advance_caches(&mut self) -> Result<(), Error> {
        self.committee_caches_mut().rotate_left(1);

        let next = Self::committee_cache_index(RelativeEpoch::Next);
        *self.committee_cache_at_index_mut(next)? = CommitteeCache::default();
        Ok(())
    }

    fn committee_cache_index(relative_epoch: RelativeEpoch) -> usize {
        match relative_epoch {
            RelativeEpoch::Previous => 0,
            RelativeEpoch::Current => 1,
            RelativeEpoch::Next => 2,
        }
    }

    /// Get the committee cache for some `slot`.
    ///
    /// Return an error if the cache for the slot's epoch is not initialized.
    fn committee_cache_at_slot(&self, slot: Slot) -> Result<&CommitteeCache, Error> {
        let epoch = slot.epoch(T::slots_per_epoch());
        let relative_epoch = RelativeEpoch::from_epoch(self.current_epoch(), epoch)?;
        self.committee_cache(relative_epoch)
    }

    /// Get the committee cache at a given index.
    fn committee_cache_at_index(&self, index: usize) -> Result<&CommitteeCache, Error> {
        self.committee_caches()
            .get(index)
            .ok_or(Error::CommitteeCachesOutOfBounds(index))
    }

    /// Get a mutable reference to the committee cache at a given index.
    fn committee_cache_at_index_mut(&mut self, index: usize) -> Result<&mut CommitteeCache, Error> {
        self.committee_caches_mut()
            .get_mut(index)
            .ok_or(Error::CommitteeCachesOutOfBounds(index))
    }

    /// Returns the cache for some `RelativeEpoch`. Returns an error if the cache has not been
    /// initialized.
    pub fn committee_cache(&self, relative_epoch: RelativeEpoch) -> Result<&CommitteeCache, Error> {
        let i = Self::committee_cache_index(relative_epoch);
        let cache = self.committee_cache_at_index(i)?;

        if cache.is_initialized_at(relative_epoch.into_epoch(self.current_epoch())) {
            Ok(cache)
        } else {
            Err(Error::CommitteeCacheUninitialized(Some(relative_epoch)))
        }
    }

    /// Drops the cache, leaving it in an uninitialized state.
    pub fn drop_committee_cache(&mut self, relative_epoch: RelativeEpoch) -> Result<(), Error> {
        *self.committee_cache_at_index_mut(Self::committee_cache_index(relative_epoch))? =
            CommitteeCache::default();
        Ok(())
    }

    /// Updates the pubkey cache, if required.
    ///
    /// Adds all `pubkeys` from the `validators` which are not already in the cache. Will
    /// never re-add a pubkey.
    pub fn update_pubkey_cache(&mut self) -> Result<(), Error> {
        let mut pubkey_cache = mem::take(self.pubkey_cache_mut());
        for (i, validator) in self
            .validators()
            .iter()
            .enumerate()
            .skip(pubkey_cache.len())
        {
            let success = pubkey_cache.insert(validator.pubkey, i);
            if !success {
                return Err(Error::PubkeyCacheInconsistent);
            }
        }
        *self.pubkey_cache_mut() = pubkey_cache;

        Ok(())
    }

    /// Completely drops the `pubkey_cache`, replacing it with a new, empty cache.
    pub fn drop_pubkey_cache(&mut self) {
        *self.pubkey_cache_mut() = PubkeyCache::default()
    }

    /// Initialize but don't fill the tree hash cache, if it isn't already initialized.
    pub fn initialize_tree_hash_cache(&mut self) {
        if !self.tree_hash_cache().is_initialized() {
            *self.tree_hash_cache_mut() = BeaconTreeHashCache::new(self)
        }
    }

    /// Compute the tree hash root of the state using the tree hash cache.
    ///
    /// Initialize the tree hash cache if it isn't already initialized.
    pub fn update_tree_hash_cache(&mut self) -> Result<Hash256, Error> {
        self.initialize_tree_hash_cache();

        let cache = self.tree_hash_cache_mut().take();

        if let Some(mut cache) = cache {
            // Note: we return early if the tree hash fails, leaving `self.tree_hash_cache` as
            // None. There's no need to keep a cache that fails.
            let root = cache.recalculate_tree_hash_root(&self)?;
            self.tree_hash_cache_mut().restore(cache);
            Ok(root)
        } else {
            Err(Error::TreeHashCacheNotInitialized)
        }
    }

    /// Compute the tree hash root of the validators using the tree hash cache.
    ///
    /// Initialize the tree hash cache if it isn't already initialized.
    pub fn update_validators_tree_hash_cache(&mut self) -> Result<Hash256, Error> {
        self.initialize_tree_hash_cache();

        let cache = self.tree_hash_cache_mut().take();

        if let Some(mut cache) = cache {
            // Note: we return early if the tree hash fails, leaving `self.tree_hash_cache` as
            // None. There's no need to keep a cache that fails.
            let root = cache.recalculate_validators_tree_hash_root(self.validators())?;
            self.tree_hash_cache_mut().restore(cache);
            Ok(root)
        } else {
            Err(Error::TreeHashCacheNotInitialized)
        }
    }

    /// Completely drops the tree hash cache, replacing it with a new, empty cache.
    pub fn drop_tree_hash_cache(&mut self) {
        self.tree_hash_cache_mut().uninitialize();
    }

    /// Clone the state whilst preserving only the selected caches.
    pub fn clone_with(&self, config: CloneConfig) -> Self {
        let mut res = match self {
            BeaconState::Base(inner) => BeaconState::Base(inner.clone()),
            BeaconState::Altair(inner) => BeaconState::Altair(inner.clone()),
        };
        if config.committee_caches {
            *res.committee_caches_mut() = self.committee_caches().clone();
        }
        if config.pubkey_cache {
            *res.pubkey_cache_mut() = self.pubkey_cache().clone();
        }
        if config.exit_cache {
            *res.exit_cache_mut() = self.exit_cache().clone();
        }
        if config.tree_hash_cache {
            *res.tree_hash_cache_mut() = self.tree_hash_cache().clone();
        }
        res
    }

    /// Transform a `Base` state into an `Altair` state.
    pub fn upgrade_to_altair(&mut self, spec: &ChainSpec) -> Result<(), Error> {
        let epoch = self.current_epoch();
        let pre = if let BeaconState::Base(pre) = self {
            pre
        } else {
            return Err(Error::IncorrectStateVariant);
        };

        let default_epoch_participation =
            VariableList::new(vec![ParticipationFlags::default(); pre.validators.len()])?;
        let inactivity_scores = VariableList::new(vec![0; pre.validators.len()])?;

        // Where possible, use something like `mem::take` to move fields from behind the &mut
        // reference. For other fields that don't have a good default value, use `clone`.
        //
        // Fixed size vectors get cloned because replacing them would require the same size
        // allocation as cloning.
        let mut post = BeaconState::Altair(BeaconStateAltair {
            // Versioning
            genesis_time: pre.genesis_time,
            genesis_validators_root: pre.genesis_validators_root,
            slot: pre.slot,
            fork: Fork {
                previous_version: pre.fork.current_version,
                current_version: spec.altair_fork_version,
                epoch,
            },
            // History
            latest_block_header: pre.latest_block_header.clone(),
            block_roots: pre.block_roots.clone(),
            state_roots: pre.state_roots.clone(),
            historical_roots: mem::take(&mut pre.historical_roots),
            // Eth1
            eth1_data: pre.eth1_data.clone(),
            eth1_data_votes: mem::take(&mut pre.eth1_data_votes),
            eth1_deposit_index: pre.eth1_deposit_index,
            // Registry
            validators: mem::take(&mut pre.validators),
            balances: mem::take(&mut pre.balances),
            // Randomness
            randao_mixes: pre.randao_mixes.clone(),
            // Slashings
            slashings: pre.slashings.clone(),
            // `Participation
            previous_epoch_participation: default_epoch_participation.clone(),
            current_epoch_participation: default_epoch_participation,
            // Finality
            justification_bits: pre.justification_bits.clone(),
            previous_justified_checkpoint: pre.previous_justified_checkpoint,
            current_justified_checkpoint: pre.current_justified_checkpoint,
            finalized_checkpoint: pre.finalized_checkpoint,
            // Inactivity
            inactivity_scores,
            // Sync committees
            current_sync_committee: Arc::new(SyncCommittee::temporary()?), // not read
            next_sync_committee: Arc::new(SyncCommittee::temporary()?),    // not read
            // Caches
            committee_caches: mem::take(&mut pre.committee_caches),
            pubkey_cache: mem::take(&mut pre.pubkey_cache),
            exit_cache: mem::take(&mut pre.exit_cache),
            tree_hash_cache: mem::take(&mut pre.tree_hash_cache),
        });

        // Fill in sync committees
        post.as_altair_mut()?.current_sync_committee =
            Arc::new(post.get_sync_committee(post.current_epoch(), spec)?);
        post.as_altair_mut()?.next_sync_committee = Arc::new(
            post.get_sync_committee(
                post.current_epoch()
                    .safe_add(spec.epochs_per_sync_committee_period)?,
                spec,
            )?,
        );

        *self = post;

        Ok(())
    }

    pub fn clone_with_only_committee_caches(&self) -> Self {
        self.clone_with(CloneConfig::committee_caches_only())
    }

    /// Get the unslashed participating indices for a given `flag_index`.
    ///
    /// The `self` state must be Altair or later.
    pub fn get_unslashed_participating_indices(
        &self,
        flag_index: u32,
        epoch: Epoch,
        spec: &ChainSpec,
    ) -> Result<Vec<usize>, Error> {
        let epoch_participation = if epoch == self.current_epoch() {
            self.current_epoch_participation()?
        } else if epoch == self.previous_epoch() {
            self.previous_epoch_participation()?
        } else {
            return Err(Error::EpochOutOfBounds);
        };
        let active_validator_indices = self.get_active_validator_indices(epoch, spec)?;
        itertools::process_results(
            active_validator_indices.into_iter().map(|val_index| {
                let has_flag = epoch_participation
                    .get(val_index)
                    .ok_or(Error::ParticipationOutOfBounds(val_index))?
                    .has_flag(flag_index)?;
                let not_slashed = !self.get_validator(val_index)?.slashed;
                Ok((val_index, has_flag && not_slashed))
            }),
            |iter| {
                iter.filter(|(_, eligible)| *eligible)
                    .map(|(validator_index, _)| validator_index)
                    .collect()
            },
        )
    }

    pub fn get_eligible_validator_indices(&self) -> Result<Vec<usize>, Error> {
        match self {
            BeaconState::Base(_) => Err(Error::IncorrectStateVariant),
            BeaconState::Altair(_) => {
                let previous_epoch = self.previous_epoch();
                Ok(self
                    .validators()
                    .iter()
                    .enumerate()
                    .filter_map(|(i, val)| {
                        if val.is_active_at(previous_epoch)
                            || (val.slashed
                                && previous_epoch + Epoch::new(1) < val.withdrawable_epoch)
                        {
                            Some(i)
                        } else {
                            None
                        }
                    })
                    .collect())
            }
        }
    }

    pub fn is_in_inactivity_leak(&self, spec: &ChainSpec) -> bool {
        (self.previous_epoch() - self.finalized_checkpoint().epoch)
            > spec.min_epochs_to_inactivity_penalty
    }
}

impl From<RelativeEpochError> for Error {
    fn from(e: RelativeEpochError) -> Error {
        Error::RelativeEpochError(e)
    }
}

impl From<ssz_types::Error> for Error {
    fn from(e: ssz_types::Error) -> Error {
        Error::SszTypesError(e)
    }
}

impl From<bls::Error> for Error {
    fn from(e: bls::Error) -> Error {
        Error::BlsError(e)
    }
}

impl From<cached_tree_hash::Error> for Error {
    fn from(e: cached_tree_hash::Error) -> Error {
        Error::CachedTreeHashError(e)
    }
}

impl From<tree_hash::Error> for Error {
    fn from(e: tree_hash::Error) -> Error {
        Error::TreeHashError(e)
    }
}

impl From<ArithError> for Error {
    fn from(e: ArithError) -> Error {
        Error::ArithError(e)
    }
}

/// Helper function for "cloning" a field by using its default value.
fn clone_default<T: Default>(_value: &T) -> T {
    T::default()
}

impl<T: EthSpec> CompareFields for BeaconState<T> {
    fn compare_fields(&self, other: &Self) -> Vec<compare_fields::Comparison> {
        match (self, other) {
            (BeaconState::Base(x), BeaconState::Base(y)) => x.compare_fields(y),
            (BeaconState::Altair(x), BeaconState::Altair(y)) => x.compare_fields(y),
            _ => panic!("compare_fields: mismatched state variants"),
        }
    }
}

/// Compute the `base_epoch` used by sync committees.
pub fn sync_committee_base_epoch(epoch: Epoch, spec: &ChainSpec) -> Result<Epoch, Error> {
    Ok(std::cmp::max(
        epoch.safe_div(spec.epochs_per_sync_committee_period)?,
        Epoch::new(1),
    )
    .safe_sub(1)?
    .safe_mul(spec.epochs_per_sync_committee_period)?)
}<|MERGE_RESOLUTION|>--- conflicted
+++ resolved
@@ -24,11 +24,7 @@
 pub use self::committee_cache::CommitteeCache;
 pub use clone_config::CloneConfig;
 pub use eth_spec::*;
-<<<<<<< HEAD
 use std::sync::Arc;
-pub use sync_committee_cache::SyncCommitteeCache;
-=======
->>>>>>> 1a9c8994
 pub use tree_hash_cache::BeaconTreeHashCache;
 
 #[macro_use]
@@ -712,7 +708,6 @@
         Ok(hash(&preimage))
     }
 
-<<<<<<< HEAD
     /// Get the already-built current or next sync committee from the state.
     pub fn get_built_sync_committee(
         &self,
@@ -735,15 +730,6 @@
         }
     }
 
-    /// Get the *current* sync committee indices using the cache.
-    ///
-    /// Will error if the cache isn't initialised at the correct base epoch.
-    pub fn get_current_sync_committee_indices(&self, spec: &ChainSpec) -> Result<&[usize], Error> {
-        let base_epoch = sync_committee_base_epoch(self.current_epoch(), spec)?;
-        self.current_sync_committee_cache()
-            .get_sync_committee_indices(base_epoch)
-            .ok_or(Error::SyncCommitteeCacheUninitialized)
-=======
     /// Get the sync committee for the current or next period by computing it from scratch.
     pub fn get_sync_committee(
         &self,
@@ -776,7 +762,6 @@
                 }
             })
             .collect()
->>>>>>> 1a9c8994
     }
 
     /// Calculate the sync committee indices for the state's base epoch from scratch.
@@ -823,29 +808,6 @@
         Ok(sync_committee_indices)
     }
 
-<<<<<<< HEAD
-    /// Get the sync committee for the current or next period.
-    ///
-    /// Will utilise the cache for the current period.
-    // FIXME(sproul): consider adding cache for next epoch
-    pub fn get_sync_committee(
-        &self,
-        epoch: Epoch,
-        spec: &ChainSpec,
-    ) -> Result<SyncCommittee<T>, Error> {
-        let base_epoch = sync_committee_base_epoch(epoch, spec)?;
-        let current_base_epoch = sync_committee_base_epoch(self.current_epoch(), spec)?;
-
-        let sync_committee_indices = if base_epoch == current_base_epoch {
-            Cow::Borrowed(self.get_current_sync_committee_indices(spec)?)
-        } else {
-            Cow::Owned(self.compute_sync_committee_indices(epoch, spec)?)
-        };
-        self.compute_sync_committee(sync_committee_indices.as_ref())
-    }
-
-=======
->>>>>>> 1a9c8994
     /// Compute the sync committee for a given list of indices.
     pub fn compute_sync_committee(
         &self,
@@ -1333,20 +1295,6 @@
         Ok(())
     }
 
-<<<<<<< HEAD
-    /// Build the sync committee cache if it needs to be built.
-    pub fn build_current_sync_committee_cache(&mut self, spec: &ChainSpec) -> Result<(), Error> {
-        if !self
-            .current_sync_committee_cache()
-            .is_initialized_for(sync_committee_base_epoch(self.current_epoch(), spec)?)
-        {
-            *self.current_sync_committee_cache_mut() = SyncCommitteeCache::new(self, spec)?;
-        }
-        Ok(())
-    }
-
-=======
->>>>>>> 1a9c8994
     /// Drop all caches on the state.
     pub fn drop_all_caches(&mut self) -> Result<(), Error> {
         self.drop_committee_cache(RelativeEpoch::Previous)?;
