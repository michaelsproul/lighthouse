use std::borrow::Cow;
use std::convert::TryInto;
use std::sync::Arc;
use std::{fmt, mem};

use derivative::Derivative;
use serde_derive::{Deserialize, Serialize};
use superstruct::superstruct;

pub use clone_config::CloneConfig;
use compare_fields::CompareFields;
use compare_fields_derive::CompareFields;
use eth2_hashing::hash;
pub use eth_spec::*;
use int_to_bytes::{int_to_bytes4, int_to_bytes8};
use pubkey_cache::PubkeyCache;
use safe_arith::{ArithError, SafeArith};
use ssz::{ssz_encode, Decode, DecodeError, Encode};
use ssz_derive::{Decode, Encode};
use ssz_types::{typenum::Unsigned, BitVector, FixedVector};
<<<<<<< HEAD
=======
use std::convert::TryInto;
use std::{fmt, mem};
use superstruct::superstruct;
>>>>>>> 1a9c8994
use swap_or_not_shuffle::compute_shuffled_index;
pub use sync_committee_cache::SyncCommitteeCache;
use test_random_derive::TestRandom;
use tree_hash::TreeHash;
pub use tree_hash_cache::BeaconTreeHashCache;
use tree_hash_derive::TreeHash;

use crate::test_utils::TestRandom;
use crate::*;

use self::committee_cache::get_active_validator_indices;
pub use self::committee_cache::CommitteeCache;
<<<<<<< HEAD
use self::exit_cache::ExitCache;
=======
pub use clone_config::CloneConfig;
pub use eth_spec::*;
pub use tree_hash_cache::BeaconTreeHashCache;
>>>>>>> 1a9c8994

#[macro_use]
mod committee_cache;
mod clone_config;
mod exit_cache;
mod pubkey_cache;
mod tests;
mod tree_hash_cache;

pub const CACHED_EPOCHS: usize = 3;
const MAX_RANDOM_BYTE: u64 = (1 << 8) - 1;

#[derive(Debug, PartialEq, Clone)]
pub enum Error {
    /// A state for a different hard-fork was required -- a severe logic error.
    IncorrectStateVariant,
    EpochOutOfBounds,
    SlotOutOfBounds,
    UnknownValidator(usize),
    UnableToDetermineProducer,
    InvalidBitfield,
    ValidatorIsWithdrawable,
    UnableToShuffle,
    ShuffleIndexOutOfBounds(usize),
    IsAggregatorOutOfBounds,
    BlockRootsOutOfBounds(usize),
    StateRootsOutOfBounds(usize),
    SlashingsOutOfBounds(usize),
    BalancesOutOfBounds(usize),
    RandaoMixesOutOfBounds(usize),
    CommitteeCachesOutOfBounds(usize),
    ParticipationOutOfBounds(usize),
    InactivityScoresOutOfBounds(usize),
    TooManyValidators,
    InsufficientValidators,
    InsufficientRandaoMixes,
    InsufficientBlockRoots,
    InsufficientIndexRoots,
    InsufficientAttestations,
    InsufficientCommittees,
    InsufficientStateRoots,
    NoCommittee {
        slot: Slot,
        index: CommitteeIndex,
    },
    ZeroSlotsPerEpoch,
    PubkeyCacheInconsistent,
    PubkeyCacheIncomplete {
        cache_len: usize,
        registry_len: usize,
    },
    PreviousCommitteeCacheUninitialized,
    CurrentCommitteeCacheUninitialized,
    RelativeEpochError(RelativeEpochError),
    ExitCacheUninitialized,
    CommitteeCacheUninitialized(Option<RelativeEpoch>),
    SyncCommitteeCacheUninitialized,
    BlsError(bls::Error),
    SszTypesError(ssz_types::Error),
    TreeHashCacheNotInitialized,
    NonLinearTreeHashCacheHistory,
    TreeHashCacheSkippedSlot {
        cache: Slot,
        state: Slot,
    },
    TreeHashError(tree_hash::Error),
    CachedTreeHashError(cached_tree_hash::Error),
    InvalidValidatorPubkey(ssz::DecodeError),
    ValidatorRegistryShrunk,
    TreeHashCacheInconsistent,
    InvalidDepositState {
        deposit_count: u64,
        deposit_index: u64,
    },
    /// An arithmetic operation occurred which would have overflowed or divided by 0.
    ///
    /// This represents a serious bug in either the spec or Lighthouse!
    ArithError(ArithError),
    MissingBeaconBlock(SignedBeaconBlockHash),
    MissingBeaconState(BeaconStateHash),
}

/// Control whether an epoch-indexed field can be indexed at the next epoch or not.
#[derive(Debug, PartialEq, Clone, Copy)]
enum AllowNextEpoch {
    True,
    False,
}

impl AllowNextEpoch {
    fn upper_bound_of(self, current_epoch: Epoch) -> Result<Epoch, Error> {
        match self {
            AllowNextEpoch::True => Ok(current_epoch.safe_add(1)?),
            AllowNextEpoch::False => Ok(current_epoch),
        }
    }
}

#[cfg_attr(feature = "arbitrary-fuzz", derive(arbitrary::Arbitrary))]
#[derive(PartialEq, Eq, Hash, Clone, Copy)]
pub struct BeaconStateHash(Hash256);

impl fmt::Debug for BeaconStateHash {
    fn fmt(&self, f: &mut fmt::Formatter) -> fmt::Result {
        write!(f, "BeaconStateHash({:?})", self.0)
    }
}

impl fmt::Display for BeaconStateHash {
    fn fmt(&self, f: &mut fmt::Formatter) -> fmt::Result {
        write!(f, "{}", self.0)
    }
}

impl From<Hash256> for BeaconStateHash {
    fn from(hash: Hash256) -> BeaconStateHash {
        BeaconStateHash(hash)
    }
}

impl From<BeaconStateHash> for Hash256 {
    fn from(beacon_state_hash: BeaconStateHash) -> Hash256 {
        beacon_state_hash.0
    }
}

/// The state of the `BeaconChain` at some slot.
#[superstruct(
    variants(Base, Altair),
    variant_attributes(
        derive(
            Derivative,
            Debug,
            PartialEq,
            Serialize,
            Deserialize,
            Encode,
            Decode,
            TreeHash,
            TestRandom,
            CompareFields,
        ),
        serde(bound = "T: EthSpec", deny_unknown_fields),
        derivative(Clone),
        cfg_attr(feature = "arbitrary-fuzz", derive(arbitrary::Arbitrary))
    ),
    cast_error(ty = "Error", expr = "Error::IncorrectStateVariant"),
    partial_getter_error(ty = "Error", expr = "Error::IncorrectStateVariant")
)]
#[derive(Debug, PartialEq, Serialize, Deserialize, Encode, TreeHash)]
#[serde(untagged)]
#[serde(bound = "T: EthSpec")]
#[cfg_attr(feature = "arbitrary-fuzz", derive(arbitrary::Arbitrary))]
pub struct BeaconState<T>
where
    T: EthSpec,
{
    // Versioning
    #[superstruct(getter(copy))]
    #[serde(with = "serde_utils::quoted_u64")]
    pub genesis_time: u64,
    #[superstruct(getter(copy))]
    pub genesis_validators_root: Hash256,
    #[superstruct(getter(copy))]
    pub slot: Slot,
    #[superstruct(getter(copy))]
    pub fork: Fork,

    // History
    pub latest_block_header: BeaconBlockHeader,
    #[compare_fields(as_slice)]
    pub block_roots: FixedVector<Hash256, T::SlotsPerHistoricalRoot>,
    #[compare_fields(as_slice)]
    pub state_roots: FixedVector<Hash256, T::SlotsPerHistoricalRoot>,
    pub historical_roots: VariableList<Hash256, T::HistoricalRootsLimit>,

    // Ethereum 1.0 chain data
    pub eth1_data: Eth1Data,
    pub eth1_data_votes: VariableList<Eth1Data, T::SlotsPerEth1VotingPeriod>,
    #[superstruct(getter(copy))]
    #[serde(with = "serde_utils::quoted_u64")]
    pub eth1_deposit_index: u64,

    // Registry
    #[compare_fields(as_slice)]
    pub validators: VariableList<Validator, T::ValidatorRegistryLimit>,
    #[compare_fields(as_slice)]
    #[serde(with = "ssz_types::serde_utils::quoted_u64_var_list")]
    pub balances: VariableList<u64, T::ValidatorRegistryLimit>,

    // Randomness
    pub randao_mixes: FixedVector<Hash256, T::EpochsPerHistoricalVector>,

    // Slashings
    #[serde(with = "ssz_types::serde_utils::quoted_u64_fixed_vec")]
    pub slashings: FixedVector<u64, T::EpochsPerSlashingsVector>,

    // Attestations (genesis fork only)
    #[superstruct(only(Base))]
    pub previous_epoch_attestations: VariableList<PendingAttestation<T>, T::MaxPendingAttestations>,
    #[superstruct(only(Base))]
    pub current_epoch_attestations: VariableList<PendingAttestation<T>, T::MaxPendingAttestations>,

    // Participation (Altair and later)
    #[superstruct(only(Altair))]
    pub previous_epoch_participation: VariableList<ParticipationFlags, T::ValidatorRegistryLimit>,
    #[superstruct(only(Altair))]
    pub current_epoch_participation: VariableList<ParticipationFlags, T::ValidatorRegistryLimit>,

    // Finality
    #[test_random(default)]
    pub justification_bits: BitVector<T::JustificationBitsLength>,
    #[superstruct(getter(copy))]
    pub previous_justified_checkpoint: Checkpoint,
    #[superstruct(getter(copy))]
    pub current_justified_checkpoint: Checkpoint,
    #[superstruct(getter(copy))]
    pub finalized_checkpoint: Checkpoint,

    // Inactivity
    #[superstruct(only(Altair))]
    pub inactivity_scores: VariableList<u64, T::ValidatorRegistryLimit>,

    // Light-client sync committees
    #[superstruct(only(Altair))]
    pub current_sync_committee: Arc<SyncCommittee<T>>,
    #[superstruct(only(Altair))]
    pub next_sync_committee: SyncCommittee<T>,

    // Caching (not in the spec)
    #[serde(skip_serializing, skip_deserializing)]
    #[ssz(skip_serializing)]
    #[ssz(skip_deserializing)]
    #[tree_hash(skip_hashing)]
    #[test_random(default)]
    #[derivative(Clone(clone_with = "clone_default"))]
    pub committee_caches: [CommitteeCache; CACHED_EPOCHS],
    #[serde(skip_serializing, skip_deserializing)]
    #[ssz(skip_serializing)]
    #[ssz(skip_deserializing)]
    #[tree_hash(skip_hashing)]
    #[test_random(default)]
    #[derivative(Clone(clone_with = "clone_default"))]
    pub pubkey_cache: PubkeyCache,
    #[serde(skip_serializing, skip_deserializing)]
    #[ssz(skip_serializing)]
    #[ssz(skip_deserializing)]
    #[tree_hash(skip_hashing)]
    #[test_random(default)]
    #[derivative(Clone(clone_with = "clone_default"))]
    pub exit_cache: ExitCache,
    #[serde(skip_serializing, skip_deserializing)]
    #[ssz(skip_serializing)]
    #[ssz(skip_deserializing)]
    #[tree_hash(skip_hashing)]
    #[test_random(default)]
    #[derivative(Clone(clone_with = "clone_default"))]
    pub tree_hash_cache: BeaconTreeHashCache<T>,
}

impl<T: EthSpec> Clone for BeaconState<T> {
    fn clone(&self) -> Self {
        self.clone_with(CloneConfig::all())
    }
}

impl<T: EthSpec> BeaconState<T> {
    /// Create a new BeaconState suitable for genesis.
    ///
    /// Not a complete genesis state, see `initialize_beacon_state_from_eth1`.
    pub fn new(genesis_time: u64, eth1_data: Eth1Data, spec: &ChainSpec) -> Self {
        BeaconState::Base(BeaconStateBase {
            // Versioning
            genesis_time,
            genesis_validators_root: Hash256::zero(), // Set later.
            slot: spec.genesis_slot,
            fork: Fork {
                previous_version: spec.genesis_fork_version,
                current_version: spec.genesis_fork_version,
                epoch: T::genesis_epoch(),
            },

            // History
            latest_block_header: BeaconBlock::<T>::empty(spec).temporary_block_header(),
            block_roots: FixedVector::from_elem(Hash256::zero()),
            state_roots: FixedVector::from_elem(Hash256::zero()),
            historical_roots: VariableList::empty(),

            // Eth1
            eth1_data,
            eth1_data_votes: VariableList::empty(),
            eth1_deposit_index: 0,

            // Validator registry
            validators: VariableList::empty(), // Set later.
            balances: VariableList::empty(),   // Set later.

            // Randomness
            randao_mixes: FixedVector::from_elem(Hash256::zero()),

            // Slashings
            slashings: FixedVector::from_elem(0),

            // Attestations
            previous_epoch_attestations: VariableList::empty(),
            current_epoch_attestations: VariableList::empty(),

            // Finality
            justification_bits: BitVector::new(),
            previous_justified_checkpoint: Checkpoint::default(),
            current_justified_checkpoint: Checkpoint::default(),
            finalized_checkpoint: Checkpoint::default(),

            // Caching (not in spec)
            committee_caches: [
                CommitteeCache::default(),
                CommitteeCache::default(),
                CommitteeCache::default(),
            ],
            pubkey_cache: PubkeyCache::default(),
            exit_cache: ExitCache::default(),
            tree_hash_cache: <_>::default(),
        })
    }

    /// Specialised deserialisation method that uses the `ChainSpec` as context.
    #[allow(clippy::integer_arithmetic)]
    pub fn from_ssz_bytes(bytes: &[u8], spec: &ChainSpec) -> Result<Self, ssz::DecodeError> {
        // Slot is after genesis_time (u64) and genesis_validators_root (Hash256).
        let slot_start = <u64 as Decode>::ssz_fixed_len() + <Hash256 as Decode>::ssz_fixed_len();
        let slot_end = slot_start + <Slot as Decode>::ssz_fixed_len();

        let slot_bytes = bytes
            .get(slot_start..slot_end)
            .ok_or(DecodeError::InvalidByteLength {
                len: bytes.len(),
                expected: slot_end,
            })?;

        let slot = Slot::from_ssz_bytes(slot_bytes)?;

        if spec
            .altair_fork_slot
            .map_or(true, |altair_slot| slot < altair_slot)
        {
            BeaconStateBase::from_ssz_bytes(bytes).map(Self::Base)
        } else {
            BeaconStateAltair::from_ssz_bytes(bytes).map(Self::Altair)
        }
    }

    /// Returns the `tree_hash_root` of the state.
    ///
    /// Spec v0.12.1
    pub fn canonical_root(&self) -> Hash256 {
        Hash256::from_slice(&self.tree_hash_root()[..])
    }

    pub fn historical_batch(&self) -> HistoricalBatch<T> {
        HistoricalBatch {
            block_roots: self.block_roots().clone(),
            state_roots: self.state_roots().clone(),
        }
    }

    /// This method ensures the state's pubkey cache is fully up-to-date before checking if the validator
    /// exists in the registry. If a validator pubkey exists in the validator registry, returns `Some(i)`,
    /// otherwise returns `None`.
    pub fn get_validator_index(&mut self, pubkey: &PublicKeyBytes) -> Result<Option<usize>, Error> {
        self.update_pubkey_cache()?;
        Ok(self.pubkey_cache().get(pubkey))
    }

    /// The epoch corresponding to `self.slot()`.
    pub fn current_epoch(&self) -> Epoch {
        self.slot().epoch(T::slots_per_epoch())
    }

    /// The epoch prior to `self.current_epoch()`.
    ///
    /// If the current epoch is the genesis epoch, the genesis_epoch is returned.
    pub fn previous_epoch(&self) -> Epoch {
        let current_epoch = self.current_epoch();
        if current_epoch > T::genesis_epoch() {
            current_epoch
                .safe_sub(1)
                .expect("current epoch greater than genesis implies greater than 0")
        } else {
            current_epoch
        }
    }

    /// The epoch following `self.current_epoch()`.
    ///
    /// Spec v0.12.1
    pub fn next_epoch(&self) -> Result<Epoch, Error> {
        Ok(self.current_epoch().safe_add(1)?)
    }

    /// Compute the number of committees at `slot`.
    ///
    /// Makes use of the committee cache and will fail if no cache exists for the slot's epoch.
    ///
    /// Spec v0.12.1
    pub fn get_committee_count_at_slot(&self, slot: Slot) -> Result<u64, Error> {
        let cache = self.committee_cache_at_slot(slot)?;
        Ok(cache.committees_per_slot() as u64)
    }

    /// Compute the number of committees in an entire epoch.
    ///
    /// Spec v0.12.1
    pub fn get_epoch_committee_count(&self, relative_epoch: RelativeEpoch) -> Result<u64, Error> {
        let cache = self.committee_cache(relative_epoch)?;
        Ok(cache.epoch_committee_count() as u64)
    }

    /// Return the cached active validator indices at some epoch.
    ///
    /// Note: the indices are shuffled (i.e., not in ascending order).
    ///
    /// Returns an error if that epoch is not cached, or the cache is not initialized.
    pub fn get_cached_active_validator_indices(
        &self,
        relative_epoch: RelativeEpoch,
    ) -> Result<&[usize], Error> {
        let cache = self.committee_cache(relative_epoch)?;

        Ok(&cache.active_validator_indices())
    }

    /// Returns the active validator indices for the given epoch.
    ///
    /// Does not utilize the cache, performs a full iteration over the validator registry.
    pub fn get_active_validator_indices(
        &self,
        epoch: Epoch,
        spec: &ChainSpec,
    ) -> Result<Vec<usize>, Error> {
        if epoch >= self.compute_activation_exit_epoch(self.current_epoch(), spec)? {
            Err(BeaconStateError::EpochOutOfBounds)
        } else {
            Ok(get_active_validator_indices(self.validators(), epoch))
        }
    }

    /// Return the cached active validator indices at some epoch.
    ///
    /// Note: the indices are shuffled (i.e., not in ascending order).
    ///
    /// Returns an error if that epoch is not cached, or the cache is not initialized.
    pub fn get_shuffling(&self, relative_epoch: RelativeEpoch) -> Result<&[usize], Error> {
        let cache = self.committee_cache(relative_epoch)?;

        Ok(cache.shuffling())
    }

    /// Get the Beacon committee at the given slot and index.
    ///
    /// Utilises the committee cache.
    ///
    /// Spec v0.12.1
    pub fn get_beacon_committee(
        &self,
        slot: Slot,
        index: CommitteeIndex,
    ) -> Result<BeaconCommittee, Error> {
        let epoch = slot.epoch(T::slots_per_epoch());
        let relative_epoch = RelativeEpoch::from_epoch(self.current_epoch(), epoch)?;
        let cache = self.committee_cache(relative_epoch)?;

        cache
            .get_beacon_committee(slot, index)
            .ok_or(Error::NoCommittee { slot, index })
    }

    /// Get all of the Beacon committees at a given slot.
    ///
    /// Utilises the committee cache.
    ///
    /// Spec v0.12.1
    pub fn get_beacon_committees_at_slot(&self, slot: Slot) -> Result<Vec<BeaconCommittee>, Error> {
        let cache = self.committee_cache_at_slot(slot)?;
        cache.get_beacon_committees_at_slot(slot)
    }

    /// Get all of the Beacon committees at a given relative epoch.
    ///
    /// Utilises the committee cache.
    ///
    /// Spec v0.12.1
    pub fn get_beacon_committees_at_epoch(
        &self,
        relative_epoch: RelativeEpoch,
    ) -> Result<Vec<BeaconCommittee>, Error> {
        let cache = self.committee_cache(relative_epoch)?;
        cache.get_all_beacon_committees()
    }

    /// Returns the block root which decided the proposer shuffling for the current epoch. This root
    /// can be used to key this proposer shuffling.
    ///
    /// ## Notes
    ///
    /// The `block_root` covers the one-off scenario where the genesis block decides its own
    /// shuffling. It should be set to the latest block applied to `self` or the genesis block root.
    pub fn proposer_shuffling_decision_root(&self, block_root: Hash256) -> Result<Hash256, Error> {
        let decision_slot = self.proposer_shuffling_decision_slot();
        if self.slot() == decision_slot {
            Ok(block_root)
        } else {
            self.get_block_root(decision_slot).map(|root| *root)
        }
    }

    /// Returns the slot at which the proposer shuffling was decided. The block root at this slot
    /// can be used to key the proposer shuffling for the current epoch.
    fn proposer_shuffling_decision_slot(&self) -> Slot {
        self.current_epoch()
            .start_slot(T::slots_per_epoch())
            .saturating_sub(1_u64)
    }

    /// Returns the block root which decided the attester shuffling for the given `relative_epoch`.
    /// This root can be used to key that attester shuffling.
    ///
    /// ## Notes
    ///
    /// The `block_root` covers the one-off scenario where the genesis block decides its own
    /// shuffling. It should be set to the latest block applied to `self` or the genesis block root.
    pub fn attester_shuffling_decision_root(
        &self,
        block_root: Hash256,
        relative_epoch: RelativeEpoch,
    ) -> Result<Hash256, Error> {
        let decision_slot = self.attester_shuffling_decision_slot(relative_epoch);
        if self.slot() == decision_slot {
            Ok(block_root)
        } else {
            self.get_block_root(decision_slot).map(|root| *root)
        }
    }

    /// Returns the slot at which the proposer shuffling was decided. The block root at this slot
    /// can be used to key the proposer shuffling for the current epoch.
    fn attester_shuffling_decision_slot(&self, relative_epoch: RelativeEpoch) -> Slot {
        match relative_epoch {
            RelativeEpoch::Next => self.current_epoch(),
            RelativeEpoch::Current => self.previous_epoch(),
            RelativeEpoch::Previous => self.previous_epoch().saturating_sub(1_u64),
        }
        .start_slot(T::slots_per_epoch())
        .saturating_sub(1_u64)
    }

    /// Compute the proposer (not necessarily for the Beacon chain) from a list of indices.
    pub fn compute_proposer_index(
        &self,
        indices: &[usize],
        seed: &[u8],
        spec: &ChainSpec,
    ) -> Result<usize, Error> {
        if indices.is_empty() {
            return Err(Error::InsufficientValidators);
        }

        let mut i = 0;
        loop {
            let shuffled_index = compute_shuffled_index(
                i.safe_rem(indices.len())?,
                indices.len(),
                seed,
                spec.shuffle_round_count,
            )
            .ok_or(Error::UnableToShuffle)?;
            let candidate_index = *indices
                .get(shuffled_index)
                .ok_or(Error::ShuffleIndexOutOfBounds(shuffled_index))?;
            let random_byte = Self::shuffling_random_byte(i, seed)?;
            let effective_balance = self.get_effective_balance(candidate_index)?;
            if effective_balance.safe_mul(MAX_RANDOM_BYTE)?
                >= spec
                    .max_effective_balance
                    .safe_mul(u64::from(random_byte))?
            {
                return Ok(candidate_index);
            }
            i.safe_add_assign(1)?;
        }
    }

    /// Get a random byte from the given `seed`.
    ///
    /// Used by the proposer & sync committee selection functions.
    fn shuffling_random_byte(i: usize, seed: &[u8]) -> Result<u8, Error> {
        let mut preimage = seed.to_vec();
        preimage.append(&mut int_to_bytes8(i.safe_div(32)? as u64));
        let index = i.safe_rem(32)?;
        hash(&preimage)
            .get(index)
            .copied()
            .ok_or(Error::ShuffleIndexOutOfBounds(index))
    }

    /// Return `true` if the validator who produced `slot_signature` is eligible to aggregate.
    ///
    /// Spec v0.12.1
    pub fn is_aggregator(
        &self,
        slot: Slot,
        index: CommitteeIndex,
        slot_signature: &Signature,
        spec: &ChainSpec,
    ) -> Result<bool, Error> {
        let committee = self.get_beacon_committee(slot, index)?;
        let modulo = std::cmp::max(
            1,
            (committee.committee.len() as u64).safe_div(spec.target_aggregators_per_committee)?,
        );
        let signature_hash = hash(&slot_signature.as_ssz_bytes());
        let signature_hash_int = u64::from_le_bytes(
            signature_hash
                .get(0..8)
                .and_then(|bytes| bytes.try_into().ok())
                .ok_or(Error::IsAggregatorOutOfBounds)?,
        );

        Ok(signature_hash_int.safe_rem(modulo)? == 0)
    }

    /// Returns the beacon proposer index for the `slot` in the given `relative_epoch`.
    ///
    /// Spec v0.12.1
    pub fn get_beacon_proposer_index(&self, slot: Slot, spec: &ChainSpec) -> Result<usize, Error> {
        // Proposer indices are only known for the current epoch, due to the dependence on the
        // effective balances of validators, which change at every epoch transition.
        let epoch = slot.epoch(T::slots_per_epoch());
        if epoch != self.current_epoch() {
            return Err(Error::SlotOutOfBounds);
        }

        let seed = self.get_beacon_proposer_seed(slot, spec)?;
        let indices = self.get_active_validator_indices(epoch, spec)?;

        self.compute_proposer_index(&indices, &seed, spec)
    }

    /// Returns the beacon proposer index for each `slot` in `self.current_epoch()`.
    ///
    /// The returned `Vec` contains one proposer index for each slot. For example, if
    /// `state.current_epoch() == 1`, then `vec[0]` refers to slot `32` and `vec[1]` refers to slot
    /// `33`. It will always be the case that `vec.len() == SLOTS_PER_EPOCH`.
    pub fn get_beacon_proposer_indices(&self, spec: &ChainSpec) -> Result<Vec<usize>, Error> {
        // Not using the cached validator indices since they are shuffled.
        let indices = self.get_active_validator_indices(self.current_epoch(), spec)?;

        self.current_epoch()
            .slot_iter(T::slots_per_epoch())
            .map(|slot| {
                let seed = self.get_beacon_proposer_seed(slot, spec)?;
                self.compute_proposer_index(&indices, &seed, spec)
            })
            .collect()
    }

    /// Compute the seed to use for the beacon proposer selection at the given `slot`.
    ///
    /// Spec v0.12.1
    pub fn get_beacon_proposer_seed(&self, slot: Slot, spec: &ChainSpec) -> Result<Vec<u8>, Error> {
        let epoch = slot.epoch(T::slots_per_epoch());
        let mut preimage = self
            .get_seed(epoch, Domain::BeaconProposer, spec)?
            .as_bytes()
            .to_vec();
        preimage.append(&mut int_to_bytes8(slot.as_u64()));
        Ok(hash(&preimage))
    }

<<<<<<< HEAD
    /// Get the *current* sync committee indices using the cache.
    ///
    /// Will error if the cache isn't initialised at the correct base epoch.
    pub fn get_current_sync_committee_indices(&self, spec: &ChainSpec) -> Result<&[usize], Error> {
        let base_epoch = self.current_epoch().sync_committee_base_epoch(spec)?;
        self.current_sync_committee_cache()
            .get_sync_committee_indices(base_epoch)
            .ok_or(Error::SyncCommitteeCacheUninitialized)
=======
    /// Get the sync committee for the current or next period by computing it from scratch.
    pub fn get_sync_committee(
        &self,
        epoch: Epoch,
        spec: &ChainSpec,
    ) -> Result<SyncCommittee<T>, Error> {
        let sync_committee_indices = self.compute_sync_committee_indices(epoch, spec)?;
        self.compute_sync_committee(&sync_committee_indices)
    }

    /// Get the validator indices of all validators from `sync_committee` identified by
    /// `sync_committee_bits`.
    pub fn get_sync_committee_participant_indices(
        &mut self,
        sync_committee: &SyncCommittee<T>,
        sync_committee_bits: &BitVector<T::SyncCommitteeSize>,
    ) -> Result<Vec<usize>, Error> {
        sync_committee
            .pubkeys
            .iter()
            .zip(sync_committee_bits.iter())
            .flat_map(|(pubkey, bit)| {
                if bit {
                    let validator_index_res = self
                        .get_validator_index(&pubkey)
                        .and_then(|opt| opt.ok_or(Error::PubkeyCacheInconsistent));
                    Some(validator_index_res)
                } else {
                    None
                }
            })
            .collect()
>>>>>>> 1a9c8994
    }

    /// Calculate the sync committee indices for the state's base epoch from scratch.
    pub fn compute_sync_committee_indices(
        &self,
        epoch: Epoch,
        spec: &ChainSpec,
    ) -> Result<Vec<usize>, Error> {
        let base_epoch = epoch.sync_committee_base_epoch(spec)?;

        if base_epoch > self.next_epoch()? {
            return Err(Error::EpochOutOfBounds);
        }

        let active_validator_indices = self.get_active_validator_indices(base_epoch, spec)?;
        let active_validator_count = active_validator_indices.len();

        let seed = self.get_seed(base_epoch, Domain::SyncCommittee, spec)?;

        let mut i = 0;
        let mut sync_committee_indices = Vec::with_capacity(T::SyncCommitteeSize::to_usize());
        while sync_committee_indices.len() < T::SyncCommitteeSize::to_usize() {
            let shuffled_index = compute_shuffled_index(
                i.safe_rem(active_validator_count)?,
                active_validator_count,
                seed.as_bytes(),
                spec.shuffle_round_count,
            )
            .ok_or(Error::UnableToShuffle)?;
            let candidate_index = *active_validator_indices
                .get(shuffled_index)
                .ok_or(Error::ShuffleIndexOutOfBounds(shuffled_index))?;
            let random_byte = Self::shuffling_random_byte(i, seed.as_bytes())?;
            let effective_balance = self.get_validator(candidate_index)?.effective_balance;
            if effective_balance.safe_mul(MAX_RANDOM_BYTE)?
                >= spec
                    .max_effective_balance
                    .safe_mul(u64::from(random_byte))?
            {
                sync_committee_indices.push(candidate_index);
            }
            i.safe_add_assign(1)?;
        }
        Ok(sync_committee_indices)
    }

<<<<<<< HEAD
    /// Get the sync committee for the current or next period.
    ///
    /// Will utilise the cache for the current period.
    pub fn get_sync_committee(
        &self,
        epoch: Epoch,
        spec: &ChainSpec,
    ) -> Result<SyncCommittee<T>, Error> {
        let base_epoch = epoch.sync_committee_base_epoch(spec)?;
        let current_base_epoch = self.current_epoch().sync_committee_base_epoch(spec)?;

        let sync_committee_indices = if base_epoch == current_base_epoch {
            Cow::Borrowed(self.get_current_sync_committee_indices(spec)?)
        } else {
            Cow::Owned(self.compute_sync_committee_indices(epoch, spec)?)
        };
        self.compute_sync_committee(sync_committee_indices.as_ref())
    }

=======
>>>>>>> 1a9c8994
    /// Compute the sync committee for a given list of indices.
    pub fn compute_sync_committee(
        &self,
        sync_committee_indices: &[usize],
    ) -> Result<SyncCommittee<T>, Error> {
        if sync_committee_indices.len() != T::SyncCommitteeSize::to_usize() {
            return Err(Error::InsufficientValidators);
        }

        let pubkeys = sync_committee_indices
            .iter()
            .map(|&index| {
                self.validators()
                    .get(index)
                    .map(|v| v.pubkey)
                    .ok_or(Error::UnknownValidator(index))
            })
            .collect::<Result<Vec<_>, _>>()?;
        let pubkeys_per_aggregate = T::SyncPubkeysPerAggregate::to_usize();
        let pubkey_aggregates = pubkeys
            .chunks_exact(pubkeys_per_aggregate)
            .map(|preaggregate| {
                // Decompress the pubkeys and aggregate them
                let decompressed_keys = preaggregate
                    .iter()
                    .map(|key_bytes| key_bytes.decompress())
                    .collect::<Result<Vec<_>, _>>()?;
                let agg_pk = AggregatePublicKey::aggregate(&decompressed_keys)?;
                Ok(agg_pk.to_public_key().compress())
            })
            .collect::<Result<Vec<_>, Error>>()?;

        Ok(SyncCommittee {
            pubkeys: FixedVector::new(pubkeys)?,
            pubkey_aggregates: FixedVector::new(pubkey_aggregates)?,
        })
    }

    /// Get the canonical root of the `latest_block_header`, filling in its state root if necessary.
    ///
    /// It needs filling in on all slots where there isn't a skip.
    ///
    /// Spec v0.12.1
    pub fn get_latest_block_root(&self, current_state_root: Hash256) -> Hash256 {
        if self.latest_block_header().state_root.is_zero() {
            let mut latest_block_header = self.latest_block_header().clone();
            latest_block_header.state_root = current_state_root;
            latest_block_header.canonical_root()
        } else {
            self.latest_block_header().canonical_root()
        }
    }

    /// Safely obtains the index for latest block roots, given some `slot`.
    ///
    /// Spec v0.12.1
    fn get_latest_block_roots_index(&self, slot: Slot) -> Result<usize, Error> {
        if slot < self.slot() && self.slot() <= slot.safe_add(self.block_roots().len() as u64)? {
            Ok(slot.as_usize().safe_rem(self.block_roots().len())?)
        } else {
            Err(BeaconStateError::SlotOutOfBounds)
        }
    }

    /// Return the block root at a recent `slot`.
    pub fn get_block_root(&self, slot: Slot) -> Result<&Hash256, BeaconStateError> {
        let i = self.get_latest_block_roots_index(slot)?;
        self.block_roots()
            .get(i)
            .ok_or(Error::BlockRootsOutOfBounds(i))
    }

    /// Return the block root at a recent `epoch`.
    ///
    /// Note that the spec calls this `get_block_root`.
    pub fn get_block_root_at_epoch(&self, epoch: Epoch) -> Result<&Hash256, BeaconStateError> {
        self.get_block_root(epoch.start_slot(T::slots_per_epoch()))
    }

    /// Sets the block root for some given slot.
    pub fn set_block_root(
        &mut self,
        slot: Slot,
        block_root: Hash256,
    ) -> Result<(), BeaconStateError> {
        let i = self.get_latest_block_roots_index(slot)?;
        *self
            .block_roots_mut()
            .get_mut(i)
            .ok_or(Error::BlockRootsOutOfBounds(i))? = block_root;
        Ok(())
    }

    /// Fill `randao_mixes` with
    pub fn fill_randao_mixes_with(&mut self, index_root: Hash256) {
        *self.randao_mixes_mut() = FixedVector::from_elem(index_root);
    }

    /// Safely obtains the index for `randao_mixes`
    ///
    /// Spec v0.12.1
    fn get_randao_mix_index(
        &self,
        epoch: Epoch,
        allow_next_epoch: AllowNextEpoch,
    ) -> Result<usize, Error> {
        let current_epoch = self.current_epoch();
        let len = T::EpochsPerHistoricalVector::to_u64();

        if current_epoch < epoch.safe_add(len)?
            && epoch <= allow_next_epoch.upper_bound_of(current_epoch)?
        {
            Ok(epoch.as_usize().safe_rem(len as usize)?)
        } else {
            Err(Error::EpochOutOfBounds)
        }
    }

    /// XOR-assigns the existing `epoch` randao mix with the hash of the `signature`.
    ///
    /// # Errors:
    ///
    /// See `Self::get_randao_mix`.
    pub fn update_randao_mix(&mut self, epoch: Epoch, signature: &Signature) -> Result<(), Error> {
        let i = epoch
            .as_usize()
            .safe_rem(T::EpochsPerHistoricalVector::to_usize())?;

        let signature_hash = Hash256::from_slice(&hash(&ssz_encode(signature)));

        *self
            .randao_mixes_mut()
            .get_mut(i)
            .ok_or(Error::RandaoMixesOutOfBounds(i))? =
            *self.get_randao_mix(epoch)? ^ signature_hash;

        Ok(())
    }

    /// Return the randao mix at a recent ``epoch``.
    pub fn get_randao_mix(&self, epoch: Epoch) -> Result<&Hash256, Error> {
        let i = self.get_randao_mix_index(epoch, AllowNextEpoch::False)?;
        self.randao_mixes()
            .get(i)
            .ok_or(Error::RandaoMixesOutOfBounds(i))
    }

    /// Set the randao mix at a recent ``epoch``.
    ///
    /// Spec v0.12.1
    pub fn set_randao_mix(&mut self, epoch: Epoch, mix: Hash256) -> Result<(), Error> {
        let i = self.get_randao_mix_index(epoch, AllowNextEpoch::True)?;
        *self
            .randao_mixes_mut()
            .get_mut(i)
            .ok_or(Error::RandaoMixesOutOfBounds(i))? = mix;
        Ok(())
    }

    /// Safely obtains the index for latest state roots, given some `slot`.
    ///
    /// Spec v0.12.1
    fn get_latest_state_roots_index(&self, slot: Slot) -> Result<usize, Error> {
        if slot < self.slot() && self.slot() <= slot.safe_add(self.state_roots().len() as u64)? {
            Ok(slot.as_usize().safe_rem(self.state_roots().len())?)
        } else {
            Err(BeaconStateError::SlotOutOfBounds)
        }
    }

    /// Gets the state root for some slot.
    pub fn get_state_root(&self, slot: Slot) -> Result<&Hash256, Error> {
        let i = self.get_latest_state_roots_index(slot)?;
        self.state_roots()
            .get(i)
            .ok_or(Error::StateRootsOutOfBounds(i))
    }

    /// Gets the oldest (earliest slot) state root.
    pub fn get_oldest_state_root(&self) -> Result<&Hash256, Error> {
        let oldest_slot = self.slot().saturating_sub(self.state_roots().len());
        self.get_state_root(oldest_slot)
    }

    /// Gets the oldest (earliest slot) block root.
    pub fn get_oldest_block_root(&self) -> Result<&Hash256, Error> {
        let oldest_slot = self.slot().saturating_sub(self.block_roots().len());
        self.get_block_root(oldest_slot)
    }

    /// Sets the latest state root for slot.
    pub fn set_state_root(&mut self, slot: Slot, state_root: Hash256) -> Result<(), Error> {
        let i = self.get_latest_state_roots_index(slot)?;
        *self
            .state_roots_mut()
            .get_mut(i)
            .ok_or(Error::StateRootsOutOfBounds(i))? = state_root;
        Ok(())
    }

    /// Safely obtain the index for `slashings`, given some `epoch`.
    fn get_slashings_index(
        &self,
        epoch: Epoch,
        allow_next_epoch: AllowNextEpoch,
    ) -> Result<usize, Error> {
        // We allow the slashings vector to be accessed at any cached epoch at or before
        // the current epoch, or the next epoch if `AllowNextEpoch::True` is passed.
        let current_epoch = self.current_epoch();
        if current_epoch < epoch.safe_add(T::EpochsPerSlashingsVector::to_u64())?
            && epoch <= allow_next_epoch.upper_bound_of(current_epoch)?
        {
            Ok(epoch
                .as_usize()
                .safe_rem(T::EpochsPerSlashingsVector::to_usize())?)
        } else {
            Err(Error::EpochOutOfBounds)
        }
    }

    /// Get a reference to the entire `slashings` vector.
    pub fn get_all_slashings(&self) -> &[u64] {
        self.slashings()
    }

    /// Get the total slashed balances for some epoch.
    pub fn get_slashings(&self, epoch: Epoch) -> Result<u64, Error> {
        let i = self.get_slashings_index(epoch, AllowNextEpoch::False)?;
        self.slashings()
            .get(i)
            .copied()
            .ok_or(Error::SlashingsOutOfBounds(i))
    }

    /// Set the total slashed balances for some epoch.
    pub fn set_slashings(&mut self, epoch: Epoch, value: u64) -> Result<(), Error> {
        let i = self.get_slashings_index(epoch, AllowNextEpoch::True)?;
        *self
            .slashings_mut()
            .get_mut(i)
            .ok_or(Error::SlashingsOutOfBounds(i))? = value;
        Ok(())
    }

    /// Convenience accessor for validators and balances simultaneously.
    pub fn validators_and_balances_mut(&mut self) -> (&mut [Validator], &mut [u64]) {
        match self {
            BeaconState::Base(state) => (&mut state.validators, &mut state.balances),
            BeaconState::Altair(state) => (&mut state.validators, &mut state.balances),
        }
    }

    /// Generate a seed for the given `epoch`.
    pub fn get_seed(
        &self,
        epoch: Epoch,
        domain_type: Domain,
        spec: &ChainSpec,
    ) -> Result<Hash256, Error> {
        // Bypass the safe getter for RANDAO so we can gracefully handle the scenario where `epoch
        // == 0`.
        let mix = {
            let i = epoch
                .safe_add(T::EpochsPerHistoricalVector::to_u64())?
                .safe_sub(spec.min_seed_lookahead)?
                .safe_sub(1)?;
            let i_mod = i.as_usize().safe_rem(self.randao_mixes().len())?;
            self.randao_mixes()
                .get(i_mod)
                .ok_or(Error::RandaoMixesOutOfBounds(i_mod))?
        };
        let domain_bytes = int_to_bytes4(spec.get_domain_constant(domain_type));
        let epoch_bytes = int_to_bytes8(epoch.as_u64());

        const NUM_DOMAIN_BYTES: usize = 4;
        const NUM_EPOCH_BYTES: usize = 8;
        const MIX_OFFSET: usize = NUM_DOMAIN_BYTES + NUM_EPOCH_BYTES;
        const NUM_MIX_BYTES: usize = 32;

        let mut preimage = [0; NUM_DOMAIN_BYTES + NUM_EPOCH_BYTES + NUM_MIX_BYTES];
        preimage[0..NUM_DOMAIN_BYTES].copy_from_slice(&domain_bytes);
        preimage[NUM_DOMAIN_BYTES..MIX_OFFSET].copy_from_slice(&epoch_bytes);
        preimage[MIX_OFFSET..].copy_from_slice(mix.as_bytes());

        Ok(Hash256::from_slice(&hash(&preimage)))
    }

    /// Safe indexer for the `validators` list.
    pub fn get_validator(&self, validator_index: usize) -> Result<&Validator, Error> {
        self.validators()
            .get(validator_index)
            .ok_or(Error::UnknownValidator(validator_index))
    }

    /// Safe mutator for the `validators` list.
    pub fn get_validator_mut(&mut self, validator_index: usize) -> Result<&mut Validator, Error> {
        self.validators_mut()
            .get_mut(validator_index)
            .ok_or(Error::UnknownValidator(validator_index))
    }

    /// Return the effective balance for a validator with the given `validator_index`.
    pub fn get_effective_balance(&self, validator_index: usize) -> Result<u64, Error> {
        self.get_validator(validator_index)
            .map(|v| v.effective_balance)
    }

    /// Get the inactivity score for a single validator.
    ///
    /// Will error if the state lacks an `inactivity_scores` field.
    pub fn get_inactivity_score(&self, validator_index: usize) -> Result<u64, Error> {
        self.inactivity_scores()?
            .get(validator_index)
            .copied()
            .ok_or(Error::InactivityScoresOutOfBounds(validator_index))
    }

    /// Get a mutable reference to the inactivity score for a single validator.
    ///
    /// Will error if the state lacks an `inactivity_scores` field.
    pub fn get_inactivity_score_mut(&mut self, validator_index: usize) -> Result<&mut u64, Error> {
        self.inactivity_scores_mut()?
            .get_mut(validator_index)
            .ok_or(Error::InactivityScoresOutOfBounds(validator_index))
    }

    /// Get a mutable reference to the balance of a single validator.
    pub fn get_balance_mut(&mut self, validator_index: usize) -> Result<&mut u64, Error> {
        self.balances_mut()
            .get_mut(validator_index)
            .ok_or(Error::BalancesOutOfBounds(validator_index))
    }

    ///  Return the epoch at which an activation or exit triggered in ``epoch`` takes effect.
    ///
    ///  Spec v0.12.1
    pub fn compute_activation_exit_epoch(
        &self,
        epoch: Epoch,
        spec: &ChainSpec,
    ) -> Result<Epoch, Error> {
        Ok(epoch.safe_add(1)?.safe_add(spec.max_seed_lookahead)?)
    }

    /// Return the churn limit for the current epoch (number of validators who can leave per epoch).
    ///
    /// Uses the epoch cache, and will error if it isn't initialized.
    ///
    /// Spec v0.12.1
    pub fn get_churn_limit(&self, spec: &ChainSpec) -> Result<u64, Error> {
        Ok(std::cmp::max(
            spec.min_per_epoch_churn_limit,
            (self
                .committee_cache(RelativeEpoch::Current)?
                .active_validator_count() as u64)
                .safe_div(spec.churn_limit_quotient)?,
        ))
    }

    /// Returns the `slot`, `index`, `committee_position` and `committee_len` for which a validator must produce an
    /// attestation.
    ///
    /// Note: Utilizes the cache and will fail if the appropriate cache is not initialized.
    ///
    /// Spec v0.12.1
    pub fn get_attestation_duties(
        &self,
        validator_index: usize,
        relative_epoch: RelativeEpoch,
    ) -> Result<Option<AttestationDuty>, Error> {
        let cache = self.committee_cache(relative_epoch)?;

        Ok(cache.get_attestation_duties(validator_index))
    }

    /// Implementation of `get_total_balance`, matching the spec.
    ///
    /// Returns minimum `EFFECTIVE_BALANCE_INCREMENT`, to avoid div by 0.
    pub fn get_total_balance(
        &self,
        validator_indices: &[usize],
        spec: &ChainSpec,
    ) -> Result<u64, Error> {
        let total_balance = validator_indices.iter().try_fold(0_u64, |acc, i| {
            self.get_effective_balance(*i)
                .and_then(|bal| Ok(acc.safe_add(bal)?))
        })?;
        Ok(std::cmp::max(
            total_balance,
            spec.effective_balance_increment,
        ))
    }

    /// Implementation of `get_total_active_balance`, matching the spec.
    pub fn get_total_active_balance(&self, spec: &ChainSpec) -> Result<u64, Error> {
        // Order is irrelevant, so use the cached indices.
        self.get_total_balance(
            self.get_cached_active_validator_indices(RelativeEpoch::Current)?,
            spec,
        )
    }

    /// Get a mutable reference to the epoch participation flags for `epoch`.
    pub fn get_epoch_participation_mut(
        &mut self,
        epoch: Epoch,
    ) -> Result<&mut VariableList<ParticipationFlags, T::ValidatorRegistryLimit>, Error> {
        if epoch == self.current_epoch() {
            match self {
                BeaconState::Base(_) => Err(BeaconStateError::IncorrectStateVariant),
                BeaconState::Altair(state) => Ok(&mut state.current_epoch_participation),
            }
        } else if epoch == self.previous_epoch() {
            match self {
                BeaconState::Base(_) => Err(BeaconStateError::IncorrectStateVariant),
                BeaconState::Altair(state) => Ok(&mut state.previous_epoch_participation),
            }
        } else {
            Err(BeaconStateError::EpochOutOfBounds)
        }
    }

    /// Get the number of outstanding deposits.
    ///
    /// Returns `Err` if the state is invalid.
    pub fn get_outstanding_deposit_len(&self) -> Result<u64, Error> {
        self.eth1_data()
            .deposit_count
            .checked_sub(self.eth1_deposit_index())
            .ok_or(Error::InvalidDepositState {
                deposit_count: self.eth1_data().deposit_count,
                deposit_index: self.eth1_deposit_index(),
            })
    }

    /// Build all caches (except the tree hash cache), if they need to be built.
    pub fn build_all_caches(&mut self, spec: &ChainSpec) -> Result<(), Error> {
        self.build_all_committee_caches(spec)?;
        self.update_pubkey_cache()?;
        self.build_exit_cache(spec)?;

        Ok(())
    }

    /// Build all committee caches, if they need to be built.
    pub fn build_all_committee_caches(&mut self, spec: &ChainSpec) -> Result<(), Error> {
        self.build_committee_cache(RelativeEpoch::Previous, spec)?;
        self.build_committee_cache(RelativeEpoch::Current, spec)?;
        self.build_committee_cache(RelativeEpoch::Next, spec)?;
        Ok(())
    }

    /// Build the exit cache, if it needs to be built.
    pub fn build_exit_cache(&mut self, spec: &ChainSpec) -> Result<(), Error> {
        if self.exit_cache().check_initialized().is_err() {
            *self.exit_cache_mut() = ExitCache::new(self.validators(), spec)?;
        }
        Ok(())
    }

<<<<<<< HEAD
    /// Build the sync committee cache if it needs to be built.
    pub fn build_current_sync_committee_cache(&mut self, spec: &ChainSpec) -> Result<(), Error> {
        if !self
            .current_sync_committee_cache()
            .is_initialized_for(self.current_epoch().sync_committee_base_epoch(spec)?)
        {
            *self.current_sync_committee_cache_mut() = SyncCommitteeCache::new(self, spec)?;
        }
        Ok(())
    }

=======
>>>>>>> 1a9c8994
    /// Drop all caches on the state.
    pub fn drop_all_caches(&mut self) -> Result<(), Error> {
        self.drop_committee_cache(RelativeEpoch::Previous)?;
        self.drop_committee_cache(RelativeEpoch::Current)?;
        self.drop_committee_cache(RelativeEpoch::Next)?;
        self.drop_pubkey_cache();
        self.drop_tree_hash_cache();
        *self.exit_cache_mut() = ExitCache::default();
        Ok(())
    }

    /// Returns `true` if the committee cache for `relative_epoch` is built and ready to use.
    pub fn committee_cache_is_initialized(&self, relative_epoch: RelativeEpoch) -> bool {
        let i = Self::committee_cache_index(relative_epoch);

        self.committee_cache_at_index(i).map_or(false, |cache| {
            cache.is_initialized_at(relative_epoch.into_epoch(self.current_epoch()))
        })
    }

    /// Build an epoch cache, unless it is has already been built.
    pub fn build_committee_cache(
        &mut self,
        relative_epoch: RelativeEpoch,
        spec: &ChainSpec,
    ) -> Result<(), Error> {
        let i = Self::committee_cache_index(relative_epoch);
        let is_initialized = self
            .committee_cache_at_index(i)?
            .is_initialized_at(relative_epoch.into_epoch(self.current_epoch()));

        if is_initialized {
            Ok(())
        } else {
            self.force_build_committee_cache(relative_epoch, spec)
        }
    }

    /// Always builds the previous epoch cache, even if it is already initialized.
    pub fn force_build_committee_cache(
        &mut self,
        relative_epoch: RelativeEpoch,
        spec: &ChainSpec,
    ) -> Result<(), Error> {
        let epoch = relative_epoch.into_epoch(self.current_epoch());
        let i = Self::committee_cache_index(relative_epoch);

        *self.committee_cache_at_index_mut(i)? = CommitteeCache::initialized(&self, epoch, spec)?;
        Ok(())
    }

    /// Advances the cache for this state into the next epoch.
    ///
    /// This should be used if the `slot` of this state is advanced beyond an epoch boundary.
    ///
    /// Note: whilst this function will preserve already-built caches, it will not build any.
    pub fn advance_caches(&mut self) -> Result<(), Error> {
        self.committee_caches_mut().rotate_left(1);

        let next = Self::committee_cache_index(RelativeEpoch::Next);
        *self.committee_cache_at_index_mut(next)? = CommitteeCache::default();
        Ok(())
    }

    fn committee_cache_index(relative_epoch: RelativeEpoch) -> usize {
        match relative_epoch {
            RelativeEpoch::Previous => 0,
            RelativeEpoch::Current => 1,
            RelativeEpoch::Next => 2,
        }
    }

    /// Get the committee cache for some `slot`.
    ///
    /// Return an error if the cache for the slot's epoch is not initialized.
    fn committee_cache_at_slot(&self, slot: Slot) -> Result<&CommitteeCache, Error> {
        let epoch = slot.epoch(T::slots_per_epoch());
        let relative_epoch = RelativeEpoch::from_epoch(self.current_epoch(), epoch)?;
        self.committee_cache(relative_epoch)
    }

    /// Get the committee cache at a given index.
    fn committee_cache_at_index(&self, index: usize) -> Result<&CommitteeCache, Error> {
        self.committee_caches()
            .get(index)
            .ok_or(Error::CommitteeCachesOutOfBounds(index))
    }

    /// Get a mutable reference to the committee cache at a given index.
    fn committee_cache_at_index_mut(&mut self, index: usize) -> Result<&mut CommitteeCache, Error> {
        self.committee_caches_mut()
            .get_mut(index)
            .ok_or(Error::CommitteeCachesOutOfBounds(index))
    }

    /// Returns the cache for some `RelativeEpoch`. Returns an error if the cache has not been
    /// initialized.
    pub fn committee_cache(&self, relative_epoch: RelativeEpoch) -> Result<&CommitteeCache, Error> {
        let i = Self::committee_cache_index(relative_epoch);
        let cache = self.committee_cache_at_index(i)?;

        if cache.is_initialized_at(relative_epoch.into_epoch(self.current_epoch())) {
            Ok(cache)
        } else {
            Err(Error::CommitteeCacheUninitialized(Some(relative_epoch)))
        }
    }

    /// Drops the cache, leaving it in an uninitialized state.
    pub fn drop_committee_cache(&mut self, relative_epoch: RelativeEpoch) -> Result<(), Error> {
        *self.committee_cache_at_index_mut(Self::committee_cache_index(relative_epoch))? =
            CommitteeCache::default();
        Ok(())
    }

    /// Updates the pubkey cache, if required.
    ///
    /// Adds all `pubkeys` from the `validators` which are not already in the cache. Will
    /// never re-add a pubkey.
    pub fn update_pubkey_cache(&mut self) -> Result<(), Error> {
        let mut pubkey_cache = mem::take(self.pubkey_cache_mut());
        for (i, validator) in self
            .validators()
            .iter()
            .enumerate()
            .skip(pubkey_cache.len())
        {
            let success = pubkey_cache.insert(validator.pubkey, i);
            if !success {
                return Err(Error::PubkeyCacheInconsistent);
            }
        }
        *self.pubkey_cache_mut() = pubkey_cache;

        Ok(())
    }

    /// Completely drops the `pubkey_cache`, replacing it with a new, empty cache.
    pub fn drop_pubkey_cache(&mut self) {
        *self.pubkey_cache_mut() = PubkeyCache::default()
    }

    /// Initialize but don't fill the tree hash cache, if it isn't already initialized.
    pub fn initialize_tree_hash_cache(&mut self) {
        if !self.tree_hash_cache().is_initialized() {
            *self.tree_hash_cache_mut() = BeaconTreeHashCache::new(self)
        }
    }

    /// Compute the tree hash root of the state using the tree hash cache.
    ///
    /// Initialize the tree hash cache if it isn't already initialized.
    pub fn update_tree_hash_cache(&mut self) -> Result<Hash256, Error> {
        self.initialize_tree_hash_cache();

        let cache = self.tree_hash_cache_mut().take();

        if let Some(mut cache) = cache {
            // Note: we return early if the tree hash fails, leaving `self.tree_hash_cache` as
            // None. There's no need to keep a cache that fails.
            let root = cache.recalculate_tree_hash_root(&self)?;
            self.tree_hash_cache_mut().restore(cache);
            Ok(root)
        } else {
            Err(Error::TreeHashCacheNotInitialized)
        }
    }

    /// Compute the tree hash root of the validators using the tree hash cache.
    ///
    /// Initialize the tree hash cache if it isn't already initialized.
    pub fn update_validators_tree_hash_cache(&mut self) -> Result<Hash256, Error> {
        self.initialize_tree_hash_cache();

        let cache = self.tree_hash_cache_mut().take();

        if let Some(mut cache) = cache {
            // Note: we return early if the tree hash fails, leaving `self.tree_hash_cache` as
            // None. There's no need to keep a cache that fails.
            let root = cache.recalculate_validators_tree_hash_root(self.validators())?;
            self.tree_hash_cache_mut().restore(cache);
            Ok(root)
        } else {
            Err(Error::TreeHashCacheNotInitialized)
        }
    }

    /// Completely drops the tree hash cache, replacing it with a new, empty cache.
    pub fn drop_tree_hash_cache(&mut self) {
        self.tree_hash_cache_mut().uninitialize();
    }

    /// Clone the state whilst preserving only the selected caches.
    pub fn clone_with(&self, config: CloneConfig) -> Self {
        let mut res = match self {
            BeaconState::Base(inner) => BeaconState::Base(inner.clone()),
            BeaconState::Altair(inner) => BeaconState::Altair(inner.clone()),
        };
        if config.committee_caches {
            *res.committee_caches_mut() = self.committee_caches().clone();
        }
        if config.pubkey_cache {
            *res.pubkey_cache_mut() = self.pubkey_cache().clone();
        }
        if config.exit_cache {
            *res.exit_cache_mut() = self.exit_cache().clone();
        }
        if config.tree_hash_cache {
            *res.tree_hash_cache_mut() = self.tree_hash_cache().clone();
        }
        res
    }

    /// Transform a `Base` state into an `Altair` state.
    pub fn upgrade_to_altair(&mut self, spec: &ChainSpec) -> Result<(), Error> {
        let epoch = self.current_epoch();
        let pre = if let BeaconState::Base(pre) = self {
            pre
        } else {
            return Err(Error::IncorrectStateVariant);
        };

        let default_epoch_participation =
            VariableList::new(vec![ParticipationFlags::default(); pre.validators.len()])?;
        let inactivity_scores = VariableList::new(vec![0; pre.validators.len()])?;

        // Where possible, use something like `mem::take` to move fields from behind the &mut
        // reference. For other fields that don't have a good default value, use `clone`.
        //
        // Fixed size vectors get cloned because replacing them would require the same size
        // allocation as cloning.
        let mut post = BeaconState::Altair(BeaconStateAltair {
            // Versioning
            genesis_time: pre.genesis_time,
            genesis_validators_root: pre.genesis_validators_root,
            slot: pre.slot,
            fork: Fork {
                previous_version: pre.fork.current_version,
                current_version: spec.altair_fork_version,
                epoch,
            },
            // History
            latest_block_header: pre.latest_block_header.clone(),
            block_roots: pre.block_roots.clone(),
            state_roots: pre.state_roots.clone(),
            historical_roots: mem::take(&mut pre.historical_roots),
            // Eth1
            eth1_data: pre.eth1_data.clone(),
            eth1_data_votes: mem::take(&mut pre.eth1_data_votes),
            eth1_deposit_index: pre.eth1_deposit_index,
            // Registry
            validators: mem::take(&mut pre.validators),
            balances: mem::take(&mut pre.balances),
            // Randomness
            randao_mixes: pre.randao_mixes.clone(),
            // Slashings
            slashings: pre.slashings.clone(),
            // `Participation
            previous_epoch_participation: default_epoch_participation.clone(),
            current_epoch_participation: default_epoch_participation,
            // Finality
            justification_bits: pre.justification_bits.clone(),
            previous_justified_checkpoint: pre.previous_justified_checkpoint,
            current_justified_checkpoint: pre.current_justified_checkpoint,
            finalized_checkpoint: pre.finalized_checkpoint,
            // Inactivity
            inactivity_scores,
            // Sync committees
            current_sync_committee: Arc::new(SyncCommittee::temporary()?), // not read
            next_sync_committee: SyncCommittee::temporary()?,              // not read
            // Caches
            committee_caches: mem::take(&mut pre.committee_caches),
            pubkey_cache: mem::take(&mut pre.pubkey_cache),
            exit_cache: mem::take(&mut pre.exit_cache),
            tree_hash_cache: mem::take(&mut pre.tree_hash_cache),
        });

        // Fill in sync committees
        post.as_altair_mut()?.current_sync_committee =
            Arc::new(post.get_sync_committee(post.current_epoch(), spec)?);
        post.as_altair_mut()?.next_sync_committee = post.get_sync_committee(
            post.current_epoch()
                .safe_add(spec.epochs_per_sync_committee_period)?,
            spec,
        )?;

        *self = post;

        Ok(())
    }

    pub fn clone_with_only_committee_caches(&self) -> Self {
        self.clone_with(CloneConfig::committee_caches_only())
    }

    /// Get the unslashed participating indices for a given `flag_index`.
    ///
    /// The `self` state must be Altair or later.
    pub fn get_unslashed_participating_indices(
        &self,
        flag_index: u32,
        epoch: Epoch,
        spec: &ChainSpec,
    ) -> Result<Vec<usize>, Error> {
        let epoch_participation = if epoch == self.current_epoch() {
            self.current_epoch_participation()?
        } else if epoch == self.previous_epoch() {
            self.previous_epoch_participation()?
        } else {
            return Err(Error::EpochOutOfBounds);
        };
        let active_validator_indices = self.get_active_validator_indices(epoch, spec)?;
        itertools::process_results(
            active_validator_indices.into_iter().map(|val_index| {
                let has_flag = epoch_participation
                    .get(val_index)
                    .ok_or(Error::ParticipationOutOfBounds(val_index))?
                    .has_flag(flag_index)?;
                let not_slashed = !self.get_validator(val_index)?.slashed;
                Ok((val_index, has_flag && not_slashed))
            }),
            |iter| {
                iter.filter(|(_, eligible)| *eligible)
                    .map(|(validator_index, _)| validator_index)
                    .collect()
            },
        )
    }

    pub fn get_eligible_validator_indices(&self) -> Result<Vec<usize>, Error> {
        match self {
            BeaconState::Base(_) => Err(Error::IncorrectStateVariant),
            BeaconState::Altair(_) => {
                let previous_epoch = self.previous_epoch();
                Ok(self
                    .validators()
                    .iter()
                    .enumerate()
                    .filter_map(|(i, val)| {
                        if val.is_active_at(previous_epoch)
                            || (val.slashed
                                && previous_epoch + Epoch::new(1) < val.withdrawable_epoch)
                        {
                            Some(i)
                        } else {
                            None
                        }
                    })
                    .collect())
            }
        }
    }

    pub fn is_in_inactivity_leak(&self, spec: &ChainSpec) -> bool {
        (self.previous_epoch() - self.finalized_checkpoint().epoch)
            > spec.min_epochs_to_inactivity_penalty
    }
}

impl From<RelativeEpochError> for Error {
    fn from(e: RelativeEpochError) -> Error {
        Error::RelativeEpochError(e)
    }
}

impl From<ssz_types::Error> for Error {
    fn from(e: ssz_types::Error) -> Error {
        Error::SszTypesError(e)
    }
}

impl From<bls::Error> for Error {
    fn from(e: bls::Error) -> Error {
        Error::BlsError(e)
    }
}

impl From<cached_tree_hash::Error> for Error {
    fn from(e: cached_tree_hash::Error) -> Error {
        Error::CachedTreeHashError(e)
    }
}

impl From<tree_hash::Error> for Error {
    fn from(e: tree_hash::Error) -> Error {
        Error::TreeHashError(e)
    }
}

impl From<ArithError> for Error {
    fn from(e: ArithError) -> Error {
        Error::ArithError(e)
    }
}

/// Helper function for "cloning" a field by using its default value.
fn clone_default<T: Default>(_value: &T) -> T {
    T::default()
}

impl<T: EthSpec> CompareFields for BeaconState<T> {
    fn compare_fields(&self, other: &Self) -> Vec<compare_fields::Comparison> {
        match (self, other) {
            (BeaconState::Base(x), BeaconState::Base(y)) => x.compare_fields(y),
            (BeaconState::Altair(x), BeaconState::Altair(y)) => x.compare_fields(y),
            _ => panic!("compare_fields: mismatched state variants"),
        }
    }
}<|MERGE_RESOLUTION|>--- conflicted
+++ resolved
@@ -18,12 +18,9 @@
 use ssz::{ssz_encode, Decode, DecodeError, Encode};
 use ssz_derive::{Decode, Encode};
 use ssz_types::{typenum::Unsigned, BitVector, FixedVector};
-<<<<<<< HEAD
-=======
 use std::convert::TryInto;
 use std::{fmt, mem};
 use superstruct::superstruct;
->>>>>>> 1a9c8994
 use swap_or_not_shuffle::compute_shuffled_index;
 pub use sync_committee_cache::SyncCommitteeCache;
 use test_random_derive::TestRandom;
@@ -36,13 +33,10 @@
 
 use self::committee_cache::get_active_validator_indices;
 pub use self::committee_cache::CommitteeCache;
-<<<<<<< HEAD
-use self::exit_cache::ExitCache;
-=======
 pub use clone_config::CloneConfig;
 pub use eth_spec::*;
 pub use tree_hash_cache::BeaconTreeHashCache;
->>>>>>> 1a9c8994
+use self::exit_cache::ExitCache;
 
 #[macro_use]
 mod committee_cache;
@@ -721,16 +715,6 @@
         Ok(hash(&preimage))
     }
 
-<<<<<<< HEAD
-    /// Get the *current* sync committee indices using the cache.
-    ///
-    /// Will error if the cache isn't initialised at the correct base epoch.
-    pub fn get_current_sync_committee_indices(&self, spec: &ChainSpec) -> Result<&[usize], Error> {
-        let base_epoch = self.current_epoch().sync_committee_base_epoch(spec)?;
-        self.current_sync_committee_cache()
-            .get_sync_committee_indices(base_epoch)
-            .ok_or(Error::SyncCommitteeCacheUninitialized)
-=======
     /// Get the sync committee for the current or next period by computing it from scratch.
     pub fn get_sync_committee(
         &self,
@@ -763,7 +747,6 @@
                 }
             })
             .collect()
->>>>>>> 1a9c8994
     }
 
     /// Calculate the sync committee indices for the state's base epoch from scratch.
@@ -810,28 +793,6 @@
         Ok(sync_committee_indices)
     }
 
-<<<<<<< HEAD
-    /// Get the sync committee for the current or next period.
-    ///
-    /// Will utilise the cache for the current period.
-    pub fn get_sync_committee(
-        &self,
-        epoch: Epoch,
-        spec: &ChainSpec,
-    ) -> Result<SyncCommittee<T>, Error> {
-        let base_epoch = epoch.sync_committee_base_epoch(spec)?;
-        let current_base_epoch = self.current_epoch().sync_committee_base_epoch(spec)?;
-
-        let sync_committee_indices = if base_epoch == current_base_epoch {
-            Cow::Borrowed(self.get_current_sync_committee_indices(spec)?)
-        } else {
-            Cow::Owned(self.compute_sync_committee_indices(epoch, spec)?)
-        };
-        self.compute_sync_committee(sync_committee_indices.as_ref())
-    }
-
-=======
->>>>>>> 1a9c8994
     /// Compute the sync committee for a given list of indices.
     pub fn compute_sync_committee(
         &self,
@@ -1292,20 +1253,6 @@
         Ok(())
     }
 
-<<<<<<< HEAD
-    /// Build the sync committee cache if it needs to be built.
-    pub fn build_current_sync_committee_cache(&mut self, spec: &ChainSpec) -> Result<(), Error> {
-        if !self
-            .current_sync_committee_cache()
-            .is_initialized_for(self.current_epoch().sync_committee_base_epoch(spec)?)
-        {
-            *self.current_sync_committee_cache_mut() = SyncCommitteeCache::new(self, spec)?;
-        }
-        Ok(())
-    }
-
-=======
->>>>>>> 1a9c8994
     /// Drop all caches on the state.
     pub fn drop_all_caches(&mut self) -> Result<(), Error> {
         self.drop_committee_cache(RelativeEpoch::Previous)?;
