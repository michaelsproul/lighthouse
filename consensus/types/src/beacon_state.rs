use self::committee_cache::get_active_validator_indices;
use self::exit_cache::ExitCache;
use crate::test_utils::TestRandom;
use crate::*;
use compare_fields::CompareFields;
use compare_fields_derive::CompareFields;
use derivative::Derivative;
use eth2_hashing::hash;
use int_to_bytes::{int_to_bytes4, int_to_bytes8};
use pubkey_cache::PubkeyCache;
use safe_arith::{ArithError, SafeArith};
use serde_derive::{Deserialize, Serialize};
use ssz::{ssz_encode, Decode, DecodeError, Encode};
use ssz_derive::{Decode, Encode};
use ssz_types::{typenum::Unsigned, BitVector, FixedVector};
use std::borrow::Cow;
use std::convert::TryInto;
use std::{fmt, mem};
use superstruct::superstruct;
use swap_or_not_shuffle::compute_shuffled_index;
use test_random_derive::TestRandom;
use tree_hash::TreeHash;
use tree_hash_derive::TreeHash;

pub use self::committee_cache::CommitteeCache;
pub use clone_config::CloneConfig;
pub use eth_spec::*;
pub use sync_committee_cache::SyncCommitteeCache;
pub use tree_hash_cache::BeaconTreeHashCache;

#[macro_use]
mod committee_cache;
mod clone_config;
mod exit_cache;
mod pubkey_cache;
mod sync_committee_cache;
mod tests;
mod tree_hash_cache;

pub const CACHED_EPOCHS: usize = 3;
const MAX_RANDOM_BYTE: u64 = (1 << 8) - 1;

#[derive(Debug, PartialEq, Clone)]
pub enum Error {
    /// A state for a different hard-fork was required -- a severe logic error.
    IncorrectStateVariant,
    EpochOutOfBounds,
    SlotOutOfBounds,
    UnknownValidator(usize),
    UnableToDetermineProducer,
    InvalidBitfield,
    ValidatorIsWithdrawable,
    UnableToShuffle,
    ShuffleIndexOutOfBounds(usize),
    IsAggregatorOutOfBounds,
    BlockRootsOutOfBounds(usize),
    StateRootsOutOfBounds(usize),
    SlashingsOutOfBounds(usize),
    BalancesOutOfBounds(usize),
    RandaoMixesOutOfBounds(usize),
    CommitteeCachesOutOfBounds(usize),
    ParticipationOutOfBounds(usize),
    InactivityScoresOutOfBounds(usize),
    TooManyValidators,
    InsufficientValidators,
    InsufficientRandaoMixes,
    InsufficientBlockRoots,
    InsufficientIndexRoots,
    InsufficientAttestations,
    InsufficientCommittees,
    InsufficientStateRoots,
    NoCommittee {
        slot: Slot,
        index: CommitteeIndex,
    },
    ZeroSlotsPerEpoch,
    PubkeyCacheInconsistent,
    PubkeyCacheIncomplete {
        cache_len: usize,
        registry_len: usize,
    },
    PreviousCommitteeCacheUninitialized,
    CurrentCommitteeCacheUninitialized,
    RelativeEpochError(RelativeEpochError),
    ExitCacheUninitialized,
    CommitteeCacheUninitialized(Option<RelativeEpoch>),
    SyncCommitteeCacheUninitialized,
    BlsError(bls::Error),
    SszTypesError(ssz_types::Error),
    TreeHashCacheNotInitialized,
    NonLinearTreeHashCacheHistory,
    TreeHashCacheSkippedSlot {
        cache: Slot,
        state: Slot,
    },
    TreeHashError(tree_hash::Error),
    CachedTreeHashError(cached_tree_hash::Error),
    InvalidValidatorPubkey(ssz::DecodeError),
    ValidatorRegistryShrunk,
    TreeHashCacheInconsistent,
    InvalidDepositState {
        deposit_count: u64,
        deposit_index: u64,
    },
    /// An arithmetic operation occurred which would have overflowed or divided by 0.
    ///
    /// This represents a serious bug in either the spec or Lighthouse!
    ArithError(ArithError),
    MissingBeaconBlock(SignedBeaconBlockHash),
    MissingBeaconState(BeaconStateHash),
    SyncCommitteeNotKnown {
        current_epoch: Epoch,
        epoch: Epoch,
    },
}

/// Control whether an epoch-indexed field can be indexed at the next epoch or not.
#[derive(Debug, PartialEq, Clone, Copy)]
enum AllowNextEpoch {
    True,
    False,
}

impl AllowNextEpoch {
    fn upper_bound_of(self, current_epoch: Epoch) -> Result<Epoch, Error> {
        match self {
            AllowNextEpoch::True => Ok(current_epoch.safe_add(1)?),
            AllowNextEpoch::False => Ok(current_epoch),
        }
    }
}

#[cfg_attr(feature = "arbitrary-fuzz", derive(arbitrary::Arbitrary))]
#[derive(PartialEq, Eq, Hash, Clone, Copy)]
pub struct BeaconStateHash(Hash256);

impl fmt::Debug for BeaconStateHash {
    fn fmt(&self, f: &mut fmt::Formatter) -> fmt::Result {
        write!(f, "BeaconStateHash({:?})", self.0)
    }
}

impl fmt::Display for BeaconStateHash {
    fn fmt(&self, f: &mut fmt::Formatter) -> fmt::Result {
        write!(f, "{}", self.0)
    }
}

impl From<Hash256> for BeaconStateHash {
    fn from(hash: Hash256) -> BeaconStateHash {
        BeaconStateHash(hash)
    }
}

impl From<BeaconStateHash> for Hash256 {
    fn from(beacon_state_hash: BeaconStateHash) -> Hash256 {
        beacon_state_hash.0
    }
}

/// The state of the `BeaconChain` at some slot.
#[superstruct(
    variants(Base, Altair),
    variant_attributes(
        derive(
            Derivative,
            Debug,
            PartialEq,
            Serialize,
            Deserialize,
            Encode,
            Decode,
            TreeHash,
            TestRandom,
            CompareFields,
        ),
        serde(bound = "T: EthSpec", deny_unknown_fields),
        derivative(Clone),
        cfg_attr(feature = "arbitrary-fuzz", derive(arbitrary::Arbitrary))
    ),
    cast_error(ty = "Error", expr = "Error::IncorrectStateVariant"),
    partial_getter_error(ty = "Error", expr = "Error::IncorrectStateVariant")
)]
#[derive(Debug, PartialEq, Serialize, Deserialize, Encode, TreeHash)]
#[serde(untagged)]
#[serde(bound = "T: EthSpec")]
#[cfg_attr(feature = "arbitrary-fuzz", derive(arbitrary::Arbitrary))]
pub struct BeaconState<T>
where
    T: EthSpec,
{
    // Versioning
    #[superstruct(getter(copy))]
    #[serde(with = "serde_utils::quoted_u64")]
    pub genesis_time: u64,
    #[superstruct(getter(copy))]
    pub genesis_validators_root: Hash256,
    #[superstruct(getter(copy))]
    pub slot: Slot,
    #[superstruct(getter(copy))]
    pub fork: Fork,

    // History
    pub latest_block_header: BeaconBlockHeader,
    #[compare_fields(as_slice)]
    pub block_roots: FixedVector<Hash256, T::SlotsPerHistoricalRoot>,
    #[compare_fields(as_slice)]
    pub state_roots: FixedVector<Hash256, T::SlotsPerHistoricalRoot>,
    pub historical_roots: VariableList<Hash256, T::HistoricalRootsLimit>,

    // Ethereum 1.0 chain data
    pub eth1_data: Eth1Data,
    pub eth1_data_votes: VariableList<Eth1Data, T::SlotsPerEth1VotingPeriod>,
    #[superstruct(getter(copy))]
    #[serde(with = "serde_utils::quoted_u64")]
    pub eth1_deposit_index: u64,

    // Registry
    #[compare_fields(as_slice)]
    pub validators: VariableList<Validator, T::ValidatorRegistryLimit>,
    #[compare_fields(as_slice)]
    #[serde(with = "ssz_types::serde_utils::quoted_u64_var_list")]
    pub balances: VariableList<u64, T::ValidatorRegistryLimit>,

    // Randomness
    pub randao_mixes: FixedVector<Hash256, T::EpochsPerHistoricalVector>,

    // Slashings
    #[serde(with = "ssz_types::serde_utils::quoted_u64_fixed_vec")]
    pub slashings: FixedVector<u64, T::EpochsPerSlashingsVector>,

    // Attestations (genesis fork only)
    #[superstruct(only(Base))]
    pub previous_epoch_attestations: VariableList<PendingAttestation<T>, T::MaxPendingAttestations>,
    #[superstruct(only(Base))]
    pub current_epoch_attestations: VariableList<PendingAttestation<T>, T::MaxPendingAttestations>,

    // Participation (Altair and later)
    #[superstruct(only(Altair))]
    pub previous_epoch_participation: VariableList<ParticipationFlags, T::ValidatorRegistryLimit>,
    #[superstruct(only(Altair))]
    pub current_epoch_participation: VariableList<ParticipationFlags, T::ValidatorRegistryLimit>,

    // Finality
    #[test_random(default)]
    pub justification_bits: BitVector<T::JustificationBitsLength>,
    #[superstruct(getter(copy))]
    pub previous_justified_checkpoint: Checkpoint,
    #[superstruct(getter(copy))]
    pub current_justified_checkpoint: Checkpoint,
    #[superstruct(getter(copy))]
    pub finalized_checkpoint: Checkpoint,

    // Inactivity
    #[superstruct(only(Altair))]
    pub inactivity_scores: VariableList<u64, T::ValidatorRegistryLimit>,

    // Light-client sync committees
    #[superstruct(only(Altair))]
    pub current_sync_committee: SyncCommittee<T>,
    #[superstruct(only(Altair))]
    pub next_sync_committee: SyncCommittee<T>,

    // Caching (not in the spec)
    #[serde(skip_serializing, skip_deserializing)]
    #[ssz(skip_serializing)]
    #[ssz(skip_deserializing)]
    #[tree_hash(skip_hashing)]
    #[test_random(default)]
    #[derivative(Clone(clone_with = "clone_default"))]
    pub committee_caches: [CommitteeCache; CACHED_EPOCHS],
    #[serde(skip_serializing, skip_deserializing)]
    #[ssz(skip_serializing)]
    #[ssz(skip_deserializing)]
    #[tree_hash(skip_hashing)]
    #[test_random(default)]
    #[derivative(Clone(clone_with = "clone_default"))]
    pub current_sync_committee_cache: SyncCommitteeCache,
    #[serde(skip_serializing, skip_deserializing)]
    #[ssz(skip_serializing)]
    #[ssz(skip_deserializing)]
    #[tree_hash(skip_hashing)]
    #[test_random(default)]
    #[derivative(Clone(clone_with = "clone_default"))]
    pub pubkey_cache: PubkeyCache,
    #[serde(skip_serializing, skip_deserializing)]
    #[ssz(skip_serializing)]
    #[ssz(skip_deserializing)]
    #[tree_hash(skip_hashing)]
    #[test_random(default)]
    #[derivative(Clone(clone_with = "clone_default"))]
    pub exit_cache: ExitCache,
    #[serde(skip_serializing, skip_deserializing)]
    #[ssz(skip_serializing)]
    #[ssz(skip_deserializing)]
    #[tree_hash(skip_hashing)]
    #[test_random(default)]
    #[derivative(Clone(clone_with = "clone_default"))]
    pub tree_hash_cache: BeaconTreeHashCache<T>,
}

impl<T: EthSpec> Clone for BeaconState<T> {
    fn clone(&self) -> Self {
        self.clone_with(CloneConfig::all())
    }
}

impl<T: EthSpec> BeaconState<T> {
    /// Create a new BeaconState suitable for genesis.
    ///
    /// Not a complete genesis state, see `initialize_beacon_state_from_eth1`.
    pub fn new(genesis_time: u64, eth1_data: Eth1Data, spec: &ChainSpec) -> Self {
        BeaconState::Base(BeaconStateBase {
            // Versioning
            genesis_time,
            genesis_validators_root: Hash256::zero(), // Set later.
            slot: spec.genesis_slot,
            fork: Fork {
                previous_version: spec.genesis_fork_version,
                current_version: spec.genesis_fork_version,
                epoch: T::genesis_epoch(),
            },

            // History
            latest_block_header: BeaconBlock::<T>::empty(spec).temporary_block_header(),
            block_roots: FixedVector::from_elem(Hash256::zero()),
            state_roots: FixedVector::from_elem(Hash256::zero()),
            historical_roots: VariableList::empty(),

            // Eth1
            eth1_data,
            eth1_data_votes: VariableList::empty(),
            eth1_deposit_index: 0,

            // Validator registry
            validators: VariableList::empty(), // Set later.
            balances: VariableList::empty(),   // Set later.

            // Randomness
            randao_mixes: FixedVector::from_elem(Hash256::zero()),

            // Slashings
            slashings: FixedVector::from_elem(0),

            // Attestations
            previous_epoch_attestations: VariableList::empty(),
            current_epoch_attestations: VariableList::empty(),

            // Finality
            justification_bits: BitVector::new(),
            previous_justified_checkpoint: Checkpoint::default(),
            current_justified_checkpoint: Checkpoint::default(),
            finalized_checkpoint: Checkpoint::default(),

            // Caching (not in spec)
            committee_caches: [
                CommitteeCache::default(),
                CommitteeCache::default(),
                CommitteeCache::default(),
            ],
            current_sync_committee_cache: SyncCommitteeCache::default(),
            pubkey_cache: PubkeyCache::default(),
            exit_cache: ExitCache::default(),
            tree_hash_cache: <_>::default(),
        })
    }

    /// Specialised deserialisation method that uses the `ChainSpec` as context.
    #[allow(clippy::integer_arithmetic)]
    pub fn from_ssz_bytes(bytes: &[u8], spec: &ChainSpec) -> Result<Self, ssz::DecodeError> {
        // Slot is after genesis_time (u64) and genesis_validators_root (Hash256).
        let slot_start = <u64 as Decode>::ssz_fixed_len() + <Hash256 as Decode>::ssz_fixed_len();
        let slot_end = slot_start + <Slot as Decode>::ssz_fixed_len();

        let slot_bytes = bytes
            .get(slot_start..slot_end)
            .ok_or(DecodeError::InvalidByteLength {
                len: bytes.len(),
                expected: slot_end,
            })?;

        let slot = Slot::from_ssz_bytes(slot_bytes)?;

        if spec
            .altair_fork_slot
            .map_or(true, |altair_slot| slot < altair_slot)
        {
            BeaconStateBase::from_ssz_bytes(bytes).map(Self::Base)
        } else {
            BeaconStateAltair::from_ssz_bytes(bytes).map(Self::Altair)
        }
    }

    /// Returns the `tree_hash_root` of the state.
    ///
    /// Spec v0.12.1
    pub fn canonical_root(&self) -> Hash256 {
        Hash256::from_slice(&self.tree_hash_root()[..])
    }

    pub fn historical_batch(&self) -> HistoricalBatch<T> {
        HistoricalBatch {
            block_roots: self.block_roots().clone(),
            state_roots: self.state_roots().clone(),
        }
    }

    /// This method ensures the state's pubkey cache is fully up-to-date before checking if the validator
    /// exists in the registry. If a validator pubkey exists in the validator registry, returns `Some(i)`,
    /// otherwise returns `None`.
    pub fn get_validator_index(&mut self, pubkey: &PublicKeyBytes) -> Result<Option<usize>, Error> {
        self.update_pubkey_cache()?;
        Ok(self.pubkey_cache().get(pubkey))
    }

    /// The epoch corresponding to `self.slot()`.
    pub fn current_epoch(&self) -> Epoch {
        self.slot().epoch(T::slots_per_epoch())
    }

    /// The epoch prior to `self.current_epoch()`.
    ///
    /// If the current epoch is the genesis epoch, the genesis_epoch is returned.
    pub fn previous_epoch(&self) -> Epoch {
        let current_epoch = self.current_epoch();
        if current_epoch > T::genesis_epoch() {
            current_epoch
                .safe_sub(1)
                .expect("current epoch greater than genesis implies greater than 0")
        } else {
            current_epoch
        }
    }

    /// The epoch following `self.current_epoch()`.
    ///
    /// Spec v0.12.1
    pub fn next_epoch(&self) -> Result<Epoch, Error> {
        Ok(self.current_epoch().safe_add(1)?)
    }

    /// Compute the number of committees at `slot`.
    ///
    /// Makes use of the committee cache and will fail if no cache exists for the slot's epoch.
    ///
    /// Spec v0.12.1
    pub fn get_committee_count_at_slot(&self, slot: Slot) -> Result<u64, Error> {
        let cache = self.committee_cache_at_slot(slot)?;
        Ok(cache.committees_per_slot() as u64)
    }

    /// Compute the number of committees in an entire epoch.
    ///
    /// Spec v0.12.1
    pub fn get_epoch_committee_count(&self, relative_epoch: RelativeEpoch) -> Result<u64, Error> {
        let cache = self.committee_cache(relative_epoch)?;
        Ok(cache.epoch_committee_count() as u64)
    }

    /// Return the cached active validator indices at some epoch.
    ///
    /// Note: the indices are shuffled (i.e., not in ascending order).
    ///
    /// Returns an error if that epoch is not cached, or the cache is not initialized.
    pub fn get_cached_active_validator_indices(
        &self,
        relative_epoch: RelativeEpoch,
    ) -> Result<&[usize], Error> {
        let cache = self.committee_cache(relative_epoch)?;

        Ok(&cache.active_validator_indices())
    }

    /// Returns the active validator indices for the given epoch.
    ///
    /// Does not utilize the cache, performs a full iteration over the validator registry.
    pub fn get_active_validator_indices(
        &self,
        epoch: Epoch,
        spec: &ChainSpec,
    ) -> Result<Vec<usize>, Error> {
        if epoch >= self.compute_activation_exit_epoch(self.current_epoch(), spec)? {
            Err(BeaconStateError::EpochOutOfBounds)
        } else {
            Ok(get_active_validator_indices(self.validators(), epoch))
        }
    }

    /// Return the cached active validator indices at some epoch.
    ///
    /// Note: the indices are shuffled (i.e., not in ascending order).
    ///
    /// Returns an error if that epoch is not cached, or the cache is not initialized.
    pub fn get_shuffling(&self, relative_epoch: RelativeEpoch) -> Result<&[usize], Error> {
        let cache = self.committee_cache(relative_epoch)?;

        Ok(cache.shuffling())
    }

    /// Get the Beacon committee at the given slot and index.
    ///
    /// Utilises the committee cache.
    ///
    /// Spec v0.12.1
    pub fn get_beacon_committee(
        &self,
        slot: Slot,
        index: CommitteeIndex,
    ) -> Result<BeaconCommittee, Error> {
        let epoch = slot.epoch(T::slots_per_epoch());
        let relative_epoch = RelativeEpoch::from_epoch(self.current_epoch(), epoch)?;
        let cache = self.committee_cache(relative_epoch)?;

        cache
            .get_beacon_committee(slot, index)
            .ok_or(Error::NoCommittee { slot, index })
    }

    /// Get all of the Beacon committees at a given slot.
    ///
    /// Utilises the committee cache.
    ///
    /// Spec v0.12.1
    pub fn get_beacon_committees_at_slot(&self, slot: Slot) -> Result<Vec<BeaconCommittee>, Error> {
        let cache = self.committee_cache_at_slot(slot)?;
        cache.get_beacon_committees_at_slot(slot)
    }

    /// Get all of the Beacon committees at a given relative epoch.
    ///
    /// Utilises the committee cache.
    ///
    /// Spec v0.12.1
    pub fn get_beacon_committees_at_epoch(
        &self,
        relative_epoch: RelativeEpoch,
    ) -> Result<Vec<BeaconCommittee>, Error> {
        let cache = self.committee_cache(relative_epoch)?;
        cache.get_all_beacon_committees()
    }

    /// Returns the block root which decided the proposer shuffling for the current epoch. This root
    /// can be used to key this proposer shuffling.
    ///
    /// ## Notes
    ///
    /// The `block_root` covers the one-off scenario where the genesis block decides its own
    /// shuffling. It should be set to the latest block applied to `self` or the genesis block root.
    pub fn proposer_shuffling_decision_root(&self, block_root: Hash256) -> Result<Hash256, Error> {
        let decision_slot = self.proposer_shuffling_decision_slot();
        if self.slot() == decision_slot {
            Ok(block_root)
        } else {
            self.get_block_root(decision_slot).map(|root| *root)
        }
    }

    /// Returns the slot at which the proposer shuffling was decided. The block root at this slot
    /// can be used to key the proposer shuffling for the current epoch.
    fn proposer_shuffling_decision_slot(&self) -> Slot {
        self.current_epoch()
            .start_slot(T::slots_per_epoch())
            .saturating_sub(1_u64)
    }

    /// Returns the block root which decided the attester shuffling for the given `relative_epoch`.
    /// This root can be used to key that attester shuffling.
    ///
    /// ## Notes
    ///
    /// The `block_root` covers the one-off scenario where the genesis block decides its own
    /// shuffling. It should be set to the latest block applied to `self` or the genesis block root.
    pub fn attester_shuffling_decision_root(
        &self,
        block_root: Hash256,
        relative_epoch: RelativeEpoch,
    ) -> Result<Hash256, Error> {
        let decision_slot = self.attester_shuffling_decision_slot(relative_epoch);
        if self.slot() == decision_slot {
            Ok(block_root)
        } else {
            self.get_block_root(decision_slot).map(|root| *root)
        }
    }

    /// Returns the slot at which the proposer shuffling was decided. The block root at this slot
    /// can be used to key the proposer shuffling for the current epoch.
    fn attester_shuffling_decision_slot(&self, relative_epoch: RelativeEpoch) -> Slot {
        match relative_epoch {
            RelativeEpoch::Next => self.current_epoch(),
            RelativeEpoch::Current => self.previous_epoch(),
            RelativeEpoch::Previous => self.previous_epoch().saturating_sub(1_u64),
        }
        .start_slot(T::slots_per_epoch())
        .saturating_sub(1_u64)
    }

    /// Compute the proposer (not necessarily for the Beacon chain) from a list of indices.
    pub fn compute_proposer_index(
        &self,
        indices: &[usize],
        seed: &[u8],
        spec: &ChainSpec,
    ) -> Result<usize, Error> {
        if indices.is_empty() {
            return Err(Error::InsufficientValidators);
        }

        let mut i = 0;
        loop {
            let shuffled_index = compute_shuffled_index(
                i.safe_rem(indices.len())?,
                indices.len(),
                seed,
                spec.shuffle_round_count,
            )
            .ok_or(Error::UnableToShuffle)?;
            let candidate_index = *indices
                .get(shuffled_index)
                .ok_or(Error::ShuffleIndexOutOfBounds(shuffled_index))?;
            let random_byte = Self::shuffling_random_byte(i, seed)?;
            let effective_balance = self.get_effective_balance(candidate_index)?;
            if effective_balance.safe_mul(MAX_RANDOM_BYTE)?
                >= spec
                    .max_effective_balance
                    .safe_mul(u64::from(random_byte))?
            {
                return Ok(candidate_index);
            }
            i.safe_add_assign(1)?;
        }
    }

    /// Get a random byte from the given `seed`.
    ///
    /// Used by the proposer & sync committee selection functions.
    fn shuffling_random_byte(i: usize, seed: &[u8]) -> Result<u8, Error> {
        let mut preimage = seed.to_vec();
        preimage.append(&mut int_to_bytes8(i.safe_div(32)? as u64));
        let index = i.safe_rem(32)?;
        hash(&preimage)
            .get(index)
            .copied()
            .ok_or(Error::ShuffleIndexOutOfBounds(index))
    }

    /// Return `true` if the validator who produced `slot_signature` is eligible to aggregate.
    ///
    /// Spec v0.12.1
    pub fn is_aggregator(
        &self,
        slot: Slot,
        index: CommitteeIndex,
        slot_signature: &Signature,
        spec: &ChainSpec,
    ) -> Result<bool, Error> {
        let committee = self.get_beacon_committee(slot, index)?;
        let modulo = std::cmp::max(
            1,
            (committee.committee.len() as u64).safe_div(spec.target_aggregators_per_committee)?,
        );
        let signature_hash = hash(&slot_signature.as_ssz_bytes());
        let signature_hash_int = u64::from_le_bytes(
            signature_hash
                .get(0..8)
                .and_then(|bytes| bytes.try_into().ok())
                .ok_or(Error::IsAggregatorOutOfBounds)?,
        );

        Ok(signature_hash_int.safe_rem(modulo)? == 0)
    }

    /// Returns the beacon proposer index for the `slot` in the given `relative_epoch`.
    ///
    /// Spec v0.12.1
    pub fn get_beacon_proposer_index(&self, slot: Slot, spec: &ChainSpec) -> Result<usize, Error> {
        // Proposer indices are only known for the current epoch, due to the dependence on the
        // effective balances of validators, which change at every epoch transition.
        let epoch = slot.epoch(T::slots_per_epoch());
        if epoch != self.current_epoch() {
            return Err(Error::SlotOutOfBounds);
        }

        let seed = self.get_beacon_proposer_seed(slot, spec)?;
        let indices = self.get_active_validator_indices(epoch, spec)?;

        self.compute_proposer_index(&indices, &seed, spec)
    }

    /// Returns the beacon proposer index for each `slot` in `self.current_epoch()`.
    ///
    /// The returned `Vec` contains one proposer index for each slot. For example, if
    /// `state.current_epoch() == 1`, then `vec[0]` refers to slot `32` and `vec[1]` refers to slot
    /// `33`. It will always be the case that `vec.len() == SLOTS_PER_EPOCH`.
    pub fn get_beacon_proposer_indices(&self, spec: &ChainSpec) -> Result<Vec<usize>, Error> {
        // Not using the cached validator indices since they are shuffled.
        let indices = self.get_active_validator_indices(self.current_epoch(), spec)?;

        self.current_epoch()
            .slot_iter(T::slots_per_epoch())
            .map(|slot| {
                let seed = self.get_beacon_proposer_seed(slot, spec)?;
                self.compute_proposer_index(&indices, &seed, spec)
            })
            .collect()
    }

    /// Compute the seed to use for the beacon proposer selection at the given `slot`.
    ///
    /// Spec v0.12.1
    pub fn get_beacon_proposer_seed(&self, slot: Slot, spec: &ChainSpec) -> Result<Vec<u8>, Error> {
        let epoch = slot.epoch(T::slots_per_epoch());
        let mut preimage = self
            .get_seed(epoch, Domain::BeaconProposer, spec)?
            .as_bytes()
            .to_vec();
        preimage.append(&mut int_to_bytes8(slot.as_u64()));
        Ok(hash(&preimage))
    }

    /// Get the sync committee for the current or next period.
    ///
    /// Will utilise the cache for the current period.
    // FIXME(sproul): consider adding cache for next epoch
    pub fn get_sync_committee(
        &self,
        epoch: Epoch,
        spec: &ChainSpec,
    ) -> Result<SyncCommittee<T>, Error> {
        let base_epoch = self.sync_committee_base_epoch(epoch, spec)?;
        let current_base_epoch = self.sync_committee_base_epoch(self.current_epoch(), spec)?;

        let sync_committee_indices = if base_epoch == current_base_epoch {
            Cow::Borrowed(self.get_current_sync_committee_indices(spec)?)
        } else {
            Cow::Owned(self.compute_sync_committee_indices(epoch, spec)?)
        };
        self.compute_sync_committee(sync_committee_indices.as_ref())
    }

    /// Get the already-built current or next sync committee from the state.
    pub fn get_built_sync_committee(
        &self,
        epoch: Epoch,
        spec: &ChainSpec,
    ) -> Result<&SyncCommittee<T>, Error> {
        let sync_committee_period = epoch.sync_committee_period(spec)?;
        let current_sync_committee_period = self.current_epoch().sync_committee_period(spec)?;
        let next_sync_committee_period = current_sync_committee_period.safe_add(1)?;

        if sync_committee_period == current_sync_committee_period {
            self.current_sync_committee()
        } else if sync_committee_period == next_sync_committee_period {
            self.next_sync_committee()
        } else {
            Err(Error::SyncCommitteeNotKnown {
                current_epoch: self.current_epoch(),
                epoch,
            })
        }
    }

    /// Get the *current* sync committee indices using the cache.
    ///
    /// Will error if the cache isn't initialised at the correct base epoch.
    pub fn get_current_sync_committee_indices(&self, spec: &ChainSpec) -> Result<&[usize], Error> {
        let base_epoch = sync_committee_base_epoch(self.current_epoch(), spec)?;
        self.current_sync_committee_cache()
            .get_sync_committee_indices(base_epoch)
            .ok_or(Error::SyncCommitteeCacheUninitialized)
    }

    /// Calculate the sync committee indices for the state's base epoch from scratch.
    pub fn compute_sync_committee_indices(
        &self,
        epoch: Epoch,
        spec: &ChainSpec,
    ) -> Result<Vec<usize>, Error> {
        let base_epoch = sync_committee_base_epoch(epoch, spec)?;

        // Allow calculation of any sync committee with base epoch less than or equal to the
        // next epoch. This allows calculating the sync committee for *two* periods after the
        // current period, which is necessary for `process_sync_committee_updates`. It also
        // allows calculation of historical periods, the current period, and the next period
        // (which has a base epoch equal to the first epoch of the current period).
        if base_epoch > self.next_epoch()? {
            return Err(Error::EpochOutOfBounds);
        }

        let active_validator_indices = self.get_active_validator_indices(base_epoch, spec)?;
        let active_validator_count = active_validator_indices.len();

        let seed = self.get_seed(base_epoch, Domain::SyncCommittee, spec)?;

        let mut i = 0;
        let mut sync_committee_indices = Vec::with_capacity(T::SyncCommitteeSize::to_usize());
        while sync_committee_indices.len() < T::SyncCommitteeSize::to_usize() {
            let shuffled_index = compute_shuffled_index(
                i.safe_rem(active_validator_count)?,
                active_validator_count,
                seed.as_bytes(),
                spec.shuffle_round_count,
            )
            .ok_or(Error::UnableToShuffle)?;
            let candidate_index = *active_validator_indices
                .get(shuffled_index)
                .ok_or(Error::ShuffleIndexOutOfBounds(shuffled_index))?;
            let random_byte = Self::shuffling_random_byte(i, seed.as_bytes())?;
            let effective_balance = self.get_validator(candidate_index)?.effective_balance;
            if effective_balance.safe_mul(MAX_RANDOM_BYTE)?
                >= spec
                    .max_effective_balance
                    .safe_mul(u64::from(random_byte))?
            {
                sync_committee_indices.push(candidate_index);
            }
            i.safe_add_assign(1)?;
        }
        Ok(sync_committee_indices)
    }

<<<<<<< HEAD
=======
    /// Get the sync committee for the current or next period.
    ///
    /// Will utilise the cache for the current period.
    pub fn get_sync_committee(
        &self,
        epoch: Epoch,
        spec: &ChainSpec,
    ) -> Result<SyncCommittee<T>, Error> {
        let base_epoch = sync_committee_base_epoch(epoch, spec)?;
        let current_base_epoch = sync_committee_base_epoch(self.current_epoch(), spec)?;

        let sync_committee_indices = if base_epoch == current_base_epoch {
            Cow::Borrowed(self.get_current_sync_committee_indices(spec)?)
        } else {
            Cow::Owned(self.compute_sync_committee_indices(epoch, spec)?)
        };
        self.compute_sync_committee(sync_committee_indices.as_ref())
    }

>>>>>>> bc719f75
    /// Compute the sync committee for a given list of indices.
    pub fn compute_sync_committee(
        &self,
        sync_committee_indices: &[usize],
    ) -> Result<SyncCommittee<T>, Error> {
        if sync_committee_indices.len() != T::SyncCommitteeSize::to_usize() {
            return Err(Error::InsufficientValidators);
        }

        let pubkeys = sync_committee_indices
            .iter()
            .map(|&index| {
                self.validators()
                    .get(index)
                    .map(|v| v.pubkey)
                    .ok_or(Error::UnknownValidator(index))
            })
            .collect::<Result<Vec<_>, _>>()?;
        let pubkeys_per_aggregate = T::SyncPubkeysPerAggregate::to_usize();
        let pubkey_aggregates = pubkeys
            .chunks_exact(pubkeys_per_aggregate)
            .map(|preaggregate| {
                // Decompress the pubkeys and aggregate them
                let decompressed_keys = preaggregate
                    .iter()
                    .map(|key_bytes| key_bytes.decompress())
                    .collect::<Result<Vec<_>, _>>()?;
                let agg_pk = AggregatePublicKey::aggregate(&decompressed_keys)?;
                Ok(agg_pk.to_public_key().compress())
            })
            .collect::<Result<Vec<_>, Error>>()?;

        Ok(SyncCommittee {
            pubkeys: FixedVector::new(pubkeys)?,
            pubkey_aggregates: FixedVector::new(pubkey_aggregates)?,
        })
    }

<<<<<<< HEAD
    /// Compute the `base_epoch` used by sync committees.
    pub fn sync_committee_base_epoch(
        &self,
        epoch: Epoch,
        spec: &ChainSpec,
    ) -> Result<Epoch, Error> {
        Ok(std::cmp::max(
            epoch.safe_div(spec.epochs_per_sync_committee_period)?,
            Epoch::new(1),
        )
        .safe_sub(1)?
        .safe_mul(spec.epochs_per_sync_committee_period)?)
    }

    /// Get the sync committee duties for a list of validator indices.
    ///
    /// Will return a `SyncCommitteeNotKnown` error if the `epoch` is out of bounds with respect
    /// to the current or next sync committee periods.
    pub fn get_sync_committee_duties(
        &self,
        epoch: Epoch,
        validator_indices: &[u64],
        spec: &ChainSpec,
    ) -> Result<Vec<Option<SyncDuty>>, Error> {
        // FIXME(sproul): consider using cached indices
        let sync_committee = self.get_built_sync_committee(epoch, spec)?;

        validator_indices
            .iter()
            .map(|&validator_index| {
                let pubkey = self.get_validator(validator_index as usize)?.pubkey.clone();

                Ok(SyncDuty::from_sync_committee(
                    validator_index,
                    pubkey,
                    sync_committee,
                ))
            })
            .collect()
    }

=======
>>>>>>> bc719f75
    /// Get the canonical root of the `latest_block_header`, filling in its state root if necessary.
    ///
    /// It needs filling in on all slots where there isn't a skip.
    ///
    /// Spec v0.12.1
    pub fn get_latest_block_root(&self, current_state_root: Hash256) -> Hash256 {
        if self.latest_block_header().state_root.is_zero() {
            let mut latest_block_header = self.latest_block_header().clone();
            latest_block_header.state_root = current_state_root;
            latest_block_header.canonical_root()
        } else {
            self.latest_block_header().canonical_root()
        }
    }

    /// Safely obtains the index for latest block roots, given some `slot`.
    ///
    /// Spec v0.12.1
    fn get_latest_block_roots_index(&self, slot: Slot) -> Result<usize, Error> {
        if slot < self.slot() && self.slot() <= slot.safe_add(self.block_roots().len() as u64)? {
            Ok(slot.as_usize().safe_rem(self.block_roots().len())?)
        } else {
            Err(BeaconStateError::SlotOutOfBounds)
        }
    }

    /// Return the block root at a recent `slot`.
    pub fn get_block_root(&self, slot: Slot) -> Result<&Hash256, BeaconStateError> {
        let i = self.get_latest_block_roots_index(slot)?;
        self.block_roots()
            .get(i)
            .ok_or(Error::BlockRootsOutOfBounds(i))
    }

    /// Return the block root at a recent `epoch`.
    ///
    /// Note that the spec calls this `get_block_root`.
    pub fn get_block_root_at_epoch(&self, epoch: Epoch) -> Result<&Hash256, BeaconStateError> {
        self.get_block_root(epoch.start_slot(T::slots_per_epoch()))
    }

    /// Sets the block root for some given slot.
    pub fn set_block_root(
        &mut self,
        slot: Slot,
        block_root: Hash256,
    ) -> Result<(), BeaconStateError> {
        let i = self.get_latest_block_roots_index(slot)?;
        *self
            .block_roots_mut()
            .get_mut(i)
            .ok_or(Error::BlockRootsOutOfBounds(i))? = block_root;
        Ok(())
    }

    /// Fill `randao_mixes` with
    pub fn fill_randao_mixes_with(&mut self, index_root: Hash256) {
        *self.randao_mixes_mut() = FixedVector::from_elem(index_root);
    }

    /// Safely obtains the index for `randao_mixes`
    ///
    /// Spec v0.12.1
    fn get_randao_mix_index(
        &self,
        epoch: Epoch,
        allow_next_epoch: AllowNextEpoch,
    ) -> Result<usize, Error> {
        let current_epoch = self.current_epoch();
        let len = T::EpochsPerHistoricalVector::to_u64();

        if current_epoch < epoch.safe_add(len)?
            && epoch <= allow_next_epoch.upper_bound_of(current_epoch)?
        {
            Ok(epoch.as_usize().safe_rem(len as usize)?)
        } else {
            Err(Error::EpochOutOfBounds)
        }
    }

    /// XOR-assigns the existing `epoch` randao mix with the hash of the `signature`.
    ///
    /// # Errors:
    ///
    /// See `Self::get_randao_mix`.
    pub fn update_randao_mix(&mut self, epoch: Epoch, signature: &Signature) -> Result<(), Error> {
        let i = epoch
            .as_usize()
            .safe_rem(T::EpochsPerHistoricalVector::to_usize())?;

        let signature_hash = Hash256::from_slice(&hash(&ssz_encode(signature)));

        *self
            .randao_mixes_mut()
            .get_mut(i)
            .ok_or(Error::RandaoMixesOutOfBounds(i))? =
            *self.get_randao_mix(epoch)? ^ signature_hash;

        Ok(())
    }

    /// Return the randao mix at a recent ``epoch``.
    pub fn get_randao_mix(&self, epoch: Epoch) -> Result<&Hash256, Error> {
        let i = self.get_randao_mix_index(epoch, AllowNextEpoch::False)?;
        self.randao_mixes()
            .get(i)
            .ok_or(Error::RandaoMixesOutOfBounds(i))
    }

    /// Set the randao mix at a recent ``epoch``.
    ///
    /// Spec v0.12.1
    pub fn set_randao_mix(&mut self, epoch: Epoch, mix: Hash256) -> Result<(), Error> {
        let i = self.get_randao_mix_index(epoch, AllowNextEpoch::True)?;
        *self
            .randao_mixes_mut()
            .get_mut(i)
            .ok_or(Error::RandaoMixesOutOfBounds(i))? = mix;
        Ok(())
    }

    /// Safely obtains the index for latest state roots, given some `slot`.
    ///
    /// Spec v0.12.1
    fn get_latest_state_roots_index(&self, slot: Slot) -> Result<usize, Error> {
        if slot < self.slot() && self.slot() <= slot.safe_add(self.state_roots().len() as u64)? {
            Ok(slot.as_usize().safe_rem(self.state_roots().len())?)
        } else {
            Err(BeaconStateError::SlotOutOfBounds)
        }
    }

    /// Gets the state root for some slot.
    pub fn get_state_root(&self, slot: Slot) -> Result<&Hash256, Error> {
        let i = self.get_latest_state_roots_index(slot)?;
        self.state_roots()
            .get(i)
            .ok_or(Error::StateRootsOutOfBounds(i))
    }

    /// Gets the oldest (earliest slot) state root.
    pub fn get_oldest_state_root(&self) -> Result<&Hash256, Error> {
        let oldest_slot = self.slot().saturating_sub(self.state_roots().len());
        self.get_state_root(oldest_slot)
    }

    /// Gets the oldest (earliest slot) block root.
    pub fn get_oldest_block_root(&self) -> Result<&Hash256, Error> {
        let oldest_slot = self.slot().saturating_sub(self.block_roots().len());
        self.get_block_root(oldest_slot)
    }

    /// Sets the latest state root for slot.
    pub fn set_state_root(&mut self, slot: Slot, state_root: Hash256) -> Result<(), Error> {
        let i = self.get_latest_state_roots_index(slot)?;
        *self
            .state_roots_mut()
            .get_mut(i)
            .ok_or(Error::StateRootsOutOfBounds(i))? = state_root;
        Ok(())
    }

    /// Safely obtain the index for `slashings`, given some `epoch`.
    fn get_slashings_index(
        &self,
        epoch: Epoch,
        allow_next_epoch: AllowNextEpoch,
    ) -> Result<usize, Error> {
        // We allow the slashings vector to be accessed at any cached epoch at or before
        // the current epoch, or the next epoch if `AllowNextEpoch::True` is passed.
        let current_epoch = self.current_epoch();
        if current_epoch < epoch.safe_add(T::EpochsPerSlashingsVector::to_u64())?
            && epoch <= allow_next_epoch.upper_bound_of(current_epoch)?
        {
            Ok(epoch
                .as_usize()
                .safe_rem(T::EpochsPerSlashingsVector::to_usize())?)
        } else {
            Err(Error::EpochOutOfBounds)
        }
    }

    /// Get a reference to the entire `slashings` vector.
    pub fn get_all_slashings(&self) -> &[u64] {
        self.slashings()
    }

    /// Get the total slashed balances for some epoch.
    pub fn get_slashings(&self, epoch: Epoch) -> Result<u64, Error> {
        let i = self.get_slashings_index(epoch, AllowNextEpoch::False)?;
        self.slashings()
            .get(i)
            .copied()
            .ok_or(Error::SlashingsOutOfBounds(i))
    }

    /// Set the total slashed balances for some epoch.
    pub fn set_slashings(&mut self, epoch: Epoch, value: u64) -> Result<(), Error> {
        let i = self.get_slashings_index(epoch, AllowNextEpoch::True)?;
        *self
            .slashings_mut()
            .get_mut(i)
            .ok_or(Error::SlashingsOutOfBounds(i))? = value;
        Ok(())
    }

    /// Convenience accessor for validators and balances simultaneously.
    pub fn validators_and_balances_mut(&mut self) -> (&mut [Validator], &mut [u64]) {
        match self {
            BeaconState::Base(state) => (&mut state.validators, &mut state.balances),
            BeaconState::Altair(state) => (&mut state.validators, &mut state.balances),
        }
    }

    /// Generate a seed for the given `epoch`.
    pub fn get_seed(
        &self,
        epoch: Epoch,
        domain_type: Domain,
        spec: &ChainSpec,
    ) -> Result<Hash256, Error> {
        // Bypass the safe getter for RANDAO so we can gracefully handle the scenario where `epoch
        // == 0`.
        let mix = {
            let i = epoch
                .safe_add(T::EpochsPerHistoricalVector::to_u64())?
                .safe_sub(spec.min_seed_lookahead)?
                .safe_sub(1)?;
            let i_mod = i.as_usize().safe_rem(self.randao_mixes().len())?;
            self.randao_mixes()
                .get(i_mod)
                .ok_or(Error::RandaoMixesOutOfBounds(i_mod))?
        };
        let domain_bytes = int_to_bytes4(spec.get_domain_constant(domain_type));
        let epoch_bytes = int_to_bytes8(epoch.as_u64());

        const NUM_DOMAIN_BYTES: usize = 4;
        const NUM_EPOCH_BYTES: usize = 8;
        const MIX_OFFSET: usize = NUM_DOMAIN_BYTES + NUM_EPOCH_BYTES;
        const NUM_MIX_BYTES: usize = 32;

        let mut preimage = [0; NUM_DOMAIN_BYTES + NUM_EPOCH_BYTES + NUM_MIX_BYTES];
        preimage[0..NUM_DOMAIN_BYTES].copy_from_slice(&domain_bytes);
        preimage[NUM_DOMAIN_BYTES..MIX_OFFSET].copy_from_slice(&epoch_bytes);
        preimage[MIX_OFFSET..].copy_from_slice(mix.as_bytes());

        Ok(Hash256::from_slice(&hash(&preimage)))
    }

    /// Safe indexer for the `validators` list.
    pub fn get_validator(&self, validator_index: usize) -> Result<&Validator, Error> {
        self.validators()
            .get(validator_index)
            .ok_or(Error::UnknownValidator(validator_index))
    }

    /// Safe mutator for the `validators` list.
    pub fn get_validator_mut(&mut self, validator_index: usize) -> Result<&mut Validator, Error> {
        self.validators_mut()
            .get_mut(validator_index)
            .ok_or(Error::UnknownValidator(validator_index))
    }

    /// Return the effective balance for a validator with the given `validator_index`.
    pub fn get_effective_balance(&self, validator_index: usize) -> Result<u64, Error> {
        self.get_validator(validator_index)
            .map(|v| v.effective_balance)
    }

    /// Get the inactivity score for a single validator.
    ///
    /// Will error if the state lacks an `inactivity_scores` field.
    pub fn get_inactivity_score(&self, validator_index: usize) -> Result<u64, Error> {
        self.inactivity_scores()?
            .get(validator_index)
            .copied()
            .ok_or(Error::InactivityScoresOutOfBounds(validator_index))
    }

    /// Get a mutable reference to the inactivity score for a single validator.
    ///
    /// Will error if the state lacks an `inactivity_scores` field.
    pub fn get_inactivity_score_mut(&mut self, validator_index: usize) -> Result<&mut u64, Error> {
        self.inactivity_scores_mut()?
            .get_mut(validator_index)
            .ok_or(Error::InactivityScoresOutOfBounds(validator_index))
    }

    /// Get a mutable reference to the balance of a single validator.
    pub fn get_balance_mut(&mut self, validator_index: usize) -> Result<&mut u64, Error> {
        self.balances_mut()
            .get_mut(validator_index)
            .ok_or(Error::BalancesOutOfBounds(validator_index))
    }

    ///  Return the epoch at which an activation or exit triggered in ``epoch`` takes effect.
    ///
    ///  Spec v0.12.1
    pub fn compute_activation_exit_epoch(
        &self,
        epoch: Epoch,
        spec: &ChainSpec,
    ) -> Result<Epoch, Error> {
        Ok(epoch.safe_add(1)?.safe_add(spec.max_seed_lookahead)?)
    }

    /// Return the churn limit for the current epoch (number of validators who can leave per epoch).
    ///
    /// Uses the epoch cache, and will error if it isn't initialized.
    ///
    /// Spec v0.12.1
    pub fn get_churn_limit(&self, spec: &ChainSpec) -> Result<u64, Error> {
        Ok(std::cmp::max(
            spec.min_per_epoch_churn_limit,
            (self
                .committee_cache(RelativeEpoch::Current)?
                .active_validator_count() as u64)
                .safe_div(spec.churn_limit_quotient)?,
        ))
    }

    /// Returns the `slot`, `index`, `committee_position` and `committee_len` for which a validator must produce an
    /// attestation.
    ///
    /// Note: Utilizes the cache and will fail if the appropriate cache is not initialized.
    ///
    /// Spec v0.12.1
    pub fn get_attestation_duties(
        &self,
        validator_index: usize,
        relative_epoch: RelativeEpoch,
    ) -> Result<Option<AttestationDuty>, Error> {
        let cache = self.committee_cache(relative_epoch)?;

        Ok(cache.get_attestation_duties(validator_index))
    }

    /// Implementation of `get_total_balance`, matching the spec.
    ///
    /// Returns minimum `EFFECTIVE_BALANCE_INCREMENT`, to avoid div by 0.
    pub fn get_total_balance(
        &self,
        validator_indices: &[usize],
        spec: &ChainSpec,
    ) -> Result<u64, Error> {
        let total_balance = validator_indices.iter().try_fold(0_u64, |acc, i| {
            self.get_effective_balance(*i)
                .and_then(|bal| Ok(acc.safe_add(bal)?))
        })?;
        Ok(std::cmp::max(
            total_balance,
            spec.effective_balance_increment,
        ))
    }

    /// Implementation of `get_total_active_balance`, matching the spec.
    pub fn get_total_active_balance(&self, spec: &ChainSpec) -> Result<u64, Error> {
        // Order is irrelevant, so use the cached indices.
        self.get_total_balance(
            self.get_cached_active_validator_indices(RelativeEpoch::Current)?,
            spec,
        )
    }

    /// Get a mutable reference to the epoch participation flags for `epoch`.
    pub fn get_epoch_participation_mut(
        &mut self,
        epoch: Epoch,
    ) -> Result<&mut VariableList<ParticipationFlags, T::ValidatorRegistryLimit>, Error> {
        if epoch == self.current_epoch() {
            match self {
                BeaconState::Base(_) => Err(BeaconStateError::IncorrectStateVariant),
                BeaconState::Altair(state) => Ok(&mut state.current_epoch_participation),
            }
        } else if epoch == self.previous_epoch() {
            match self {
                BeaconState::Base(_) => Err(BeaconStateError::IncorrectStateVariant),
                BeaconState::Altair(state) => Ok(&mut state.previous_epoch_participation),
            }
        } else {
            Err(BeaconStateError::EpochOutOfBounds)
        }
    }

    /// Get the number of outstanding deposits.
    ///
    /// Returns `Err` if the state is invalid.
    pub fn get_outstanding_deposit_len(&self) -> Result<u64, Error> {
        self.eth1_data()
            .deposit_count
            .checked_sub(self.eth1_deposit_index())
            .ok_or(Error::InvalidDepositState {
                deposit_count: self.eth1_data().deposit_count,
                deposit_index: self.eth1_deposit_index(),
            })
    }

    /// Build all caches (except the tree hash cache), if they need to be built.
    pub fn build_all_caches(&mut self, spec: &ChainSpec) -> Result<(), Error> {
        self.build_all_committee_caches(spec)?;
        self.build_current_sync_committee_cache(spec)?;
        self.update_pubkey_cache()?;
        self.build_exit_cache(spec)?;

        Ok(())
    }

    /// Build all committee caches, if they need to be built.
    pub fn build_all_committee_caches(&mut self, spec: &ChainSpec) -> Result<(), Error> {
        self.build_committee_cache(RelativeEpoch::Previous, spec)?;
        self.build_committee_cache(RelativeEpoch::Current, spec)?;
        self.build_committee_cache(RelativeEpoch::Next, spec)?;
        Ok(())
    }

    /// Build the exit cache, if it needs to be built.
    pub fn build_exit_cache(&mut self, spec: &ChainSpec) -> Result<(), Error> {
        if self.exit_cache().check_initialized().is_err() {
            *self.exit_cache_mut() = ExitCache::new(self.validators(), spec)?;
        }
        Ok(())
    }

    /// Build the sync committee cache if it needs to be built.
    pub fn build_current_sync_committee_cache(&mut self, spec: &ChainSpec) -> Result<(), Error> {
        if !self
            .current_sync_committee_cache()
            .is_initialized_for(sync_committee_base_epoch(self.current_epoch(), spec)?)
        {
            *self.current_sync_committee_cache_mut() = SyncCommitteeCache::new(self, spec)?;
        }
        Ok(())
    }

    /// Drop all caches on the state.
    pub fn drop_all_caches(&mut self) -> Result<(), Error> {
        self.drop_committee_cache(RelativeEpoch::Previous)?;
        self.drop_committee_cache(RelativeEpoch::Current)?;
        self.drop_committee_cache(RelativeEpoch::Next)?;
        *self.current_sync_committee_cache_mut() = SyncCommitteeCache::default();
        self.drop_pubkey_cache();
        self.drop_tree_hash_cache();
        *self.exit_cache_mut() = ExitCache::default();
        Ok(())
    }

    /// Returns `true` if the committee cache for `relative_epoch` is built and ready to use.
    pub fn committee_cache_is_initialized(&self, relative_epoch: RelativeEpoch) -> bool {
        let i = Self::committee_cache_index(relative_epoch);

        self.committee_cache_at_index(i).map_or(false, |cache| {
            cache.is_initialized_at(relative_epoch.into_epoch(self.current_epoch()))
        })
    }

    /// Build an epoch cache, unless it is has already been built.
    pub fn build_committee_cache(
        &mut self,
        relative_epoch: RelativeEpoch,
        spec: &ChainSpec,
    ) -> Result<(), Error> {
        let i = Self::committee_cache_index(relative_epoch);
        let is_initialized = self
            .committee_cache_at_index(i)?
            .is_initialized_at(relative_epoch.into_epoch(self.current_epoch()));

        if is_initialized {
            Ok(())
        } else {
            self.force_build_committee_cache(relative_epoch, spec)
        }
    }

    /// Always builds the previous epoch cache, even if it is already initialized.
    pub fn force_build_committee_cache(
        &mut self,
        relative_epoch: RelativeEpoch,
        spec: &ChainSpec,
    ) -> Result<(), Error> {
        let epoch = relative_epoch.into_epoch(self.current_epoch());
        let i = Self::committee_cache_index(relative_epoch);

        *self.committee_cache_at_index_mut(i)? = CommitteeCache::initialized(&self, epoch, spec)?;
        Ok(())
    }

    /// Advances the cache for this state into the next epoch.
    ///
    /// This should be used if the `slot` of this state is advanced beyond an epoch boundary.
    ///
    /// Note: whilst this function will preserve already-built caches, it will not build any.
    pub fn advance_caches(&mut self) -> Result<(), Error> {
        self.committee_caches_mut().rotate_left(1);

        let next = Self::committee_cache_index(RelativeEpoch::Next);
        *self.committee_cache_at_index_mut(next)? = CommitteeCache::default();
        Ok(())
    }

    fn committee_cache_index(relative_epoch: RelativeEpoch) -> usize {
        match relative_epoch {
            RelativeEpoch::Previous => 0,
            RelativeEpoch::Current => 1,
            RelativeEpoch::Next => 2,
        }
    }

    /// Get the committee cache for some `slot`.
    ///
    /// Return an error if the cache for the slot's epoch is not initialized.
    fn committee_cache_at_slot(&self, slot: Slot) -> Result<&CommitteeCache, Error> {
        let epoch = slot.epoch(T::slots_per_epoch());
        let relative_epoch = RelativeEpoch::from_epoch(self.current_epoch(), epoch)?;
        self.committee_cache(relative_epoch)
    }

    /// Get the committee cache at a given index.
    fn committee_cache_at_index(&self, index: usize) -> Result<&CommitteeCache, Error> {
        self.committee_caches()
            .get(index)
            .ok_or(Error::CommitteeCachesOutOfBounds(index))
    }

    /// Get a mutable reference to the committee cache at a given index.
    fn committee_cache_at_index_mut(&mut self, index: usize) -> Result<&mut CommitteeCache, Error> {
        self.committee_caches_mut()
            .get_mut(index)
            .ok_or(Error::CommitteeCachesOutOfBounds(index))
    }

    /// Returns the cache for some `RelativeEpoch`. Returns an error if the cache has not been
    /// initialized.
    pub fn committee_cache(&self, relative_epoch: RelativeEpoch) -> Result<&CommitteeCache, Error> {
        let i = Self::committee_cache_index(relative_epoch);
        let cache = self.committee_cache_at_index(i)?;

        if cache.is_initialized_at(relative_epoch.into_epoch(self.current_epoch())) {
            Ok(cache)
        } else {
            Err(Error::CommitteeCacheUninitialized(Some(relative_epoch)))
        }
    }

    /// Drops the cache, leaving it in an uninitialized state.
    pub fn drop_committee_cache(&mut self, relative_epoch: RelativeEpoch) -> Result<(), Error> {
        *self.committee_cache_at_index_mut(Self::committee_cache_index(relative_epoch))? =
            CommitteeCache::default();
        Ok(())
    }

    /// Updates the pubkey cache, if required.
    ///
    /// Adds all `pubkeys` from the `validators` which are not already in the cache. Will
    /// never re-add a pubkey.
    pub fn update_pubkey_cache(&mut self) -> Result<(), Error> {
        let mut pubkey_cache = mem::take(self.pubkey_cache_mut());
        for (i, validator) in self
            .validators()
            .iter()
            .enumerate()
            .skip(pubkey_cache.len())
        {
            let success = pubkey_cache.insert(validator.pubkey, i);
            if !success {
                return Err(Error::PubkeyCacheInconsistent);
            }
        }
        *self.pubkey_cache_mut() = pubkey_cache;

        Ok(())
    }

    /// Completely drops the `pubkey_cache`, replacing it with a new, empty cache.
    pub fn drop_pubkey_cache(&mut self) {
        *self.pubkey_cache_mut() = PubkeyCache::default()
    }

    /// Initialize but don't fill the tree hash cache, if it isn't already initialized.
    pub fn initialize_tree_hash_cache(&mut self) {
        if !self.tree_hash_cache().is_initialized() {
            *self.tree_hash_cache_mut() = BeaconTreeHashCache::new(self)
        }
    }

    /// Compute the tree hash root of the state using the tree hash cache.
    ///
    /// Initialize the tree hash cache if it isn't already initialized.
    pub fn update_tree_hash_cache(&mut self) -> Result<Hash256, Error> {
        self.initialize_tree_hash_cache();

        let cache = self.tree_hash_cache_mut().take();

        if let Some(mut cache) = cache {
            // Note: we return early if the tree hash fails, leaving `self.tree_hash_cache` as
            // None. There's no need to keep a cache that fails.
            let root = cache.recalculate_tree_hash_root(&self)?;
            self.tree_hash_cache_mut().restore(cache);
            Ok(root)
        } else {
            Err(Error::TreeHashCacheNotInitialized)
        }
    }

    /// Compute the tree hash root of the validators using the tree hash cache.
    ///
    /// Initialize the tree hash cache if it isn't already initialized.
    pub fn update_validators_tree_hash_cache(&mut self) -> Result<Hash256, Error> {
        self.initialize_tree_hash_cache();

        let cache = self.tree_hash_cache_mut().take();

        if let Some(mut cache) = cache {
            // Note: we return early if the tree hash fails, leaving `self.tree_hash_cache` as
            // None. There's no need to keep a cache that fails.
            let root = cache.recalculate_validators_tree_hash_root(self.validators())?;
            self.tree_hash_cache_mut().restore(cache);
            Ok(root)
        } else {
            Err(Error::TreeHashCacheNotInitialized)
        }
    }

    /// Completely drops the tree hash cache, replacing it with a new, empty cache.
    pub fn drop_tree_hash_cache(&mut self) {
        self.tree_hash_cache_mut().uninitialize();
    }

    /// Clone the state whilst preserving only the selected caches.
    pub fn clone_with(&self, config: CloneConfig) -> Self {
        let mut res = match self {
            BeaconState::Base(inner) => BeaconState::Base(inner.clone()),
            BeaconState::Altair(inner) => BeaconState::Altair(inner.clone()),
        };
        if config.committee_caches {
            *res.committee_caches_mut() = self.committee_caches().clone();
        }
        if config.current_sync_committee_cache {
            *res.current_sync_committee_cache_mut() = self.current_sync_committee_cache().clone();
        }
        if config.pubkey_cache {
            *res.pubkey_cache_mut() = self.pubkey_cache().clone();
        }
        if config.exit_cache {
            *res.exit_cache_mut() = self.exit_cache().clone();
        }
        if config.tree_hash_cache {
            *res.tree_hash_cache_mut() = self.tree_hash_cache().clone();
        }
        res
    }

    /// Transform a `Base` state into an `Altair` state.
    pub fn upgrade_to_altair(&mut self, spec: &ChainSpec) -> Result<(), Error> {
        let epoch = self.current_epoch();
        let pre = if let BeaconState::Base(pre) = self {
            pre
        } else {
            return Err(Error::IncorrectStateVariant);
        };

        let default_epoch_participation =
            VariableList::new(vec![ParticipationFlags::default(); pre.validators.len()])?;
        let inactivity_scores = VariableList::new(vec![0; pre.validators.len()])?;

        // Where possible, use something like `mem::take` to move fields from behind the &mut
        // reference. For other fields that don't have a good default value, use `clone`.
        //
        // Fixed size vectors get cloned because replacing them would require the same size
        // allocation as cloning.
        let mut post = BeaconState::Altair(BeaconStateAltair {
            // Versioning
            genesis_time: pre.genesis_time,
            genesis_validators_root: pre.genesis_validators_root,
            slot: pre.slot,
            fork: Fork {
                previous_version: pre.fork.current_version,
                current_version: spec.altair_fork_version,
                epoch,
            },
            // History
            latest_block_header: pre.latest_block_header.clone(),
            block_roots: pre.block_roots.clone(),
            state_roots: pre.state_roots.clone(),
            historical_roots: mem::take(&mut pre.historical_roots),
            // Eth1
            eth1_data: pre.eth1_data.clone(),
            eth1_data_votes: mem::take(&mut pre.eth1_data_votes),
            eth1_deposit_index: pre.eth1_deposit_index,
            // Registry
            validators: mem::take(&mut pre.validators),
            balances: mem::take(&mut pre.balances),
            // Randomness
            randao_mixes: pre.randao_mixes.clone(),
            // Slashings
            slashings: pre.slashings.clone(),
            // `Participation
            previous_epoch_participation: default_epoch_participation.clone(),
            current_epoch_participation: default_epoch_participation,
            // Finality
            justification_bits: pre.justification_bits.clone(),
            previous_justified_checkpoint: pre.previous_justified_checkpoint,
            current_justified_checkpoint: pre.current_justified_checkpoint,
            finalized_checkpoint: pre.finalized_checkpoint,
            // Inactivity
            inactivity_scores,
            // Sync committees
            current_sync_committee: SyncCommittee::temporary()?, // not read
            next_sync_committee: SyncCommittee::temporary()?,    // not read
            // Caches
            committee_caches: mem::take(&mut pre.committee_caches),
            current_sync_committee_cache: mem::take(&mut pre.current_sync_committee_cache),
            pubkey_cache: mem::take(&mut pre.pubkey_cache),
            exit_cache: mem::take(&mut pre.exit_cache),
            tree_hash_cache: mem::take(&mut pre.tree_hash_cache),
        });

        // Fill in sync committees
        post.build_current_sync_committee_cache(spec)?;
        post.as_altair_mut()?.current_sync_committee =
            post.get_sync_committee(post.current_epoch(), spec)?;
        post.as_altair_mut()?.next_sync_committee = post.get_sync_committee(
            post.current_epoch()
                .safe_add(spec.epochs_per_sync_committee_period)?,
            spec,
        )?;

        *self = post;

        Ok(())
    }

    pub fn clone_with_only_committee_caches(&self) -> Self {
        self.clone_with(CloneConfig::committee_caches_only())
    }

    /// Get the unslashed participating indices for a given `flag_index`.
    ///
    /// The `self` state must be Altair or later.
    pub fn get_unslashed_participating_indices(
        &self,
        flag_index: u32,
        epoch: Epoch,
        spec: &ChainSpec,
    ) -> Result<Vec<usize>, Error> {
        let epoch_participation = if epoch == self.current_epoch() {
            self.current_epoch_participation()?
        } else if epoch == self.previous_epoch() {
            self.previous_epoch_participation()?
        } else {
            return Err(Error::EpochOutOfBounds);
        };
        let active_validator_indices = self.get_active_validator_indices(epoch, spec)?;
        itertools::process_results(
            active_validator_indices.into_iter().map(|val_index| {
                let has_flag = epoch_participation
                    .get(val_index)
                    .ok_or(Error::ParticipationOutOfBounds(val_index))?
                    .has_flag(flag_index)?;
                let not_slashed = !self.get_validator(val_index)?.slashed;
                Ok((val_index, has_flag && not_slashed))
            }),
            |iter| {
                iter.filter(|(_, eligible)| *eligible)
                    .map(|(validator_index, _)| validator_index)
                    .collect()
            },
        )
    }

    pub fn get_eligible_validator_indices(&self) -> Result<Vec<usize>, Error> {
        match self {
            BeaconState::Base(_) => Err(Error::IncorrectStateVariant),
            BeaconState::Altair(_) => {
                let previous_epoch = self.previous_epoch();
                Ok(self
                    .validators()
                    .iter()
                    .enumerate()
                    .filter_map(|(i, val)| {
                        if val.is_active_at(previous_epoch)
                            || (val.slashed
                                && previous_epoch + Epoch::new(1) < val.withdrawable_epoch)
                        {
                            Some(i)
                        } else {
                            None
                        }
                    })
                    .collect())
            }
        }
    }

    pub fn is_in_inactivity_leak(&self, spec: &ChainSpec) -> bool {
        (self.previous_epoch() - self.finalized_checkpoint().epoch)
            > spec.min_epochs_to_inactivity_penalty
    }
}

impl From<RelativeEpochError> for Error {
    fn from(e: RelativeEpochError) -> Error {
        Error::RelativeEpochError(e)
    }
}

impl From<ssz_types::Error> for Error {
    fn from(e: ssz_types::Error) -> Error {
        Error::SszTypesError(e)
    }
}

impl From<bls::Error> for Error {
    fn from(e: bls::Error) -> Error {
        Error::BlsError(e)
    }
}

impl From<cached_tree_hash::Error> for Error {
    fn from(e: cached_tree_hash::Error) -> Error {
        Error::CachedTreeHashError(e)
    }
}

impl From<tree_hash::Error> for Error {
    fn from(e: tree_hash::Error) -> Error {
        Error::TreeHashError(e)
    }
}

impl From<ArithError> for Error {
    fn from(e: ArithError) -> Error {
        Error::ArithError(e)
    }
}

/// Helper function for "cloning" a field by using its default value.
fn clone_default<T: Default>(_value: &T) -> T {
    T::default()
}

impl<T: EthSpec> CompareFields for BeaconState<T> {
    fn compare_fields(&self, other: &Self) -> Vec<compare_fields::Comparison> {
        match (self, other) {
            (BeaconState::Base(x), BeaconState::Base(y)) => x.compare_fields(y),
            (BeaconState::Altair(x), BeaconState::Altair(y)) => x.compare_fields(y),
            _ => panic!("compare_fields: mismatched state variants"),
        }
    }
}

/// Compute the `base_epoch` used by sync committees.
pub fn sync_committee_base_epoch(
    epoch: Epoch,
    spec: &ChainSpec,
) -> Result<Epoch, Error> {
    Ok(std::cmp::max(
        epoch.safe_div(spec.epochs_per_sync_committee_period)?,
        Epoch::new(1),
    )
        .safe_sub(1)?
        .safe_mul(spec.epochs_per_sync_committee_period)?)
}<|MERGE_RESOLUTION|>--- conflicted
+++ resolved
@@ -718,26 +718,6 @@
         Ok(hash(&preimage))
     }
 
-    /// Get the sync committee for the current or next period.
-    ///
-    /// Will utilise the cache for the current period.
-    // FIXME(sproul): consider adding cache for next epoch
-    pub fn get_sync_committee(
-        &self,
-        epoch: Epoch,
-        spec: &ChainSpec,
-    ) -> Result<SyncCommittee<T>, Error> {
-        let base_epoch = self.sync_committee_base_epoch(epoch, spec)?;
-        let current_base_epoch = self.sync_committee_base_epoch(self.current_epoch(), spec)?;
-
-        let sync_committee_indices = if base_epoch == current_base_epoch {
-            Cow::Borrowed(self.get_current_sync_committee_indices(spec)?)
-        } else {
-            Cow::Owned(self.compute_sync_committee_indices(epoch, spec)?)
-        };
-        self.compute_sync_committee(sync_committee_indices.as_ref())
-    }
-
     /// Get the already-built current or next sync committee from the state.
     pub fn get_built_sync_committee(
         &self,
@@ -819,11 +799,10 @@
         Ok(sync_committee_indices)
     }
 
-<<<<<<< HEAD
-=======
     /// Get the sync committee for the current or next period.
     ///
     /// Will utilise the cache for the current period.
+    // FIXME(sproul): consider adding cache for next epoch
     pub fn get_sync_committee(
         &self,
         epoch: Epoch,
@@ -840,7 +819,6 @@
         self.compute_sync_committee(sync_committee_indices.as_ref())
     }
 
->>>>>>> bc719f75
     /// Compute the sync committee for a given list of indices.
     pub fn compute_sync_committee(
         &self,
@@ -879,21 +857,6 @@
         })
     }
 
-<<<<<<< HEAD
-    /// Compute the `base_epoch` used by sync committees.
-    pub fn sync_committee_base_epoch(
-        &self,
-        epoch: Epoch,
-        spec: &ChainSpec,
-    ) -> Result<Epoch, Error> {
-        Ok(std::cmp::max(
-            epoch.safe_div(spec.epochs_per_sync_committee_period)?,
-            Epoch::new(1),
-        )
-        .safe_sub(1)?
-        .safe_mul(spec.epochs_per_sync_committee_period)?)
-    }
-
     /// Get the sync committee duties for a list of validator indices.
     ///
     /// Will return a `SyncCommitteeNotKnown` error if the `epoch` is out of bounds with respect
@@ -921,8 +884,6 @@
             .collect()
     }
 
-=======
->>>>>>> bc719f75
     /// Get the canonical root of the `latest_block_header`, filling in its state root if necessary.
     ///
     /// It needs filling in on all slots where there isn't a skip.
@@ -1774,14 +1735,11 @@
 }
 
 /// Compute the `base_epoch` used by sync committees.
-pub fn sync_committee_base_epoch(
-    epoch: Epoch,
-    spec: &ChainSpec,
-) -> Result<Epoch, Error> {
+pub fn sync_committee_base_epoch(epoch: Epoch, spec: &ChainSpec) -> Result<Epoch, Error> {
     Ok(std::cmp::max(
         epoch.safe_div(spec.epochs_per_sync_committee_period)?,
         Epoch::new(1),
     )
-        .safe_sub(1)?
-        .safe_mul(spec.epochs_per_sync_committee_period)?)
+    .safe_sub(1)?
+    .safe_mul(spec.epochs_per_sync_committee_period)?)
 }