--- conflicted
+++ resolved
@@ -232,33 +232,19 @@
     }
 }
 
-<<<<<<< HEAD
-/// Allow encoding through an Arc.
-=======
->>>>>>> 67056607
 impl<T: Encode> Encode for Arc<T> {
     fn is_ssz_fixed_len() -> bool {
         T::is_ssz_fixed_len()
     }
 
-<<<<<<< HEAD
-=======
     fn ssz_fixed_len() -> usize {
         T::ssz_fixed_len()
     }
 
->>>>>>> 67056607
     fn ssz_append(&self, buf: &mut Vec<u8>) {
         self.as_ref().ssz_append(buf)
     }
 
-<<<<<<< HEAD
-    fn ssz_fixed_len() -> usize {
-        T::ssz_fixed_len()
-    }
-
-=======
->>>>>>> 67056607
     fn ssz_bytes_len(&self) -> usize {
         self.as_ref().ssz_bytes_len()
     }
