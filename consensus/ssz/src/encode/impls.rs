use super::*;
use core::num::NonZeroUsize;
use ethereum_types::{H160, H256, U128, U256};
use smallvec::SmallVec;
<<<<<<< HEAD
use std::collections::BTreeMap;
=======
use std::collections::{BTreeMap, BTreeSet};
>>>>>>> 7d3948c8
use std::sync::Arc;

macro_rules! impl_encodable_for_uint {
    ($type: ident, $bit_size: expr) => {
        impl Encode for $type {
            fn is_ssz_fixed_len() -> bool {
                true
            }

            fn ssz_fixed_len() -> usize {
                $bit_size / 8
            }

            fn ssz_bytes_len(&self) -> usize {
                $bit_size / 8
            }

            fn ssz_append(&self, buf: &mut Vec<u8>) {
                buf.extend_from_slice(&self.to_le_bytes());
            }
        }
    };
}

impl_encodable_for_uint!(u8, 8);
impl_encodable_for_uint!(u16, 16);
impl_encodable_for_uint!(u32, 32);
impl_encodable_for_uint!(u64, 64);

#[cfg(target_pointer_width = "32")]
impl_encodable_for_uint!(usize, 32);

#[cfg(target_pointer_width = "64")]
impl_encodable_for_uint!(usize, 64);

// Based on the `tuple_impls` macro from the standard library.
macro_rules! impl_encode_for_tuples {
    ($(
        $Tuple:ident {
            $(($idx:tt) -> $T:ident)+
        }
    )+) => {
        $(
            impl<$($T: Encode),+> Encode for ($($T,)+) {
                fn is_ssz_fixed_len() -> bool {
                    $(
                        <$T as Encode>::is_ssz_fixed_len() &&
                    )*
                        true
                }

                fn ssz_fixed_len() -> usize {
                    if <Self as Encode>::is_ssz_fixed_len() {
                        $(
                            <$T as Encode>::ssz_fixed_len() +
                        )*
                            0
                    } else {
                        BYTES_PER_LENGTH_OFFSET
                    }
                }

                fn ssz_bytes_len(&self) -> usize {
                    if <Self as Encode>::is_ssz_fixed_len() {
                        <Self as Encode>::ssz_fixed_len()
                    } else {
                        let mut len = 0;
                        $(
                            len += if <$T as Encode>::is_ssz_fixed_len() {
                                <$T as Encode>::ssz_fixed_len()
                            } else {
                                BYTES_PER_LENGTH_OFFSET +
                                self.$idx.ssz_bytes_len()
                            };
                        )*
                        len
                    }
                }

                fn ssz_append(&self, buf: &mut Vec<u8>) {
                    let offset = $(
                            <$T as Encode>::ssz_fixed_len() +
                        )*
                            0;

                    let mut encoder = SszEncoder::container(buf, offset);

                    $(
                        encoder.append(&self.$idx);
                    )*

                    encoder.finalize();
                }
            }
        )+
    }
}

impl_encode_for_tuples! {
    Tuple2 {
        (0) -> A
        (1) -> B
    }
    Tuple3 {
        (0) -> A
        (1) -> B
        (2) -> C
    }
    Tuple4 {
        (0) -> A
        (1) -> B
        (2) -> C
        (3) -> D
    }
    Tuple5 {
        (0) -> A
        (1) -> B
        (2) -> C
        (3) -> D
        (4) -> E
    }
    Tuple6 {
        (0) -> A
        (1) -> B
        (2) -> C
        (3) -> D
        (4) -> E
        (5) -> F
    }
    Tuple7 {
        (0) -> A
        (1) -> B
        (2) -> C
        (3) -> D
        (4) -> E
        (5) -> F
        (6) -> G
    }
    Tuple8 {
        (0) -> A
        (1) -> B
        (2) -> C
        (3) -> D
        (4) -> E
        (5) -> F
        (6) -> G
        (7) -> H
    }
    Tuple9 {
        (0) -> A
        (1) -> B
        (2) -> C
        (3) -> D
        (4) -> E
        (5) -> F
        (6) -> G
        (7) -> H
        (8) -> I
    }
    Tuple10 {
        (0) -> A
        (1) -> B
        (2) -> C
        (3) -> D
        (4) -> E
        (5) -> F
        (6) -> G
        (7) -> H
        (8) -> I
        (9) -> J
    }
    Tuple11 {
        (0) -> A
        (1) -> B
        (2) -> C
        (3) -> D
        (4) -> E
        (5) -> F
        (6) -> G
        (7) -> H
        (8) -> I
        (9) -> J
        (10) -> K
    }
    Tuple12 {
        (0) -> A
        (1) -> B
        (2) -> C
        (3) -> D
        (4) -> E
        (5) -> F
        (6) -> G
        (7) -> H
        (8) -> I
        (9) -> J
        (10) -> K
        (11) -> L
    }
}

impl<T: Encode> Encode for Arc<T> {
    fn is_ssz_fixed_len() -> bool {
        T::is_ssz_fixed_len()
    }

    fn ssz_fixed_len() -> usize {
        T::ssz_fixed_len()
    }

    fn ssz_append(&self, buf: &mut Vec<u8>) {
        self.as_ref().ssz_append(buf)
    }

    fn ssz_bytes_len(&self) -> usize {
        self.as_ref().ssz_bytes_len()
    }
}

// Encode transparently through references.
impl<'a, T: Encode> Encode for &'a T {
    fn is_ssz_fixed_len() -> bool {
        T::is_ssz_fixed_len()
    }

    fn ssz_fixed_len() -> usize {
        T::ssz_fixed_len()
    }

    fn ssz_append(&self, buf: &mut Vec<u8>) {
        T::ssz_append(self, buf)
    }

    fn ssz_bytes_len(&self) -> usize {
        T::ssz_bytes_len(self)
    }
}

/// Compute the encoded length of a vector-like sequence of `T`.
pub fn sequence_ssz_bytes_len<I, T>(iter: I) -> usize
where
    I: Iterator<Item = T> + ExactSizeIterator,
    T: Encode,
{
    // Compute length before doing any iteration.
    let length = iter.len();
    if <T as Encode>::is_ssz_fixed_len() {
        <T as Encode>::ssz_fixed_len() * length
    } else {
        let mut len = iter.map(|item| item.ssz_bytes_len()).sum();
        len += BYTES_PER_LENGTH_OFFSET * length;
        len
    }
}

/// Encode a vector-like sequence of `T`.
pub fn sequence_ssz_append<I, T>(iter: I, buf: &mut Vec<u8>)
where
    I: Iterator<Item = T> + ExactSizeIterator,
    T: Encode,
{
    if T::is_ssz_fixed_len() {
        buf.reserve(T::ssz_fixed_len() * iter.len());

        for item in iter {
            item.ssz_append(buf);
        }
    } else {
        let mut encoder = SszEncoder::container(buf, iter.len() * BYTES_PER_LENGTH_OFFSET);

        for item in iter {
            encoder.append(&item);
        }

        encoder.finalize();
    }
}

macro_rules! impl_for_vec {
    ($type: ty) => {
        impl<T: Encode> Encode for $type {
            fn is_ssz_fixed_len() -> bool {
                false
            }

            fn ssz_bytes_len(&self) -> usize {
                sequence_ssz_bytes_len(self.iter())
            }

            fn ssz_append(&self, buf: &mut Vec<u8>) {
                sequence_ssz_append(self.iter(), buf)
            }
        }
    };
}

impl_for_vec!(Vec<T>);
impl_for_vec!(SmallVec<[T; 1]>);
impl_for_vec!(SmallVec<[T; 2]>);
impl_for_vec!(SmallVec<[T; 3]>);
impl_for_vec!(SmallVec<[T; 4]>);
impl_for_vec!(SmallVec<[T; 5]>);
impl_for_vec!(SmallVec<[T; 6]>);
impl_for_vec!(SmallVec<[T; 7]>);
impl_for_vec!(SmallVec<[T; 8]>);

impl<K, V> Encode for BTreeMap<K, V>
where
    K: Encode + Ord,
    V: Encode,
{
    fn is_ssz_fixed_len() -> bool {
        false
    }

    fn ssz_bytes_len(&self) -> usize {
        sequence_ssz_bytes_len(self.iter())
    }

    fn ssz_append(&self, buf: &mut Vec<u8>) {
        sequence_ssz_append(self.iter(), buf)
    }
}

<<<<<<< HEAD
=======
impl<T> Encode for BTreeSet<T>
where
    T: Encode + Ord,
{
    fn is_ssz_fixed_len() -> bool {
        false
    }

    fn ssz_bytes_len(&self) -> usize {
        sequence_ssz_bytes_len(self.iter())
    }

    fn ssz_append(&self, buf: &mut Vec<u8>) {
        sequence_ssz_append(self.iter(), buf)
    }
}

>>>>>>> 7d3948c8
impl Encode for bool {
    fn is_ssz_fixed_len() -> bool {
        true
    }

    fn ssz_fixed_len() -> usize {
        1
    }

    fn ssz_bytes_len(&self) -> usize {
        1
    }

    fn ssz_append(&self, buf: &mut Vec<u8>) {
        buf.extend_from_slice(&(*self as u8).to_le_bytes());
    }
}

impl Encode for NonZeroUsize {
    fn is_ssz_fixed_len() -> bool {
        <usize as Encode>::is_ssz_fixed_len()
    }

    fn ssz_fixed_len() -> usize {
        <usize as Encode>::ssz_fixed_len()
    }

    fn ssz_bytes_len(&self) -> usize {
        std::mem::size_of::<usize>()
    }

    fn ssz_append(&self, buf: &mut Vec<u8>) {
        self.get().ssz_append(buf)
    }
}

impl Encode for H160 {
    fn is_ssz_fixed_len() -> bool {
        true
    }

    fn ssz_fixed_len() -> usize {
        20
    }

    fn ssz_bytes_len(&self) -> usize {
        20
    }

    fn ssz_append(&self, buf: &mut Vec<u8>) {
        buf.extend_from_slice(self.as_bytes());
    }
}

impl Encode for H256 {
    fn is_ssz_fixed_len() -> bool {
        true
    }

    fn ssz_fixed_len() -> usize {
        32
    }

    fn ssz_bytes_len(&self) -> usize {
        32
    }

    fn ssz_append(&self, buf: &mut Vec<u8>) {
        buf.extend_from_slice(self.as_bytes());
    }
}

impl Encode for U256 {
    fn is_ssz_fixed_len() -> bool {
        true
    }

    fn ssz_fixed_len() -> usize {
        32
    }

    fn ssz_bytes_len(&self) -> usize {
        32
    }

    fn ssz_append(&self, buf: &mut Vec<u8>) {
        let n = <Self as Encode>::ssz_fixed_len();
        let s = buf.len();

        buf.resize(s + n, 0);
        self.to_little_endian(&mut buf[s..]);
    }
}

impl Encode for U128 {
    fn is_ssz_fixed_len() -> bool {
        true
    }

    fn ssz_fixed_len() -> usize {
        16
    }

    fn ssz_bytes_len(&self) -> usize {
        16
    }

    fn ssz_append(&self, buf: &mut Vec<u8>) {
        let n = <Self as Encode>::ssz_fixed_len();
        let s = buf.len();

        buf.resize(s + n, 0);
        self.to_little_endian(&mut buf[s..]);
    }
}

macro_rules! impl_encodable_for_u8_array {
    ($len: expr) => {
        impl Encode for [u8; $len] {
            fn is_ssz_fixed_len() -> bool {
                true
            }

            fn ssz_fixed_len() -> usize {
                $len
            }

            fn ssz_bytes_len(&self) -> usize {
                $len
            }

            fn ssz_append(&self, buf: &mut Vec<u8>) {
                buf.extend_from_slice(&self[..]);
            }
        }
    };
}

impl_encodable_for_u8_array!(4);
impl_encodable_for_u8_array!(32);

#[cfg(test)]
mod tests {
    use super::*;

    #[test]
    fn vec_of_u8() {
        let vec: Vec<u8> = vec![];
        assert_eq!(vec.as_ssz_bytes(), vec![]);

        let vec: Vec<u8> = vec![1];
        assert_eq!(vec.as_ssz_bytes(), vec![1]);

        let vec: Vec<u8> = vec![0, 1, 2, 3];
        assert_eq!(vec.as_ssz_bytes(), vec![0, 1, 2, 3]);
    }

    #[test]
    fn vec_of_vec_of_u8() {
        let vec: Vec<Vec<u8>> = vec![];
        assert_eq!(vec.as_ssz_bytes(), vec![]);

        let vec: Vec<Vec<u8>> = vec![vec![]];
        assert_eq!(vec.as_ssz_bytes(), vec![4, 0, 0, 0]);

        let vec: Vec<Vec<u8>> = vec![vec![], vec![]];
        assert_eq!(vec.as_ssz_bytes(), vec![8, 0, 0, 0, 8, 0, 0, 0]);

        let vec: Vec<Vec<u8>> = vec![vec![0, 1, 2], vec![11, 22, 33]];
        assert_eq!(
            vec.as_ssz_bytes(),
            vec![8, 0, 0, 0, 11, 0, 0, 0, 0, 1, 2, 11, 22, 33]
        );
    }

    #[test]
    fn ssz_encode_u8() {
        assert_eq!(0_u8.as_ssz_bytes(), vec![0]);
        assert_eq!(1_u8.as_ssz_bytes(), vec![1]);
        assert_eq!(100_u8.as_ssz_bytes(), vec![100]);
        assert_eq!(255_u8.as_ssz_bytes(), vec![255]);
    }

    #[test]
    fn ssz_encode_u16() {
        assert_eq!(1_u16.as_ssz_bytes(), vec![1, 0]);
        assert_eq!(100_u16.as_ssz_bytes(), vec![100, 0]);
        assert_eq!((1_u16 << 8).as_ssz_bytes(), vec![0, 1]);
        assert_eq!(65535_u16.as_ssz_bytes(), vec![255, 255]);
    }

    #[test]
    fn ssz_encode_u32() {
        assert_eq!(1_u32.as_ssz_bytes(), vec![1, 0, 0, 0]);
        assert_eq!(100_u32.as_ssz_bytes(), vec![100, 0, 0, 0]);
        assert_eq!((1_u32 << 16).as_ssz_bytes(), vec![0, 0, 1, 0]);
        assert_eq!((1_u32 << 24).as_ssz_bytes(), vec![0, 0, 0, 1]);
        assert_eq!((!0_u32).as_ssz_bytes(), vec![255, 255, 255, 255]);
    }

    #[test]
    fn ssz_encode_u64() {
        assert_eq!(1_u64.as_ssz_bytes(), vec![1, 0, 0, 0, 0, 0, 0, 0]);
        assert_eq!(
            (!0_u64).as_ssz_bytes(),
            vec![255, 255, 255, 255, 255, 255, 255, 255]
        );
    }

    #[test]
    fn ssz_encode_usize() {
        assert_eq!(1_usize.as_ssz_bytes(), vec![1, 0, 0, 0, 0, 0, 0, 0]);
        assert_eq!(
            (!0_usize).as_ssz_bytes(),
            vec![255, 255, 255, 255, 255, 255, 255, 255]
        );
    }

    #[test]
    fn ssz_encode_bool() {
        assert_eq!(true.as_ssz_bytes(), vec![1]);
        assert_eq!(false.as_ssz_bytes(), vec![0]);
    }

    #[test]
    fn ssz_encode_h256() {
        assert_eq!(H256::from(&[0; 32]).as_ssz_bytes(), vec![0; 32]);
        assert_eq!(H256::from(&[1; 32]).as_ssz_bytes(), vec![1; 32]);

        let bytes = vec![
            1, 0, 0, 0, 0, 0, 0, 0, 0, 0, 0, 0, 0, 0, 0, 0, 0, 0, 0, 0, 0, 0, 0, 0, 0, 0, 0, 0, 0,
            0, 0, 0,
        ];

        assert_eq!(H256::from_slice(&bytes).as_ssz_bytes(), bytes);
    }

    #[test]
    fn ssz_encode_u8_array_4() {
        assert_eq!([0, 0, 0, 0].as_ssz_bytes(), vec![0; 4]);
        assert_eq!([1, 0, 0, 0].as_ssz_bytes(), vec![1, 0, 0, 0]);
        assert_eq!([1, 2, 3, 4].as_ssz_bytes(), vec![1, 2, 3, 4]);
    }

    #[test]
    fn tuple() {
        assert_eq!((10u8, 11u8).as_ssz_bytes(), vec![10, 11]);
        assert_eq!((10u32, 11u8).as_ssz_bytes(), vec![10, 0, 0, 0, 11]);
        assert_eq!((10u8, 11u8, 12u8).as_ssz_bytes(), vec![10, 11, 12]);
    }
}<|MERGE_RESOLUTION|>--- conflicted
+++ resolved
@@ -2,11 +2,7 @@
 use core::num::NonZeroUsize;
 use ethereum_types::{H160, H256, U128, U256};
 use smallvec::SmallVec;
-<<<<<<< HEAD
-use std::collections::BTreeMap;
-=======
 use std::collections::{BTreeMap, BTreeSet};
->>>>>>> 7d3948c8
 use std::sync::Arc;
 
 macro_rules! impl_encodable_for_uint {
@@ -330,8 +326,6 @@
     }
 }
 
-<<<<<<< HEAD
-=======
 impl<T> Encode for BTreeSet<T>
 where
     T: Encode + Ord,
@@ -349,7 +343,6 @@
     }
 }
 
->>>>>>> 7d3948c8
 impl Encode for bool {
     fn is_ssz_fixed_len() -> bool {
         true
