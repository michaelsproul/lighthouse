use super::*;
use crate::bls_setting::BlsSetting;
use crate::case_result::{check_state_diff, compare_beacon_state_results_without_caches};
use crate::decode::{ssz_decode_state, yaml_decode_file};
use crate::type_name;
use crate::type_name::TypeName;
use serde_derive::Deserialize;
use state_processing::per_epoch_processing::capella::process_historical_summaries_update;
use state_processing::per_epoch_processing::{
    altair, base,
    effective_balance_updates::process_effective_balance_updates,
    historical_roots_update::process_historical_roots_update,
    process_registry_updates, process_slashings,
    resets::{process_eth1_data_reset, process_randao_mixes_reset, process_slashings_reset},
};
use state_processing::EpochProcessingError;
use std::marker::PhantomData;
use std::path::{Path, PathBuf};
use types::{BeaconState, ChainSpec, EthSpec, ForkName};

#[derive(Debug, Clone, Default, Deserialize)]
pub struct Metadata {
    pub description: Option<String>,
    pub bls_setting: Option<BlsSetting>,
}

#[derive(Debug, Clone, Deserialize)]
#[serde(bound = "E: EthSpec")]
pub struct EpochProcessing<E: EthSpec, T: EpochTransition<E>> {
    pub path: PathBuf,
    pub metadata: Metadata,
    pub pre: BeaconState<E>,
    pub post: Option<BeaconState<E>>,
    #[serde(skip_deserializing)]
    _phantom: PhantomData<T>,
}

pub trait EpochTransition<E: EthSpec>: TypeName + Debug + Sync {
    fn run(state: &mut BeaconState<E>, spec: &ChainSpec) -> Result<(), EpochProcessingError>;
}

#[derive(Debug)]
pub struct JustificationAndFinalization;
#[derive(Debug)]
pub struct RewardsAndPenalties;
#[derive(Debug)]
pub struct RegistryUpdates;
#[derive(Debug)]
pub struct Slashings;
#[derive(Debug)]
pub struct Eth1DataReset;
#[derive(Debug)]
pub struct EffectiveBalanceUpdates;
#[derive(Debug)]
pub struct SlashingsReset;
#[derive(Debug)]
pub struct RandaoMixesReset;
#[derive(Debug)]
pub struct HistoricalRootsUpdate;
#[derive(Debug)]
pub struct HistoricalSummariesUpdate;
#[derive(Debug)]
pub struct ParticipationRecordUpdates;
#[derive(Debug)]
pub struct SyncCommitteeUpdates;
#[derive(Debug)]
pub struct InactivityUpdates;
#[derive(Debug)]
pub struct ParticipationFlagUpdates;

type_name!(
    JustificationAndFinalization,
    "justification_and_finalization"
);
type_name!(RewardsAndPenalties, "rewards_and_penalties");
type_name!(RegistryUpdates, "registry_updates");
type_name!(Slashings, "slashings");
type_name!(Eth1DataReset, "eth1_data_reset");
type_name!(EffectiveBalanceUpdates, "effective_balance_updates");
type_name!(SlashingsReset, "slashings_reset");
type_name!(RandaoMixesReset, "randao_mixes_reset");
type_name!(HistoricalRootsUpdate, "historical_roots_update");
type_name!(HistoricalSummariesUpdate, "historical_summaries_update");
type_name!(ParticipationRecordUpdates, "participation_record_updates");
type_name!(SyncCommitteeUpdates, "sync_committee_updates");
type_name!(InactivityUpdates, "inactivity_updates");
type_name!(ParticipationFlagUpdates, "participation_flag_updates");

impl<E: EthSpec> EpochTransition<E> for JustificationAndFinalization {
    fn run(state: &mut BeaconState<E>, spec: &ChainSpec) -> Result<(), EpochProcessingError> {
        match state {
            BeaconState::Base(_) => {
                let mut validator_statuses = base::ValidatorStatuses::new(state, spec)?;
                validator_statuses.process_attestations(state)?;
                let justification_and_finalization_state =
                    base::process_justification_and_finalization(
                        state,
                        &validator_statuses.total_balances,
                        spec,
                    )?;
                justification_and_finalization_state.apply_changes_to_state(state);
                Ok(())
            }
            BeaconState::Altair(_) | BeaconState::Merge(_) | BeaconState::Capella(_) => {
                let justification_and_finalization_state =
                    altair::process_justification_and_finalization(
                        state,
                        &altair::ParticipationCache::new(state, spec).unwrap(),
                    )?;
                justification_and_finalization_state.apply_changes_to_state(state);
                Ok(())
            }
        }
    }
}

impl<E: EthSpec> EpochTransition<E> for RewardsAndPenalties {
    fn run(state: &mut BeaconState<E>, spec: &ChainSpec) -> Result<(), EpochProcessingError> {
        match state {
            BeaconState::Base(_) => {
                let mut validator_statuses = base::ValidatorStatuses::new(state, spec)?;
                validator_statuses.process_attestations(state)?;
                base::process_rewards_and_penalties(state, &mut validator_statuses, spec)
            }
            BeaconState::Altair(_) | BeaconState::Merge(_) | BeaconState::Capella(_) => {
                altair::process_rewards_and_penalties(
                    state,
                    &altair::ParticipationCache::new(state, spec).unwrap(),
                    spec,
                )
            }
        }
    }
}

impl<E: EthSpec> EpochTransition<E> for RegistryUpdates {
    fn run(state: &mut BeaconState<E>, spec: &ChainSpec) -> Result<(), EpochProcessingError> {
        process_registry_updates(state, spec)
    }
}

impl<E: EthSpec> EpochTransition<E> for Slashings {
    fn run(state: &mut BeaconState<E>, spec: &ChainSpec) -> Result<(), EpochProcessingError> {
        match state {
            BeaconState::Base(_) => {
                let mut validator_statuses = base::ValidatorStatuses::new(state, spec)?;
                validator_statuses.process_attestations(state)?;
                process_slashings(
                    state,
                    None,
                    validator_statuses.total_balances.current_epoch(),
                    spec,
                )?;
            }
<<<<<<< HEAD
            BeaconState::Altair(_) | BeaconState::Merge(_) => {
                let mut cache = altair::ParticipationCache::new(state, spec).unwrap();
=======
            BeaconState::Altair(_) | BeaconState::Merge(_) | BeaconState::Capella(_) => {
>>>>>>> ef7ba10f
                process_slashings(
                    state,
                    Some(cache.process_slashings_indices()),
                    cache.current_epoch_total_active_balance(),
                    spec,
                )?;
            }
        };
        Ok(())
    }
}

impl<E: EthSpec> EpochTransition<E> for Eth1DataReset {
    fn run(state: &mut BeaconState<E>, _spec: &ChainSpec) -> Result<(), EpochProcessingError> {
        process_eth1_data_reset(state)
    }
}

impl<E: EthSpec> EpochTransition<E> for EffectiveBalanceUpdates {
    fn run(state: &mut BeaconState<E>, spec: &ChainSpec) -> Result<(), EpochProcessingError> {
        process_effective_balance_updates(state, spec)
    }
}

impl<E: EthSpec> EpochTransition<E> for SlashingsReset {
    fn run(state: &mut BeaconState<E>, _spec: &ChainSpec) -> Result<(), EpochProcessingError> {
        process_slashings_reset(state)
    }
}

impl<E: EthSpec> EpochTransition<E> for RandaoMixesReset {
    fn run(state: &mut BeaconState<E>, _spec: &ChainSpec) -> Result<(), EpochProcessingError> {
        process_randao_mixes_reset(state)
    }
}

impl<E: EthSpec> EpochTransition<E> for HistoricalRootsUpdate {
    fn run(state: &mut BeaconState<E>, _spec: &ChainSpec) -> Result<(), EpochProcessingError> {
        match state {
            BeaconState::Base(_) | BeaconState::Altair(_) | BeaconState::Merge(_) => {
                process_historical_roots_update(state)
            }
            _ => Ok(()),
        }
    }
}

impl<E: EthSpec> EpochTransition<E> for HistoricalSummariesUpdate {
    fn run(state: &mut BeaconState<E>, _spec: &ChainSpec) -> Result<(), EpochProcessingError> {
        match state {
            BeaconState::Capella(_) => process_historical_summaries_update(state),
            _ => Ok(()),
        }
    }
}

impl<E: EthSpec> EpochTransition<E> for ParticipationRecordUpdates {
    fn run(state: &mut BeaconState<E>, _spec: &ChainSpec) -> Result<(), EpochProcessingError> {
        if let BeaconState::Base(_) = state {
            base::process_participation_record_updates(state)
        } else {
            Ok(())
        }
    }
}

impl<E: EthSpec> EpochTransition<E> for SyncCommitteeUpdates {
    fn run(state: &mut BeaconState<E>, spec: &ChainSpec) -> Result<(), EpochProcessingError> {
        match state {
            BeaconState::Base(_) => Ok(()),
            BeaconState::Altair(_) | BeaconState::Merge(_) | BeaconState::Capella(_) => {
                altair::process_sync_committee_updates(state, spec)
            }
        }
    }
}

impl<E: EthSpec> EpochTransition<E> for InactivityUpdates {
    fn run(state: &mut BeaconState<E>, spec: &ChainSpec) -> Result<(), EpochProcessingError> {
        match state {
            BeaconState::Base(_) => Ok(()),
<<<<<<< HEAD
            BeaconState::Altair(_) | BeaconState::Merge(_) => altair::process_inactivity_updates(
                state,
                &mut altair::ParticipationCache::new(state, spec).unwrap(),
                spec,
            ),
=======
            BeaconState::Altair(_) | BeaconState::Merge(_) | BeaconState::Capella(_) => {
                altair::process_inactivity_updates(
                    state,
                    &altair::ParticipationCache::new(state, spec).unwrap(),
                    spec,
                )
            }
>>>>>>> ef7ba10f
        }
    }
}

impl<E: EthSpec> EpochTransition<E> for ParticipationFlagUpdates {
    fn run(state: &mut BeaconState<E>, _: &ChainSpec) -> Result<(), EpochProcessingError> {
        match state {
            BeaconState::Base(_) => Ok(()),
            BeaconState::Altair(_) | BeaconState::Merge(_) | BeaconState::Capella(_) => {
                altair::process_participation_flag_updates(state)
            }
        }
    }
}

impl<E: EthSpec, T: EpochTransition<E>> LoadCase for EpochProcessing<E, T> {
    fn load_from_dir(path: &Path, fork_name: ForkName) -> Result<Self, Error> {
        let spec = &testing_spec::<E>(fork_name);
        let metadata_path = path.join("meta.yaml");
        let metadata: Metadata = if metadata_path.is_file() {
            yaml_decode_file(&metadata_path)?
        } else {
            Metadata::default()
        };
        let pre = ssz_decode_state(&path.join("pre.ssz_snappy"), spec)?;
        let post_file = path.join("post.ssz_snappy");
        let post = if post_file.is_file() {
            Some(ssz_decode_state(&post_file, spec)?)
        } else {
            None
        };

        Ok(Self {
            path: path.into(),
            metadata,
            pre,
            post,
            _phantom: PhantomData,
        })
    }
}

impl<E: EthSpec, T: EpochTransition<E>> Case for EpochProcessing<E, T> {
    fn description(&self) -> String {
        self.metadata.description.clone().unwrap_or_default()
    }

    fn is_enabled_for_fork(fork_name: ForkName) -> bool {
        match fork_name {
            // No Altair tests for genesis fork.
            ForkName::Base => {
                T::name() != "sync_committee_updates"
                    && T::name() != "inactivity_updates"
                    && T::name() != "participation_flag_updates"
                    && T::name() != "historical_summaries_update"
            }
            // No phase0 tests for Altair and later.
            ForkName::Altair | ForkName::Merge => {
                T::name() != "participation_record_updates"
                    && T::name() != "historical_summaries_update"
            }
            ForkName::Capella => {
                T::name() != "participation_record_updates"
                    && T::name() != "historical_roots_update"
            }
        }
    }

    fn result(&self, _case_index: usize, fork_name: ForkName) -> Result<(), Error> {
        self.metadata.bls_setting.unwrap_or_default().check()?;

        let spec = &testing_spec::<E>(fork_name);
        let mut pre_state = self.pre.clone();

        // Processing requires the committee caches.
        pre_state.build_all_committee_caches(spec).unwrap();

        let mut state = pre_state.clone();
        let mut expected = self.post.clone();

        if let Some(post_state) = expected.as_mut() {
            post_state.build_all_committee_caches(spec).unwrap();
        }

        let mut result = T::run(&mut state, spec).map(|_| state);

        check_state_diff(&pre_state, &expected)?;
        compare_beacon_state_results_without_caches(&mut result, &mut expected)
    }
}<|MERGE_RESOLUTION|>--- conflicted
+++ resolved
@@ -152,12 +152,8 @@
                     spec,
                 )?;
             }
-<<<<<<< HEAD
-            BeaconState::Altair(_) | BeaconState::Merge(_) => {
+            BeaconState::Altair(_) | BeaconState::Merge(_) | BeaconState::Capella(_) => {
                 let mut cache = altair::ParticipationCache::new(state, spec).unwrap();
-=======
-            BeaconState::Altair(_) | BeaconState::Merge(_) | BeaconState::Capella(_) => {
->>>>>>> ef7ba10f
                 process_slashings(
                     state,
                     Some(cache.process_slashings_indices()),
@@ -239,21 +235,13 @@
     fn run(state: &mut BeaconState<E>, spec: &ChainSpec) -> Result<(), EpochProcessingError> {
         match state {
             BeaconState::Base(_) => Ok(()),
-<<<<<<< HEAD
-            BeaconState::Altair(_) | BeaconState::Merge(_) => altair::process_inactivity_updates(
-                state,
-                &mut altair::ParticipationCache::new(state, spec).unwrap(),
-                spec,
-            ),
-=======
             BeaconState::Altair(_) | BeaconState::Merge(_) | BeaconState::Capella(_) => {
                 altair::process_inactivity_updates(
                     state,
-                    &altair::ParticipationCache::new(state, spec).unwrap(),
+                    &mut altair::ParticipationCache::new(state, spec).unwrap(),
                     spec,
                 )
             }
->>>>>>> ef7ba10f
         }
     }
 }
