#!/usr/bin/env python3

# The purpose of this script is to compare a list of file names that were accessed during testing
# against all the file names in the eth2.0-spec-tests repository. It then checks to see which files
# were not accessed and returns an error if any non-intentionally-ignored files are detected.
#
# The ultimate goal is to detect any accidentally-missed spec tests.

import os
import sys

# First argument should the path to a file which contains a list of accessed file names.
accessed_files_filename = sys.argv[1]

# Second argument should be the path to the eth2.0-spec-tests directory.
tests_dir_filename = sys.argv[2]

# If any of the file names found in the eth2.0-spec-tests directory *starts with* one of the
# following strings, we will assume they are to be ignored (i.e., we are purposefully *not* running
# the spec tests).
excluded_paths = [
    # Configs from future phases
    "tests/mainnet/config/custody_game.yaml",
    "tests/mainnet/config/sharding.yaml",
    "tests/mainnet/config/merge.yaml",
    "tests/minimal/config/custody_game.yaml",
    "tests/minimal/config/sharding.yaml",
    "tests/minimal/config/merge.yaml",
    # Merge tests
    "tests/minimal/merge",
    "tests/mainnet/merge",
    # Eth1Block
    #
    # Intentionally omitted, as per https://github.com/sigp/lighthouse/issues/1835
    "tests/minimal/phase0/ssz_static/Eth1Block/",
    "tests/mainnet/phase0/ssz_static/Eth1Block/",
    "tests/minimal/altair/ssz_static/Eth1Block/",
    "tests/mainnet/altair/ssz_static/Eth1Block/",
    # LightClientStore
    "tests/minimal/altair/ssz_static/LightClientStore",
    "tests/mainnet/altair/ssz_static/LightClientStore",
    # LightClientUpdate
    "tests/minimal/altair/ssz_static/LightClientUpdate",
    "tests/mainnet/altair/ssz_static/LightClientUpdate",
    # LightClientSnapshot
    "tests/minimal/altair/ssz_static/LightClientSnapshot",
    "tests/mainnet/altair/ssz_static/LightClientSnapshot",
<<<<<<< HEAD
=======
    # ContributionAndProof
    "tests/minimal/altair/ssz_static/ContributionAndProof",
    "tests/mainnet/altair/ssz_static/ContributionAndProof",
    # SignedContributionAndProof
    "tests/minimal/altair/ssz_static/SignedContributionAndProof",
    "tests/mainnet/altair/ssz_static/SignedContributionAndProof",
    # SyncCommitteeContribution
    "tests/minimal/altair/ssz_static/SyncCommitteeContribution",
    "tests/mainnet/altair/ssz_static/SyncCommitteeContribution",
    # SyncCommitteeMessage
    "tests/minimal/altair/ssz_static/SyncCommitteeMessage",
    "tests/mainnet/altair/ssz_static/SyncCommitteeMessage",
    # SyncCommitteeSigningData
    "tests/minimal/altair/ssz_static/SyncCommitteeSigningData",
    "tests/mainnet/altair/ssz_static/SyncCommitteeSigningData",
    # SyncAggregatorSelectionData
    "tests/minimal/altair/ssz_static/SyncAggregatorSelectionData",
    "tests/mainnet/altair/ssz_static/SyncAggregatorSelectionData",
>>>>>>> ffba0575
    # Fork choice
    "tests/mainnet/phase0/fork_choice",
    "tests/minimal/phase0/fork_choice",
    "tests/mainnet/altair/fork_choice",
    "tests/minimal/altair/fork_choice",
]

def normalize_path(path):
	return path.split("eth2.0-spec-tests/", )[1]

# Determine the list of filenames which were accessed during tests.
passed = set()
for line in open(accessed_files_filename, 'r').readlines():
    file = normalize_path(line.strip().strip('"'))
    passed.add(file)

missed = set()
accessed_files = 0
excluded_files = 0

# Iterate all files in the tests directory, ensure that all files were either accessed
# or intentionally missed.
for root, dirs, files in os.walk(tests_dir_filename):
   for name in files:
      name = normalize_path(os.path.join(root, name))
      if name not in passed:
          excluded = False
          for excluded_path in excluded_paths:
              if name.startswith(excluded_path):
                  excluded = True
                  break
          if excluded:
              excluded_files += 1
          else:
              print(name)
              missed.add(name)
      else:
          accessed_files += 1

# Exit with an error if there were any files missed.
assert len(missed) == 0, "{} missed files".format(len(missed))

print("Accessed {} files ({} intentionally excluded)".format(accessed_files, excluded_files))<|MERGE_RESOLUTION|>--- conflicted
+++ resolved
@@ -45,27 +45,6 @@
     # LightClientSnapshot
     "tests/minimal/altair/ssz_static/LightClientSnapshot",
     "tests/mainnet/altair/ssz_static/LightClientSnapshot",
-<<<<<<< HEAD
-=======
-    # ContributionAndProof
-    "tests/minimal/altair/ssz_static/ContributionAndProof",
-    "tests/mainnet/altair/ssz_static/ContributionAndProof",
-    # SignedContributionAndProof
-    "tests/minimal/altair/ssz_static/SignedContributionAndProof",
-    "tests/mainnet/altair/ssz_static/SignedContributionAndProof",
-    # SyncCommitteeContribution
-    "tests/minimal/altair/ssz_static/SyncCommitteeContribution",
-    "tests/mainnet/altair/ssz_static/SyncCommitteeContribution",
-    # SyncCommitteeMessage
-    "tests/minimal/altair/ssz_static/SyncCommitteeMessage",
-    "tests/mainnet/altair/ssz_static/SyncCommitteeMessage",
-    # SyncCommitteeSigningData
-    "tests/minimal/altair/ssz_static/SyncCommitteeSigningData",
-    "tests/mainnet/altair/ssz_static/SyncCommitteeSigningData",
-    # SyncAggregatorSelectionData
-    "tests/minimal/altair/ssz_static/SyncAggregatorSelectionData",
-    "tests/mainnet/altair/ssz_static/SyncAggregatorSelectionData",
->>>>>>> ffba0575
     # Fork choice
     "tests/mainnet/phase0/fork_choice",
     "tests/minimal/phase0/fork_choice",
