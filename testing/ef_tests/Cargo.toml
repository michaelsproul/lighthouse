[package]
name = "ef_tests"
version = "0.2.0"
authors = ["Paul Hauner <paul@paulhauner.com>"]
edition = "2021"

[features]
# `ef_tests` feature must be enabled to actually run the tests
ef_tests = []
milagro = ["bls/milagro"]
fake_crypto = ["bls/fake_crypto"]

[dependencies]
bls = { path = "../../crypto/bls", default-features = false }
compare_fields = { path = "../../common/compare_fields" }
compare_fields_derive = { path = "../../common/compare_fields_derive" }
derivative = "2.1.1"
ethereum-types = "0.12.1"
hex = "0.4.2"
rayon = "1.4.1"
serde = "1.0.116"
serde_derive = "1.0.116"
serde_repr = "0.1.6"
serde_yaml = "0.8.13"
eth2_ssz = "0.4.1"
eth2_ssz_derive = "0.3.0"
tree_hash = "0.4.1"
tree_hash_derive = "0.4.0"
cached_tree_hash = { path = "../../consensus/cached_tree_hash" }
state_processing = { path = "../../consensus/state_processing" }
swap_or_not_shuffle = { path = "../../consensus/swap_or_not_shuffle" }
types = { path = "../../consensus/types" }
snap = "1.0.1"
fs2 = "0.4.3"
beacon_chain = { path = "../../beacon_node/beacon_chain" }
store = { path = "../../beacon_node/store" }
fork_choice = { path = "../../consensus/fork_choice" }
<<<<<<< HEAD
malloc_utils = { path = "../../common/malloc_utils" }
logging = { path = "../../common/logging" }
=======
execution_layer = { path = "../../beacon_node/execution_layer" }
>>>>>>> c5cd0d9b
<|MERGE_RESOLUTION|>--- conflicted
+++ resolved
@@ -35,9 +35,6 @@
 beacon_chain = { path = "../../beacon_node/beacon_chain" }
 store = { path = "../../beacon_node/store" }
 fork_choice = { path = "../../consensus/fork_choice" }
-<<<<<<< HEAD
 malloc_utils = { path = "../../common/malloc_utils" }
 logging = { path = "../../common/logging" }
-=======
-execution_layer = { path = "../../beacon_node/execution_layer" }
->>>>>>> c5cd0d9b
+execution_layer = { path = "../../beacon_node/execution_layer" }