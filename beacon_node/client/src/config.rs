--- conflicted
+++ resolved
@@ -67,11 +67,8 @@
             log_file: PathBuf::from(""),
             db_type: "disk".to_string(),
             db_name: "chain_db".to_string(),
-<<<<<<< HEAD
             freezer_db_path: None,
-=======
             genesis: <_>::default(),
->>>>>>> 601951ae
             network: NetworkConfig::new(),
             rpc: <_>::default(),
             rest_api: <_>::default(),
@@ -149,7 +146,7 @@
             self.data_dir = PathBuf::from(dir);
         };
 
-<<<<<<< HEAD
+        /* FIXME(sproul): rejig
         if let Some(default_spec) = args.value_of("default-spec") {
             match default_spec {
                 "mainnet" => self.spec_constants = Eth2Config::mainnet().spec_constants,
@@ -172,11 +169,10 @@
             }
             self.freezer_db_path = Some(PathBuf::from(freezer_db_path));
         }
-=======
+        */
         if let Some(dir) = args.value_of("db") {
             self.db_type = dir.to_string();
         };
->>>>>>> 601951ae
 
         self.network.apply_cli_args(args)?;
         self.rpc.apply_cli_args(args)?;
