use std::marker::PhantomData;

use super::methods::*;
use super::protocol::Protocol;
use super::protocol::ProtocolId;
use super::RPCError;
use crate::rpc::protocol::Encoding;
use crate::rpc::protocol::Version;
use crate::rpc::{
    codec::{base::BaseOutboundCodec, ssz_snappy::SSZSnappyOutboundCodec, OutboundCodec},
    methods::ResponseTermination,
};
use futures::future::BoxFuture;
use futures::prelude::{AsyncRead, AsyncWrite};
use futures::{FutureExt, SinkExt};
use libp2p::core::{OutboundUpgrade, UpgradeInfo};
use std::sync::Arc;
use tokio_util::{
    codec::Framed,
    compat::{Compat, FuturesAsyncReadCompatExt},
};
use types::{EthSpec, ForkContext};
/* Outbound request */

// Combines all the RPC requests into a single enum to implement `UpgradeInfo` and
// `OutboundUpgrade`

#[derive(Debug, Clone)]
pub struct OutboundRequestContainer<TSpec: EthSpec> {
    pub req: OutboundRequest<TSpec>,
    pub fork_context: Arc<ForkContext>,
    pub max_rpc_size: usize,
}

#[derive(Debug, Clone, PartialEq)]
pub enum OutboundRequest<TSpec: EthSpec> {
    Status(StatusMessage),
    Goodbye(GoodbyeReason),
    BlocksByRange(OldBlocksByRangeRequest),
    BlocksByRoot(BlocksByRootRequest),
    BlobsByRange(BlobsByRangeRequest),
<<<<<<< HEAD
    BlobsByRoot(BlobsByRootRequest),
=======
    LightClientBootstrap(LightClientBootstrapRequest),
>>>>>>> 6c9de4a5
    Ping(Ping),
    MetaData(PhantomData<TSpec>),
}

impl<TSpec: EthSpec> UpgradeInfo for OutboundRequestContainer<TSpec> {
    type Info = ProtocolId;
    type InfoIter = Vec<Self::Info>;

    // add further protocols as we support more encodings/versions
    fn protocol_info(&self) -> Self::InfoIter {
        self.req.supported_protocols()
    }
}

/// Implements the encoding per supported protocol for `RPCRequest`.
impl<TSpec: EthSpec> OutboundRequest<TSpec> {
    pub fn supported_protocols(&self) -> Vec<ProtocolId> {
        match self {
            // add more protocols when versions/encodings are supported
            OutboundRequest::Status(_) => vec![ProtocolId::new(
                Protocol::Status,
                Version::V1,
                Encoding::SSZSnappy,
            )],
            OutboundRequest::Goodbye(_) => vec![ProtocolId::new(
                Protocol::Goodbye,
                Version::V1,
                Encoding::SSZSnappy,
            )],
            OutboundRequest::BlocksByRange(_) => vec![
                ProtocolId::new(Protocol::BlocksByRange, Version::V2, Encoding::SSZSnappy),
                ProtocolId::new(Protocol::BlocksByRange, Version::V1, Encoding::SSZSnappy),
            ],
            OutboundRequest::BlocksByRoot(_) => vec![
                ProtocolId::new(Protocol::BlocksByRoot, Version::V2, Encoding::SSZSnappy),
                ProtocolId::new(Protocol::BlocksByRoot, Version::V1, Encoding::SSZSnappy),
            ],
            OutboundRequest::BlobsByRange(_) => vec![ProtocolId::new(
                Protocol::BlobsByRange,
                Version::V1,
                Encoding::SSZSnappy,
            )],
            OutboundRequest::BlobsByRoot(_) => vec![ProtocolId::new(
                Protocol::BlobsByRoot,
                Version::V1,
                Encoding::SSZSnappy,
            )],
            OutboundRequest::Ping(_) => vec![ProtocolId::new(
                Protocol::Ping,
                Version::V1,
                Encoding::SSZSnappy,
            )],
            OutboundRequest::MetaData(_) => vec![
                ProtocolId::new(Protocol::MetaData, Version::V2, Encoding::SSZSnappy),
                ProtocolId::new(Protocol::MetaData, Version::V1, Encoding::SSZSnappy),
            ],
            // Note: This match arm is technically unreachable as we only respond to light client requests
            // that we generate from the beacon state.
            // We do not make light client rpc requests from the beacon node
            OutboundRequest::LightClientBootstrap(_) => vec![],
        }
    }
    /* These functions are used in the handler for stream management */

    /// Number of responses expected for this request.
    pub fn expected_responses(&self) -> u64 {
        match self {
            OutboundRequest::Status(_) => 1,
            OutboundRequest::Goodbye(_) => 0,
            OutboundRequest::BlocksByRange(req) => req.count,
            OutboundRequest::BlocksByRoot(req) => req.block_roots.len() as u64,
            OutboundRequest::BlobsByRange(req) => req.count,
            OutboundRequest::BlobsByRoot(req) => req.block_roots.len() as u64,
            OutboundRequest::Ping(_) => 1,
            OutboundRequest::MetaData(_) => 1,
            OutboundRequest::LightClientBootstrap(_) => 1,
        }
    }

    /// Gives the corresponding `Protocol` to this request.
    pub fn protocol(&self) -> Protocol {
        match self {
            OutboundRequest::Status(_) => Protocol::Status,
            OutboundRequest::Goodbye(_) => Protocol::Goodbye,
            OutboundRequest::BlocksByRange(_) => Protocol::BlocksByRange,
            OutboundRequest::BlocksByRoot(_) => Protocol::BlocksByRoot,
            OutboundRequest::BlobsByRange(_) => Protocol::BlobsByRange,
            OutboundRequest::BlobsByRoot(_) => Protocol::BlobsByRoot,
            OutboundRequest::Ping(_) => Protocol::Ping,
            OutboundRequest::MetaData(_) => Protocol::MetaData,
            OutboundRequest::LightClientBootstrap(_) => Protocol::LightClientBootstrap,
        }
    }

    /// Returns the `ResponseTermination` type associated with the request if a stream gets
    /// terminated.
    pub fn stream_termination(&self) -> ResponseTermination {
        match self {
            // this only gets called after `multiple_responses()` returns true. Therefore, only
            // variants that have `multiple_responses()` can have values.
            OutboundRequest::BlocksByRange(_) => ResponseTermination::BlocksByRange,
            OutboundRequest::BlocksByRoot(_) => ResponseTermination::BlocksByRoot,
            OutboundRequest::BlobsByRange(_) => ResponseTermination::BlobsByRange,
<<<<<<< HEAD
            OutboundRequest::BlobsByRoot(_) => ResponseTermination::BlobsByRoot,
=======
            OutboundRequest::LightClientBootstrap(_) => unreachable!(),
>>>>>>> 6c9de4a5
            OutboundRequest::Status(_) => unreachable!(),
            OutboundRequest::Goodbye(_) => unreachable!(),
            OutboundRequest::Ping(_) => unreachable!(),
            OutboundRequest::MetaData(_) => unreachable!(),
        }
    }
}

/* RPC Response type - used for outbound upgrades */

/* Outbound upgrades */

pub type OutboundFramed<TSocket, TSpec> = Framed<Compat<TSocket>, OutboundCodec<TSpec>>;

impl<TSocket, TSpec> OutboundUpgrade<TSocket> for OutboundRequestContainer<TSpec>
where
    TSpec: EthSpec + Send + 'static,
    TSocket: AsyncRead + AsyncWrite + Unpin + Send + 'static,
{
    type Output = OutboundFramed<TSocket, TSpec>;
    type Error = RPCError;
    type Future = BoxFuture<'static, Result<Self::Output, Self::Error>>;

    fn upgrade_outbound(self, socket: TSocket, protocol: Self::Info) -> Self::Future {
        // convert to a tokio compatible socket
        let socket = socket.compat();
        let codec = match protocol.encoding {
            Encoding::SSZSnappy => {
                let ssz_snappy_codec = BaseOutboundCodec::new(SSZSnappyOutboundCodec::new(
                    protocol,
                    self.max_rpc_size,
                    self.fork_context.clone(),
                ));
                OutboundCodec::SSZSnappy(ssz_snappy_codec)
            }
        };

        let mut socket = Framed::new(socket, codec);

        async {
            socket.send(self.req).await?;
            socket.close().await?;
            Ok(socket)
        }
        .boxed()
    }
}

impl<TSpec: EthSpec> std::fmt::Display for OutboundRequest<TSpec> {
    fn fmt(&self, f: &mut std::fmt::Formatter<'_>) -> std::fmt::Result {
        match self {
            OutboundRequest::Status(status) => write!(f, "Status Message: {}", status),
            OutboundRequest::Goodbye(reason) => write!(f, "Goodbye: {}", reason),
            OutboundRequest::BlocksByRange(req) => write!(f, "Blocks by range: {}", req),
            OutboundRequest::BlocksByRoot(req) => write!(f, "Blocks by root: {:?}", req),
            OutboundRequest::BlobsByRange(req) => write!(f, "Blobs by range: {:?}", req),
            OutboundRequest::BlobsByRoot(req) => write!(f, "Blobs by root: {:?}", req),
            OutboundRequest::Ping(ping) => write!(f, "Ping: {}", ping.data),
            OutboundRequest::MetaData(_) => write!(f, "MetaData request"),
            OutboundRequest::LightClientBootstrap(bootstrap) => {
                write!(f, "Lightclient Bootstrap: {}", bootstrap.root)
            }
        }
    }
}<|MERGE_RESOLUTION|>--- conflicted
+++ resolved
@@ -39,11 +39,8 @@
     BlocksByRange(OldBlocksByRangeRequest),
     BlocksByRoot(BlocksByRootRequest),
     BlobsByRange(BlobsByRangeRequest),
-<<<<<<< HEAD
     BlobsByRoot(BlobsByRootRequest),
-=======
     LightClientBootstrap(LightClientBootstrapRequest),
->>>>>>> 6c9de4a5
     Ping(Ping),
     MetaData(PhantomData<TSpec>),
 }
@@ -147,11 +144,8 @@
             OutboundRequest::BlocksByRange(_) => ResponseTermination::BlocksByRange,
             OutboundRequest::BlocksByRoot(_) => ResponseTermination::BlocksByRoot,
             OutboundRequest::BlobsByRange(_) => ResponseTermination::BlobsByRange,
-<<<<<<< HEAD
             OutboundRequest::BlobsByRoot(_) => ResponseTermination::BlobsByRoot,
-=======
             OutboundRequest::LightClientBootstrap(_) => unreachable!(),
->>>>>>> 6c9de4a5
             OutboundRequest::Status(_) => unreachable!(),
             OutboundRequest::Goodbye(_) => unreachable!(),
             OutboundRequest::Ping(_) => unreachable!(),
