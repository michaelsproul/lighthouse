use super::methods::*;
use super::protocol::ProtocolId;
use super::protocol::SupportedProtocol;
use super::RPCError;
use crate::rpc::codec::{
    base::BaseOutboundCodec, ssz_snappy::SSZSnappyOutboundCodec, OutboundCodec,
};
use crate::rpc::protocol::Encoding;
use futures::future::BoxFuture;
use futures::prelude::{AsyncRead, AsyncWrite};
use futures::{FutureExt, SinkExt};
use libp2p::core::{OutboundUpgrade, UpgradeInfo};
use std::sync::Arc;
use tokio_util::{
    codec::Framed,
    compat::{Compat, FuturesAsyncReadCompatExt},
};
use types::{EthSpec, ForkContext};
/* Outbound request */

// Combines all the RPC requests into a single enum to implement `UpgradeInfo` and
// `OutboundUpgrade`

#[derive(Debug, Clone)]
pub struct OutboundRequestContainer<E: EthSpec> {
    pub req: OutboundRequest<E>,
    pub fork_context: Arc<ForkContext>,
    pub max_rpc_size: usize,
}

#[derive(Debug, Clone, PartialEq)]
pub enum OutboundRequest<E: EthSpec> {
    Status(StatusMessage),
    Goodbye(GoodbyeReason),
    BlocksByRange(OldBlocksByRangeRequest),
    BlocksByRoot(BlocksByRootRequest),
    BlobsByRange(BlobsByRangeRequest),
    BlobsByRoot(BlobsByRootRequest),
<<<<<<< HEAD
    DataColumnsByRange(DataColumnsByRangeRequest),
    DataColumnsByRoot(DataColumnsByRootRequest),
=======
    DataColumnsByRoot(DataColumnsByRootRequest),
    DataColumnsByRange(DataColumnsByRangeRequest),
>>>>>>> 677f96a3
    Ping(Ping),
    MetaData(MetadataRequest<E>),
}

impl<E: EthSpec> UpgradeInfo for OutboundRequestContainer<E> {
    type Info = ProtocolId;
    type InfoIter = Vec<Self::Info>;

    // add further protocols as we support more encodings/versions
    fn protocol_info(&self) -> Self::InfoIter {
        self.req.supported_protocols()
    }
}

/// Implements the encoding per supported protocol for `RPCRequest`.
impl<E: EthSpec> OutboundRequest<E> {
    pub fn supported_protocols(&self) -> Vec<ProtocolId> {
        match self {
            // add more protocols when versions/encodings are supported
            OutboundRequest::Status(_) => vec![ProtocolId::new(
                SupportedProtocol::StatusV1,
                Encoding::SSZSnappy,
            )],
            OutboundRequest::Goodbye(_) => vec![ProtocolId::new(
                SupportedProtocol::GoodbyeV1,
                Encoding::SSZSnappy,
            )],
            OutboundRequest::BlocksByRange(_) => vec![
                ProtocolId::new(SupportedProtocol::BlocksByRangeV2, Encoding::SSZSnappy),
                ProtocolId::new(SupportedProtocol::BlocksByRangeV1, Encoding::SSZSnappy),
            ],
            OutboundRequest::BlocksByRoot(_) => vec![
                ProtocolId::new(SupportedProtocol::BlocksByRootV2, Encoding::SSZSnappy),
                ProtocolId::new(SupportedProtocol::BlocksByRootV1, Encoding::SSZSnappy),
            ],
            OutboundRequest::BlobsByRange(_) => vec![ProtocolId::new(
                SupportedProtocol::BlobsByRangeV1,
                Encoding::SSZSnappy,
            )],
            OutboundRequest::BlobsByRoot(_) => vec![ProtocolId::new(
                SupportedProtocol::BlobsByRootV1,
                Encoding::SSZSnappy,
            )],
            OutboundRequest::DataColumnsByRoot(_) => vec![ProtocolId::new(
                SupportedProtocol::DataColumnsByRootV1,
                Encoding::SSZSnappy,
            )],
            OutboundRequest::DataColumnsByRange(_) => vec![ProtocolId::new(
                SupportedProtocol::DataColumnsByRangeV1,
                Encoding::SSZSnappy,
            )],
            OutboundRequest::Ping(_) => vec![ProtocolId::new(
                SupportedProtocol::PingV1,
                Encoding::SSZSnappy,
            )],
            OutboundRequest::MetaData(_) => vec![
                ProtocolId::new(SupportedProtocol::MetaDataV2, Encoding::SSZSnappy),
                ProtocolId::new(SupportedProtocol::MetaDataV1, Encoding::SSZSnappy),
            ],
        }
    }
    /* These functions are used in the handler for stream management */

    /// Maximum number of responses expected for this request.
    pub fn max_responses(&self) -> u64 {
        match self {
            OutboundRequest::Status(_) => 1,
            OutboundRequest::Goodbye(_) => 0,
            OutboundRequest::BlocksByRange(req) => *req.count(),
            OutboundRequest::BlocksByRoot(req) => req.block_roots().len() as u64,
            OutboundRequest::BlobsByRange(req) => req.max_blobs_requested::<E>(),
            OutboundRequest::BlobsByRoot(req) => req.blob_ids.len() as u64,
            OutboundRequest::DataColumnsByRoot(req) => req.data_column_ids.len() as u64,
            OutboundRequest::DataColumnsByRange(req) => req.max_requested::<E>(),
            OutboundRequest::Ping(_) => 1,
            OutboundRequest::MetaData(_) => 1,
        }
    }

    pub fn expect_exactly_one_response(&self) -> bool {
        match self {
            OutboundRequest::Status(_) => true,
            OutboundRequest::Goodbye(_) => false,
            OutboundRequest::BlocksByRange(_) => false,
            OutboundRequest::BlocksByRoot(_) => false,
            OutboundRequest::BlobsByRange(_) => false,
            OutboundRequest::BlobsByRoot(_) => false,
            OutboundRequest::DataColumnsByRoot(_) => false,
            OutboundRequest::DataColumnsByRange(_) => false,
            OutboundRequest::Ping(_) => true,
            OutboundRequest::MetaData(_) => true,
        }
    }

    /// Gives the corresponding `SupportedProtocol` to this request.
    pub fn versioned_protocol(&self) -> SupportedProtocol {
        match self {
            OutboundRequest::Status(_) => SupportedProtocol::StatusV1,
            OutboundRequest::Goodbye(_) => SupportedProtocol::GoodbyeV1,
            OutboundRequest::BlocksByRange(req) => match req {
                OldBlocksByRangeRequest::V1(_) => SupportedProtocol::BlocksByRangeV1,
                OldBlocksByRangeRequest::V2(_) => SupportedProtocol::BlocksByRangeV2,
            },
            OutboundRequest::BlocksByRoot(req) => match req {
                BlocksByRootRequest::V1(_) => SupportedProtocol::BlocksByRootV1,
                BlocksByRootRequest::V2(_) => SupportedProtocol::BlocksByRootV2,
            },
            OutboundRequest::BlobsByRange(_) => SupportedProtocol::BlobsByRangeV1,
            OutboundRequest::BlobsByRoot(_) => SupportedProtocol::BlobsByRootV1,
            OutboundRequest::DataColumnsByRoot(_) => SupportedProtocol::DataColumnsByRootV1,
            OutboundRequest::DataColumnsByRange(_) => SupportedProtocol::DataColumnsByRangeV1,
            OutboundRequest::Ping(_) => SupportedProtocol::PingV1,
            OutboundRequest::MetaData(req) => match req {
                MetadataRequest::V1(_) => SupportedProtocol::MetaDataV1,
                MetadataRequest::V2(_) => SupportedProtocol::MetaDataV2,
            },
        }
    }

    /// Returns the `ResponseTermination` type associated with the request if a stream gets
    /// terminated.
    pub fn stream_termination(&self) -> ResponseTermination {
        match self {
            // this only gets called after `multiple_responses()` returns true. Therefore, only
            // variants that have `multiple_responses()` can have values.
            OutboundRequest::BlocksByRange(_) => ResponseTermination::BlocksByRange,
            OutboundRequest::BlocksByRoot(_) => ResponseTermination::BlocksByRoot,
            OutboundRequest::BlobsByRange(_) => ResponseTermination::BlobsByRange,
            OutboundRequest::BlobsByRoot(_) => ResponseTermination::BlobsByRoot,
            OutboundRequest::DataColumnsByRoot(_) => ResponseTermination::DataColumnsByRoot,
            OutboundRequest::DataColumnsByRange(_) => ResponseTermination::DataColumnsByRange,
            OutboundRequest::Status(_) => unreachable!(),
            OutboundRequest::Goodbye(_) => unreachable!(),
            OutboundRequest::Ping(_) => unreachable!(),
            OutboundRequest::MetaData(_) => unreachable!(),
        }
    }
}

/* RPC Response type - used for outbound upgrades */

/* Outbound upgrades */

pub type OutboundFramed<TSocket, E> = Framed<Compat<TSocket>, OutboundCodec<E>>;

impl<TSocket, E> OutboundUpgrade<TSocket> for OutboundRequestContainer<E>
where
    E: EthSpec + Send + 'static,
    TSocket: AsyncRead + AsyncWrite + Unpin + Send + 'static,
{
    type Output = OutboundFramed<TSocket, E>;
    type Error = RPCError;
    type Future = BoxFuture<'static, Result<Self::Output, Self::Error>>;

    fn upgrade_outbound(self, socket: TSocket, protocol: Self::Info) -> Self::Future {
        // convert to a tokio compatible socket
        let socket = socket.compat();
        let codec = match protocol.encoding {
            Encoding::SSZSnappy => {
                let ssz_snappy_codec = BaseOutboundCodec::new(SSZSnappyOutboundCodec::new(
                    protocol,
                    self.max_rpc_size,
                    self.fork_context.clone(),
                ));
                OutboundCodec::SSZSnappy(ssz_snappy_codec)
            }
        };

        let mut socket = Framed::new(socket, codec);

        async {
            socket.send(self.req).await?;
            socket.close().await?;
            Ok(socket)
        }
        .boxed()
    }
}

impl<E: EthSpec> std::fmt::Display for OutboundRequest<E> {
    fn fmt(&self, f: &mut std::fmt::Formatter<'_>) -> std::fmt::Result {
        match self {
            OutboundRequest::Status(status) => write!(f, "Status Message: {}", status),
            OutboundRequest::Goodbye(reason) => write!(f, "Goodbye: {}", reason),
            OutboundRequest::BlocksByRange(req) => write!(f, "Blocks by range: {}", req),
            OutboundRequest::BlocksByRoot(req) => write!(f, "Blocks by root: {:?}", req),
            OutboundRequest::BlobsByRange(req) => write!(f, "Blobs by range: {:?}", req),
            OutboundRequest::BlobsByRoot(req) => write!(f, "Blobs by root: {:?}", req),
            OutboundRequest::DataColumnsByRoot(req) => write!(f, "Data columns by root: {:?}", req),
            OutboundRequest::DataColumnsByRange(req) => {
                write!(f, "Data columns by range: {:?}", req)
            }
            OutboundRequest::Ping(ping) => write!(f, "Ping: {}", ping.data),
            OutboundRequest::MetaData(_) => write!(f, "MetaData request"),
        }
    }
}<|MERGE_RESOLUTION|>--- conflicted
+++ resolved
@@ -36,13 +36,8 @@
     BlocksByRoot(BlocksByRootRequest),
     BlobsByRange(BlobsByRangeRequest),
     BlobsByRoot(BlobsByRootRequest),
-<<<<<<< HEAD
-    DataColumnsByRange(DataColumnsByRangeRequest),
-    DataColumnsByRoot(DataColumnsByRootRequest),
-=======
     DataColumnsByRoot(DataColumnsByRootRequest),
     DataColumnsByRange(DataColumnsByRangeRequest),
->>>>>>> 677f96a3
     Ping(Ping),
     MetaData(MetadataRequest<E>),
 }
