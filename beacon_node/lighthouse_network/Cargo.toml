[package]
name = "lighthouse_network"
version = "0.2.0"
authors = ["Sigma Prime <contact@sigmaprime.io>"]
edition = "2021"

[dependencies]
discv5 = { version = "0.1.0", features = ["libp2p"] }
unsigned-varint = { version = "0.6.0", features = ["codec"] }
types = { path =  "../../consensus/types" }
ssz_types = "0.5.0"
serde = { version = "1.0.116", features = ["derive"] }
serde_derive = "1.0.116"
ethereum_ssz = "0.5.0"
ethereum_ssz_derive = "0.5.0"
<<<<<<< HEAD
=======
tree_hash = "0.5.0"
tree_hash_derive = "0.5.0"
>>>>>>> ef7ba10f
slog = { version = "2.5.2", features = ["max_level_trace"] }
lighthouse_version = { path = "../../common/lighthouse_version" }
tokio = { version = "1.14.0", features = ["time", "macros"] }
futures = "0.3.7"
error-chain = "0.12.4"
dirs = "3.0.1"
fnv = "1.0.7"
lazy_static = "1.4.0"
lighthouse_metrics = { path = "../../common/lighthouse_metrics" }
smallvec = "1.6.1"
tokio-io-timeout = "1.1.1"
lru = "0.7.1"
lru_cache = { path = "../../common/lru_cache" }
parking_lot = "0.12.0"
sha2 = "0.10"
snap = "1.0.1"
hex = "0.4.2"
tokio-util = { version = "0.6.2", features = ["codec", "compat", "time"] }
tiny-keccak = "2.0.2"
task_executor = { path = "../../common/task_executor" }
rand = "0.8.5"
directory = { path = "../../common/directory" }
regex = "1.5.5"
strum = { version = "0.24.0", features = ["derive"] }
superstruct = "0.7.0"
prometheus-client = "0.18.0"
unused_port = { path = "../../common/unused_port" }
delay_map = "0.1.1"
void = "1"

[dependencies.libp2p]
version = "0.50.0"
default-features = false
features = ["websocket", "identify", "mplex", "yamux", "noise", "gossipsub", "dns", "tcp", "tokio", "plaintext", "secp256k1", "macros", "ecdsa"]

[dev-dependencies]
slog-term = "2.6.0"
slog-async = "2.5.0"
tempfile = "3.1.0"
exit-future = "0.2.0"
void = "1"
quickcheck = "0.9.2"
quickcheck_macros = "0.9.1"

[features]
libp2p-websocket = []<|MERGE_RESOLUTION|>--- conflicted
+++ resolved
@@ -13,11 +13,8 @@
 serde_derive = "1.0.116"
 ethereum_ssz = "0.5.0"
 ethereum_ssz_derive = "0.5.0"
-<<<<<<< HEAD
-=======
 tree_hash = "0.5.0"
 tree_hash_derive = "0.5.0"
->>>>>>> ef7ba10f
 slog = { version = "2.5.2", features = ["max_level_trace"] }
 lighthouse_version = { path = "../../common/lighthouse_version" }
 tokio = { version = "1.14.0", features = ["time", "macros"] }
