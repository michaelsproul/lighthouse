//! This handles the various supported encoding mechanism for the Eth 2.0 RPC.

use crate::rpc::methods::ErrorType;
use crate::rpc::{InboundRequest, OutboundRequest, RPCCodedResponse, RPCResponse};
use libp2p::bytes::BufMut;
use libp2p::bytes::BytesMut;
use std::marker::PhantomData;
use tokio_util::codec::{Decoder, Encoder};
use types::EthSpec;

pub trait OutboundCodec<TItem>: Encoder<TItem> + Decoder {
    type CodecErrorType;

    fn decode_error(
        &mut self,
        src: &mut BytesMut,
    ) -> Result<Option<Self::CodecErrorType>, <Self as Decoder>::Error>;
}

/* Global Inbound Codec */
// This deals with Decoding RPC Requests from other peers and encoding our responses

pub struct BaseInboundCodec<TCodec, TSpec>
where
    TCodec: Encoder<RPCCodedResponse<TSpec>> + Decoder,
    TSpec: EthSpec,
{
    /// Inner codec for handling various encodings
    inner: TCodec,
    phantom: PhantomData<TSpec>,
}

impl<TCodec, TSpec> BaseInboundCodec<TCodec, TSpec>
where
    TCodec: Encoder<RPCCodedResponse<TSpec>> + Decoder,
    TSpec: EthSpec,
{
    pub fn new(codec: TCodec) -> Self {
        BaseInboundCodec {
            inner: codec,
            phantom: PhantomData,
        }
    }
}

/* Global Outbound Codec */
// This deals with Decoding RPC Responses from other peers and encoding our requests
pub struct BaseOutboundCodec<TOutboundCodec, TSpec>
where
    TOutboundCodec: OutboundCodec<OutboundRequest<TSpec>>,
    TSpec: EthSpec,
{
    /// Inner codec for handling various encodings.
    inner: TOutboundCodec,
    /// Keeps track of the current response code for a chunk.
    current_response_code: Option<u8>,
    phantom: PhantomData<TSpec>,
}

impl<TOutboundCodec, TSpec> BaseOutboundCodec<TOutboundCodec, TSpec>
where
    TSpec: EthSpec,
    TOutboundCodec: OutboundCodec<OutboundRequest<TSpec>>,
{
    pub fn new(codec: TOutboundCodec) -> Self {
        BaseOutboundCodec {
            inner: codec,
            current_response_code: None,
            phantom: PhantomData,
        }
    }
}

/* Implementation of the Encoding/Decoding for the global codecs */

/* Base Inbound Codec */

// This Encodes RPC Responses sent to external peers
impl<TCodec, TSpec> Encoder<RPCCodedResponse<TSpec>> for BaseInboundCodec<TCodec, TSpec>
where
    TSpec: EthSpec,
    TCodec: Decoder + Encoder<RPCCodedResponse<TSpec>>,
{
    type Error = <TCodec as Encoder<RPCCodedResponse<TSpec>>>::Error;

    fn encode(
        &mut self,
        item: RPCCodedResponse<TSpec>,
        dst: &mut BytesMut,
    ) -> Result<(), Self::Error> {
        dst.clear();
        dst.reserve(1);
        dst.put_u8(
            item.as_u8()
                .expect("Should never encode a stream termination"),
        );
        self.inner.encode(item, dst)
    }
}

// This Decodes RPC Requests from external peers
impl<TCodec, TSpec> Decoder for BaseInboundCodec<TCodec, TSpec>
where
    TSpec: EthSpec,
    TCodec: Encoder<RPCCodedResponse<TSpec>> + Decoder<Item = InboundRequest<TSpec>>,
{
    type Item = InboundRequest<TSpec>;
    type Error = <TCodec as Decoder>::Error;

    fn decode(&mut self, src: &mut BytesMut) -> Result<Option<Self::Item>, Self::Error> {
        self.inner.decode(src)
    }
}

/* Base Outbound Codec */

// This Encodes RPC Requests sent to external peers
impl<TCodec, TSpec> Encoder<OutboundRequest<TSpec>> for BaseOutboundCodec<TCodec, TSpec>
where
    TSpec: EthSpec,
    TCodec: OutboundCodec<OutboundRequest<TSpec>> + Encoder<OutboundRequest<TSpec>>,
{
    type Error = <TCodec as Encoder<OutboundRequest<TSpec>>>::Error;

    fn encode(
        &mut self,
        item: OutboundRequest<TSpec>,
        dst: &mut BytesMut,
    ) -> Result<(), Self::Error> {
        self.inner.encode(item, dst)
    }
}

// This decodes RPC Responses received from external peers
impl<TCodec, TSpec> Decoder for BaseOutboundCodec<TCodec, TSpec>
where
    TSpec: EthSpec,
    TCodec: OutboundCodec<OutboundRequest<TSpec>, CodecErrorType = ErrorType>
        + Decoder<Item = RPCResponse<TSpec>>,
{
    type Item = RPCCodedResponse<TSpec>;
    type Error = <TCodec as Decoder>::Error;

    fn decode(&mut self, src: &mut BytesMut) -> Result<Option<Self::Item>, Self::Error> {
        // if we have only received the response code, wait for more bytes
        if src.len() <= 1 {
            return Ok(None);
        }
        // using the response code determine which kind of payload needs to be decoded.
        let response_code = self.current_response_code.unwrap_or_else(|| {
            let resp_code = src.split_to(1)[0];
            self.current_response_code = Some(resp_code);
            resp_code
        });

        let inner_result = {
            if RPCCodedResponse::<TSpec>::is_response(response_code) {
                // decode an actual response and mutates the buffer if enough bytes have been read
                // returning the result.
                self.inner
                    .decode(src)
                    .map(|r| r.map(RPCCodedResponse::Success))
            } else {
                // decode an error
                self.inner
                    .decode_error(src)
                    .map(|r| r.map(|resp| RPCCodedResponse::from_error(response_code, resp)))
            }
        };
        // if the inner decoder was capable of decoding a chunk, we need to reset the current
        // response code for the next chunk
        if let Ok(Some(_)) = inner_result {
            self.current_response_code = None;
        }
        // return the result
        inner_result
    }
}

#[cfg(test)]
mod tests {
    use super::super::ssz_snappy::*;
    use super::*;
    use crate::rpc::protocol::*;

    use std::sync::Arc;
    use types::{ForkContext, Hash256};
    use unsigned_varint::codec::Uvi;

    type Spec = types::MainnetEthSpec;

    fn fork_context() -> ForkContext {
<<<<<<< HEAD
        ForkContext::new::<Spec>(types::Slot::new(0), Hash256::zero(), &Spec::default_spec())
=======
        ForkContext::new(Hash256::zero(), &Spec::default_spec())
>>>>>>> 88e02277
    }

    #[test]
    fn test_decode_status_message() {
        let message = hex::decode("0054ff060000734e615070590032000006e71e7b54989925efd6c9cbcb8ceb9b5f71216f5137282bf6a1e3b50f64e42d6c7fb347abe07eb0db8200000005029e2800").unwrap();
        let mut buf = BytesMut::new();
        buf.extend_from_slice(&message);

        let snappy_protocol_id =
            ProtocolId::new(Protocol::Status, Version::V1, Encoding::SSZSnappy);

        let fork_context = Arc::new(fork_context());
        let mut snappy_outbound_codec =
            SSZSnappyOutboundCodec::<Spec>::new(snappy_protocol_id, 1_048_576, fork_context);

        // remove response code
        let mut snappy_buf = buf.clone();
        let _ = snappy_buf.split_to(1);

        // decode message just as snappy message
        let snappy_decoded_message = snappy_outbound_codec.decode(&mut snappy_buf).unwrap();

        // build codecs for entire chunk
        let mut snappy_base_outbound_codec = BaseOutboundCodec::new(snappy_outbound_codec);

        // decode message as ssz snappy chunk
        let snappy_decoded_chunk = snappy_base_outbound_codec.decode(&mut buf).unwrap();

        dbg!(snappy_decoded_message);
        dbg!(snappy_decoded_chunk);
    }

    #[test]
    fn test_invalid_length_prefix() {
        let mut uvi_codec: Uvi<u128> = Uvi::default();
        let mut dst = BytesMut::with_capacity(1024);

        // Smallest > 10 byte varint
        let len: u128 = 2u128.pow(70);

        // Insert length-prefix
        uvi_codec.encode(len, &mut dst).unwrap();

        let snappy_protocol_id =
            ProtocolId::new(Protocol::Status, Version::V1, Encoding::SSZSnappy);

        let fork_context = Arc::new(fork_context());
        let mut snappy_outbound_codec =
            SSZSnappyOutboundCodec::<Spec>::new(snappy_protocol_id, 1_048_576, fork_context);

        let snappy_decoded_message = snappy_outbound_codec.decode(&mut dst).unwrap_err();

        assert_eq!(
            snappy_decoded_message,
            RPCError::IoError("input bytes exceed maximum".to_string()),
            "length-prefix of > 10 bytes is invalid"
        );
    }

    #[test]
    fn test_length_limits() {
        fn encode_len(len: usize) -> BytesMut {
            let mut uvi_codec: Uvi<usize> = Uvi::default();
            let mut dst = BytesMut::with_capacity(1024);
            uvi_codec.encode(len, &mut dst).unwrap();
            dst
        }

        let protocol_id =
            ProtocolId::new(Protocol::BlocksByRange, Version::V1, Encoding::SSZSnappy);

        // Response limits
        let limit = protocol_id.rpc_response_limits::<Spec>();
        let mut max = encode_len(limit.max + 1);
        let fork_context = Arc::new(fork_context());
        let mut codec = SSZSnappyOutboundCodec::<Spec>::new(
            protocol_id.clone(),
            1_048_576,
            fork_context.clone(),
        );
        assert_eq!(codec.decode(&mut max).unwrap_err(), RPCError::InvalidData);

        let mut min = encode_len(limit.min - 1);
        let mut codec = SSZSnappyOutboundCodec::<Spec>::new(
            protocol_id.clone(),
            1_048_576,
            fork_context.clone(),
        );
        assert_eq!(codec.decode(&mut min).unwrap_err(), RPCError::InvalidData);

        // Request limits
        let limit = protocol_id.rpc_request_limits();
        let mut max = encode_len(limit.max + 1);
        let mut codec = SSZSnappyOutboundCodec::<Spec>::new(
            protocol_id.clone(),
            1_048_576,
            fork_context.clone(),
        );
        assert_eq!(codec.decode(&mut max).unwrap_err(), RPCError::InvalidData);

        let mut min = encode_len(limit.min - 1);
        let mut codec = SSZSnappyOutboundCodec::<Spec>::new(protocol_id, 1_048_576, fork_context);
        assert_eq!(codec.decode(&mut min).unwrap_err(), RPCError::InvalidData);
    }
}<|MERGE_RESOLUTION|>--- conflicted
+++ resolved
@@ -190,11 +190,7 @@
     type Spec = types::MainnetEthSpec;
 
     fn fork_context() -> ForkContext {
-<<<<<<< HEAD
         ForkContext::new::<Spec>(types::Slot::new(0), Hash256::zero(), &Spec::default_spec())
-=======
-        ForkContext::new(Hash256::zero(), &Spec::default_spec())
->>>>>>> 88e02277
     }
 
     #[test]
