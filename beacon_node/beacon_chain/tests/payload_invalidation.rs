--- conflicted
+++ resolved
@@ -309,25 +309,6 @@
                     }
                 };
 
-<<<<<<< HEAD
-                assert!(
-                    self.harness
-                        .chain
-                        .fork_choice
-                        .read()
-                        .get_block(&block_root)
-                        .is_none(),
-                    "invalid block must not exist in fork choice"
-                );
-                assert!(
-                    self.harness
-                        .chain
-                        .get_blinded_block(&block_root)
-                        .unwrap()
-                        .is_none(),
-                    "invalid block cannot be accessed via get_block"
-                );
-=======
                 let block_in_forkchoice =
                     self.harness.chain.fork_choice.read().get_block(&block_root);
                 if let Payload::Invalid { .. } = new_payload_response {
@@ -335,14 +316,17 @@
                     assert_eq!(block_in_forkchoice, None);
 
                     assert!(
-                        self.harness.chain.get_block(&block_root).unwrap().is_none(),
+                        self.harness
+                            .chain
+                            .get_blinded_block(&block_root)
+                            .unwrap()
+                            .is_none(),
                         "invalid block cannot be accessed via get_block"
                     );
                 } else {
                     // A block imported and then found invalid should have an invalid status.
                     assert!(block_in_forkchoice.unwrap().execution_status.is_invalid());
                 }
->>>>>>> bb7e7d72
             }
         }
 
