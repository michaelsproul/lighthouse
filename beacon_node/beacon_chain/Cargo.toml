[package]
name = "beacon_chain"
version = "0.2.0"
authors = ["Paul Hauner <paul@paulhauner.com>", "Age Manning <Age@AgeManning.com>"]
edition = "2021"
autotests = false # using a single test binary compiles faster

[features]
default = ["participation_metrics"]
write_ssz_files = []  # Writes debugging .ssz files to /tmp during block processing.
participation_metrics = []  # Exposes validator participation metrics to Prometheus.
fork_from_env = [] # Initialise the harness chain spec from the FORK_NAME env variable

[dev-dependencies]
maplit = "1.0.2"
environment = { path = "../../lighthouse/environment" }
serde_json = "1.0.58"

[dependencies]
merkle_proof = { path = "../../consensus/merkle_proof" }
store = { path = "../store" }
parking_lot = "0.12.0"
lazy_static = "1.4.0"
smallvec = "1.6.1"
lighthouse_metrics = { path = "../../common/lighthouse_metrics" }
operation_pool = { path = "../operation_pool" }
rayon = "1.4.1"
serde = "1.0.116"
serde_derive = "1.0.116"
slog = { version = "2.5.2", features = ["max_level_trace"] }
sloggers = { version = "2.1.1", features = ["json"] }
slot_clock = { path = "../../common/slot_clock" }
<<<<<<< HEAD
ethereum_hashing = "1.0.0-beta.2"
ethereum_ssz = "0.5.0"
ssz_types = "0.5.0"
ethereum_ssz_derive = "0.5.0"
=======
eth2_hashing = "0.3.0"
eth2_ssz = "0.4.1"
eth2_ssz_types = "0.2.2"
eth2_ssz_derive = "0.3.1"
>>>>>>> 319cc61a
state_processing = { path = "../../consensus/state_processing" }
tree_hash = "0.5.0"
types = { path = "../../consensus/types" }
tokio = "1.14.0"
eth1 = { path = "../eth1" }
futures = "0.3.7"
genesis = { path = "../genesis" }
int_to_bytes = { path = "../../consensus/int_to_bytes" }
rand = "0.8.5"
proto_array = { path = "../../consensus/proto_array" }
lru = "0.7.1"
tempfile = "3.1.0"
bitvec = "0.20.4"
bls = { path = "../../crypto/bls" }
safe_arith = { path = "../../consensus/safe_arith" }
fork_choice = { path = "../../consensus/fork_choice" }
task_executor = { path = "../../common/task_executor" }
derivative = "2.1.1"
itertools = "0.10.0"
slasher = { path = "../../slasher", default-features = false }
eth2 = { path = "../../common/eth2" }
strum = { version = "0.24.0", features = ["derive"] }
logging = { path = "../../common/logging" }
execution_layer = { path = "../execution_layer" }
sensitive_url = { path = "../../common/sensitive_url" }
superstruct = "0.5.0"
hex = "0.4.2"
exit-future = "0.2.0"
unused_port = {path = "../../common/unused_port"}
oneshot_broadcast = { path = "../../common/oneshot_broadcast" }

[[test]]
name = "beacon_chain_tests"
path = "tests/main.rs"<|MERGE_RESOLUTION|>--- conflicted
+++ resolved
@@ -30,17 +30,10 @@
 slog = { version = "2.5.2", features = ["max_level_trace"] }
 sloggers = { version = "2.1.1", features = ["json"] }
 slot_clock = { path = "../../common/slot_clock" }
-<<<<<<< HEAD
 ethereum_hashing = "1.0.0-beta.2"
 ethereum_ssz = "0.5.0"
 ssz_types = "0.5.0"
 ethereum_ssz_derive = "0.5.0"
-=======
-eth2_hashing = "0.3.0"
-eth2_ssz = "0.4.1"
-eth2_ssz_types = "0.2.2"
-eth2_ssz_derive = "0.3.1"
->>>>>>> 319cc61a
 state_processing = { path = "../../consensus/state_processing" }
 tree_hash = "0.5.0"
 types = { path = "../../consensus/types" }
