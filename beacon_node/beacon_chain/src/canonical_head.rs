//! This module provides all functionality for finding the canonical head, updating all necessary
//! components (e.g. caches) and maintaining a cached head block and state.
//!
//! For practically all applications, the "canonical head" can be read using
//! `beacon_chain.canonical_head.cached_head()`.
//!
//! The canonical head can be updated using `beacon_chain.recompute_head()`.
//!
//! ## Deadlock safety
//!
//! This module contains three locks:
//!
//! 1. `RwLock<BeaconForkChoice>`: Contains `proto_array` fork choice.
//! 2. `RwLock<CachedHead>`: Contains a cached block/state from the last run of `proto_array`.
//! 3. `Mutex<()>`: Is used to prevent concurrent execution of `BeaconChain::recompute_head`.
//!
//! This module has to take great efforts to avoid causing a deadlock with these three methods. Any
//! developers working in this module should tread carefully and seek a detailed review.
//!
//! To encourage safe use of this module, it should **only ever return a read or write lock for the
//! fork choice lock (lock 1)**. Whilst public functions might indirectly utilise locks (2) and (3),
//! the fundamental `RwLockWriteGuard` or `RwLockReadGuard` should never be exposed. This prevents
//! external functions from acquiring these locks in conflicting orders and causing a deadlock.
//!
//! ## Design Considerations
//!
//! We separate the `BeaconForkChoice` and `CachedHead` into two `RwLocks` because we want to ensure
//! fast access to the `CachedHead`. If we were to put them both under the same lock, we would need
//! to take an exclusive write-lock on it in order to run `ForkChoice::get_head`. This can take tens
//! of milliseconds and would block all downstream functions that want to know simple things like
//! the head block root. This is unacceptable for fast-responding functions like the networking
//! stack.

use crate::persisted_fork_choice::PersistedForkChoice;
use crate::{
    beacon_chain::{
        BeaconForkChoice, BeaconStore, BLOCK_PROCESSING_CACHE_LOCK_TIMEOUT, FORK_CHOICE_DB_KEY,
    },
    block_times_cache::BlockTimesCache,
    events::ServerSentEventHandler,
    metrics,
    validator_monitor::{get_slot_delay_ms, timestamp_now},
    BeaconChain, BeaconChainError as Error, BeaconChainTypes, BeaconSnapshot,
};
use eth2::types::{EventKind, SseChainReorg, SseFinalizedCheckpoint, SseHead, SseLateHead};
use fork_choice::{
    CountUnrealizedFull, ExecutionStatus, ForkChoiceView, ForkchoiceUpdateParameters, ProtoBlock,
    ResetPayloadStatuses,
};
use itertools::process_results;
use parking_lot::{Mutex, RwLock, RwLockReadGuard, RwLockWriteGuard};
use slog::{crit, debug, error, warn, Logger};
use slot_clock::SlotClock;
use std::sync::Arc;
use std::time::Duration;
use store::{iter::StateRootsIterator, KeyValueStoreOp, StoreItem};
use task_executor::{JoinHandle, ShutdownReason};
use types::*;

/// Simple wrapper around `RwLock` that uses private visibility to prevent any other modules from
/// accessing the contained lock without it being explicitly noted in this module.
pub struct CanonicalHeadRwLock<T>(RwLock<T>);

impl<T> From<RwLock<T>> for CanonicalHeadRwLock<T> {
    fn from(rw_lock: RwLock<T>) -> Self {
        Self(rw_lock)
    }
}

impl<T> CanonicalHeadRwLock<T> {
    fn new(item: T) -> Self {
        Self::from(RwLock::new(item))
    }

    fn read(&self) -> RwLockReadGuard<T> {
        self.0.read()
    }

    fn write(&self) -> RwLockWriteGuard<T> {
        self.0.write()
    }
}

/// Provides a series of cached values from the last time `BeaconChain::recompute_head` was run.
///
/// This struct is designed to be cheap-to-clone, any large fields should be wrapped in an `Arc` (or
/// similar).
#[derive(Clone)]
pub struct CachedHead<E: EthSpec> {
    /// Provides the head block and state from the last time the head was updated.
    pub snapshot: Arc<BeaconSnapshot<E>>,
    /// The justified checkpoint as per `self.fork_choice`.
    ///
    /// This value may be distinct to the `self.snapshot.beacon_state.justified_checkpoint`.
    /// This value should be used over the beacon state value in practically all circumstances.
    justified_checkpoint: Checkpoint,
    /// The finalized checkpoint as per `self.fork_choice`.
    ///
    /// This value may be distinct to the `self.snapshot.beacon_state.finalized_checkpoint`.
    /// This value should be used over the beacon state value in practically all circumstances.
    finalized_checkpoint: Checkpoint,
    /// The `execution_payload.block_hash` of the block at the head of the chain. Set to `None`
    /// before Bellatrix.
    head_hash: Option<ExecutionBlockHash>,
    /// The `execution_payload.block_hash` of the justified block. Set to `None` before Bellatrix.
    justified_hash: Option<ExecutionBlockHash>,
    /// The `execution_payload.block_hash` of the finalized block. Set to `None` before Bellatrix.
    finalized_hash: Option<ExecutionBlockHash>,
}

impl<E: EthSpec> CachedHead<E> {
    /// Returns root of the block at the head of the beacon chain.
    pub fn head_block_root(&self) -> Hash256 {
        self.snapshot.beacon_block_root
    }

    /// Returns root of the `BeaconState` at the head of the beacon chain.
    ///
    /// ## Note
    ///
    /// This `BeaconState` has *not* been advanced to the current slot, it has the same slot as the
    /// head block.
    pub fn head_state_root(&self) -> Hash256 {
        self.snapshot.beacon_state_root()
    }

    /// Returns slot of the block at the head of the beacon chain.
    ///
    /// ## Notes
    ///
    /// This is *not* the current slot as per the system clock. Use `BeaconChain::slot` for the
    /// system clock (aka "wall clock") slot.
    pub fn head_slot(&self) -> Slot {
        self.snapshot.beacon_block.slot()
    }

    /// Returns the `Fork` from the `BeaconState` at the head of the chain.
    pub fn head_fork(&self) -> Fork {
        self.snapshot.beacon_state.fork()
    }

    /// Returns the randao mix for the block at the head of the chain.
    pub fn head_random(&self) -> Result<Hash256, BeaconStateError> {
        let state = &self.snapshot.beacon_state;
        let root = *state.get_randao_mix(state.current_epoch())?;
        Ok(root)
    }

    /// Returns the active validator count for the current epoch of the head state.
    ///
    /// Should only return `None` if the caches have not been built on the head state (this should
    /// never happen).
    pub fn active_validator_count(&self) -> Option<usize> {
        self.snapshot
            .beacon_state
            .get_cached_active_validator_indices(RelativeEpoch::Current)
            .map(|indices| indices.len())
            .ok()
    }

    /// Returns the finalized checkpoint, as determined by fork choice.
    ///
    /// ## Note
    ///
    /// This is *not* the finalized checkpoint of the `head_snapshot.beacon_state`, rather it is the
    /// best finalized checkpoint that has been observed by `self.fork_choice`. It is possible that
    /// the `head_snapshot.beacon_state` finalized value is earlier than the one returned here.
    pub fn finalized_checkpoint(&self) -> Checkpoint {
        self.finalized_checkpoint
    }

    /// Returns the justified checkpoint, as determined by fork choice.
    ///
    /// ## Note
    ///
    /// This is *not* the "current justified checkpoint" of the `head_snapshot.beacon_state`, rather
    /// it is the justified checkpoint in the view of `self.fork_choice`. It is possible that the
    /// `head_snapshot.beacon_state` justified value is different to, but not conflicting with, the
    /// one returned here.
    pub fn justified_checkpoint(&self) -> Checkpoint {
        self.justified_checkpoint
    }

    /// Returns the cached values of `ForkChoice::forkchoice_update_parameters`.
    ///
    /// Useful for supplying to the execution layer.
    pub fn forkchoice_update_parameters(&self) -> ForkchoiceUpdateParameters {
        ForkchoiceUpdateParameters {
            head_root: self.snapshot.beacon_block_root,
            head_hash: self.head_hash,
            justified_hash: self.justified_hash,
            finalized_hash: self.finalized_hash,
        }
    }
}

/// Represents the "canonical head" of the beacon chain.
///
/// The `cached_head` is elected by the `fork_choice` algorithm contained in this struct.
///
/// There is no guarantee that the state of the `fork_choice` struct will always represent the
/// `cached_head` (i.e. we may call `fork_choice` *without* updating the cached values), however
/// there is a guarantee that the `cached_head` represents some past state of `fork_choice` (i.e.
/// `fork_choice` never lags *behind* the `cached_head`).
pub struct CanonicalHead<T: BeaconChainTypes> {
    /// Provides an in-memory representation of the non-finalized block tree and is used to run the
    /// fork choice algorithm and determine the canonical head.
    pub fork_choice: CanonicalHeadRwLock<BeaconForkChoice<T>>,
    /// Provides values cached from a previous execution of `self.fork_choice.get_head`.
    ///
    /// Although `self.fork_choice` might be slightly more advanced that this value, it is safe to
    /// consider that these values represent the "canonical head" of the beacon chain.
    pub cached_head: CanonicalHeadRwLock<CachedHead<T::EthSpec>>,
    /// A lock used to prevent concurrent runs of `BeaconChain::recompute_head`.
    ///
    /// This lock **should not be made public**, it should only be used inside this module.
    recompute_head_lock: Mutex<()>,
}

impl<T: BeaconChainTypes> CanonicalHead<T> {
    /// Instantiate `Self`.
    pub fn new(
        fork_choice: BeaconForkChoice<T>,
        snapshot: Arc<BeaconSnapshot<T::EthSpec>>,
    ) -> Self {
        let fork_choice_view = fork_choice.cached_fork_choice_view();
        let forkchoice_update_params = fork_choice.get_forkchoice_update_parameters();
        let cached_head = CachedHead {
            snapshot,
            justified_checkpoint: fork_choice_view.justified_checkpoint,
            finalized_checkpoint: fork_choice_view.finalized_checkpoint,
            head_hash: forkchoice_update_params.head_hash,
            justified_hash: forkchoice_update_params.justified_hash,
            finalized_hash: forkchoice_update_params.finalized_hash,
        };

        Self {
            fork_choice: CanonicalHeadRwLock::new(fork_choice),
            cached_head: CanonicalHeadRwLock::new(cached_head),
            recompute_head_lock: Mutex::new(()),
        }
    }

    /// Load a persisted version of `BeaconForkChoice` from the `store` and restore `self` to that
    /// state.
    ///
    /// This is useful if some database corruption is expected and we wish to go back to our last
    /// save-point.
    pub(crate) fn restore_from_store(
        &self,
        // We don't actually need this value, however it's always present when we call this function
        // and it needs to be dropped to prevent a dead-lock. Requiring it to be passed here is
        // defensive programming.
        mut fork_choice_write_lock: RwLockWriteGuard<BeaconForkChoice<T>>,
        reset_payload_statuses: ResetPayloadStatuses,
        count_unrealized_full: CountUnrealizedFull,
        store: &BeaconStore<T>,
        spec: &ChainSpec,
        log: &Logger,
    ) -> Result<(), Error> {
        let fork_choice = <BeaconChain<T>>::load_fork_choice(
            store.clone(),
            reset_payload_statuses,
            count_unrealized_full,
            spec,
            log,
        )?
        .ok_or(Error::MissingPersistedForkChoice)?;
        let fork_choice_view = fork_choice.cached_fork_choice_view();
        let beacon_block_root = fork_choice_view.head_block_root;
        let beacon_block = store
            .get_full_block(&beacon_block_root)?
            .ok_or(Error::MissingBeaconBlock(beacon_block_root))?;
        let beacon_state_root = beacon_block.state_root();
        let beacon_state = store
            .get_state(&beacon_state_root, Some(beacon_block.slot()))?
            .ok_or(Error::MissingBeaconState(beacon_state_root))?;

        let snapshot = BeaconSnapshot {
            beacon_block_root,
            beacon_block: Arc::new(beacon_block),
            beacon_state,
        };

        let forkchoice_update_params = fork_choice.get_forkchoice_update_parameters();
        let cached_head = CachedHead {
            snapshot: Arc::new(snapshot),
            justified_checkpoint: fork_choice_view.justified_checkpoint,
            finalized_checkpoint: fork_choice_view.finalized_checkpoint,
            head_hash: forkchoice_update_params.head_hash,
            justified_hash: forkchoice_update_params.justified_hash,
            finalized_hash: forkchoice_update_params.finalized_hash,
        };

        *fork_choice_write_lock = fork_choice;
        // Avoid interleaving the fork choice and cached head locks.
        drop(fork_choice_write_lock);
        *self.cached_head.write() = cached_head;

        Ok(())
    }

    /// Returns the execution status of the block at the head of the beacon chain.
    ///
    /// This will only return `Err` in the scenario where `self.fork_choice` has advanced
    /// significantly past the cached `head_snapshot`. In such a scenario it is likely prudent to
    /// run `BeaconChain::recompute_head` to update the cached values.
    pub fn head_execution_status(&self) -> Result<ExecutionStatus, Error> {
        let head_block_root = self.cached_head().head_block_root();
        self.fork_choice_read_lock()
            .get_block_execution_status(&head_block_root)
            .ok_or(Error::HeadMissingFromForkChoice(head_block_root))
    }

    /// Returns a clone of the `CachedHead` and the execution status of the contained head block.
    ///
    /// This will only return `Err` in the scenario where `self.fork_choice` has advanced
    /// significantly past the cached `head_snapshot`. In such a scenario it is likely prudent to
    /// run `BeaconChain::recompute_head` to update the cached values.
    pub fn head_and_execution_status(
        &self,
    ) -> Result<(CachedHead<T::EthSpec>, ExecutionStatus), Error> {
        let head = self.cached_head();
        let head_block_root = head.head_block_root();
        let execution_status = self
            .fork_choice_read_lock()
            .get_block_execution_status(&head_block_root)
            .ok_or(Error::HeadMissingFromForkChoice(head_block_root))?;
        Ok((head, execution_status))
    }

    /// Returns a clone of `self.cached_head`.
    ///
    /// Takes a read-lock on `self.cached_head` for a short time (just long enough to clone it).
    /// The `CachedHead` is designed to be fast-to-clone so this is preferred to passing back a
    /// `RwLockReadGuard`, which may cause deadlock issues (see module-level documentation).
    ///
    /// This function is safe to be public since it does not expose any locks.
    pub fn cached_head(&self) -> CachedHead<T::EthSpec> {
        self.cached_head_read_lock().clone()
    }

    /// Access a read-lock for the cached head.
    ///
    /// This function is **not safe** to be public. See the module-level documentation for more
    /// information about protecting from deadlocks.
    fn cached_head_read_lock(&self) -> RwLockReadGuard<CachedHead<T::EthSpec>> {
        self.cached_head.read()
    }

    /// Access a write-lock for the cached head.
    ///
    /// This function is **not safe** to be public. See the module-level documentation for more
    /// information about protecting from deadlocks.
    fn cached_head_write_lock(&self) -> RwLockWriteGuard<CachedHead<T::EthSpec>> {
        self.cached_head.write()
    }

    /// Access a read-lock for fork choice.
    pub fn fork_choice_read_lock(&self) -> RwLockReadGuard<BeaconForkChoice<T>> {
        self.fork_choice.read()
    }

    /// Access a write-lock for fork choice.
    pub fn fork_choice_write_lock(&self) -> RwLockWriteGuard<BeaconForkChoice<T>> {
        self.fork_choice.write()
    }
}

impl<T: BeaconChainTypes> BeaconChain<T> {
    /// Contains the "best block"; the head of the canonical `BeaconChain`.
    ///
    /// It is important to note that the `snapshot.beacon_state` returned may not match the present slot. It
    /// is the state as it was when the head block was received, which could be some slots prior to
    /// now.
    pub fn head(&self) -> CachedHead<T::EthSpec> {
        self.canonical_head.cached_head()
    }

    /// Apply a function to an `Arc`-clone of the canonical head snapshot.
    ///
    /// This method is a relic from an old implementation where the canonical head was not behind
    /// an `Arc` and the canonical head lock had to be held whenever it was read. This method is
    /// fine to be left here, it just seems a bit weird.
    pub fn with_head<U, E>(
        &self,
        f: impl FnOnce(&BeaconSnapshot<T::EthSpec>) -> Result<U, E>,
    ) -> Result<U, E>
    where
        E: From<Error>,
    {
        let head_snapshot = self.head_snapshot();
        f(&head_snapshot)
    }

    /// Returns the beacon block root at the head of the canonical chain.
    ///
    /// See `Self::head` for more information.
    pub fn head_beacon_block_root(&self) -> Hash256 {
        self.canonical_head
            .cached_head_read_lock()
            .snapshot
            .beacon_block_root
    }

    /// Returns the slot of the highest block in the canonical chain.
    pub fn best_slot(&self) -> Slot {
        self.canonical_head
            .cached_head_read_lock()
            .snapshot
            .beacon_block
            .slot()
    }

    /// Returns a `Arc` of the `BeaconSnapshot` at the head of the canonical chain.
    ///
    /// See `Self::head` for more information.
    pub fn head_snapshot(&self) -> Arc<BeaconSnapshot<T::EthSpec>> {
        self.canonical_head.cached_head_read_lock().snapshot.clone()
    }

    /// Returns the beacon block at the head of the canonical chain.
    ///
    /// See `Self::head` for more information.
    pub fn head_beacon_block(&self) -> Arc<SignedBeaconBlock<T::EthSpec>> {
        self.canonical_head
            .cached_head_read_lock()
            .snapshot
            .beacon_block
            .clone()
    }

    /// Returns a clone of the beacon state at the head of the canonical chain.
    ///
    /// Cloning the head state is expensive and should generally be avoided outside of tests.
    ///
    /// See `Self::head` for more information.
    pub fn head_beacon_state_cloned(&self) -> BeaconState<T::EthSpec> {
        // Don't clone whilst holding the read-lock, take an Arc-clone to reduce lock contention.
        let snapshot: Arc<_> = self.head_snapshot();
        snapshot
            .beacon_state
            .clone_with(CloneConfig::committee_caches_only())
    }

    /// Execute the fork choice algorithm and enthrone the result as the canonical head.
    ///
    /// This method replaces the old `BeaconChain::fork_choice` method.
    pub async fn recompute_head_at_current_slot(self: &Arc<Self>) {
        match self.slot() {
            Ok(current_slot) => self.recompute_head_at_slot(current_slot).await,
            Err(e) => error!(
                self.log,
                "No slot when recomputing head";
                "error" => ?e
            ),
        }
    }

    /// Execute the fork choice algorithm and enthrone the result as the canonical head.
    ///
    /// The `current_slot` is specified rather than relying on the wall-clock slot. Using a
    /// different slot to the wall-clock can be useful for pushing fork choice into the next slot
    /// *just* before the start of the slot. This ensures that block production can use the correct
    /// head value without being delayed.
    ///
    /// This function purposefully does *not* return a `Result`. It's possible for fork choice to
    /// fail to update if there is only one viable head and it has an invalid execution payload. In
    /// such a case it's critical that the `BeaconChain` keeps importing blocks so that the
    /// situation can be rectified. We avoid returning an error here so that calling functions
    /// can't abort block import because an error is returned here.
    pub async fn recompute_head_at_slot(self: &Arc<Self>, current_slot: Slot) {
        metrics::inc_counter(&metrics::FORK_CHOICE_REQUESTS);
        let _timer = metrics::start_timer(&metrics::FORK_CHOICE_TIMES);

        let chain = self.clone();
        match self
            .spawn_blocking_handle(
                move || chain.recompute_head_at_slot_internal(current_slot),
                "recompute_head_internal",
            )
            .await
        {
            // Fork choice returned successfully and did not need to update the EL.
            Ok(Ok(None)) => (),
            // Fork choice returned successfully and needed to update the EL. It has returned a
            // join-handle from when it spawned some async tasks. We should await those tasks.
            Ok(Ok(Some(join_handle))) => match join_handle.await {
                // The async task completed successfully.
                Ok(Some(())) => (),
                // The async task did not complete successfully since the runtime is shutting down.
                Ok(None) => {
                    debug!(
                        self.log,
                        "Did not update EL fork choice";
                        "info" => "shutting down"
                    );
                }
                // The async task did not complete successfully, tokio returned an error.
                Err(e) => {
                    error!(
                        self.log,
                        "Did not update EL fork choice";
                        "error" => ?e
                    );
                }
            },
            // There was an error recomputing the head.
            Ok(Err(e)) => {
                metrics::inc_counter(&metrics::FORK_CHOICE_ERRORS);
                error!(
                    self.log,
                    "Error whist recomputing head";
                    "error" => ?e
                );
            }
            // There was an error spawning the task.
            Err(e) => {
                error!(
                    self.log,
                    "Failed to spawn recompute head task";
                    "error" => ?e
                );
            }
        }
    }

    /// A non-async (blocking) function which recomputes the canonical head and spawns async tasks.
    ///
    /// This function performs long-running, heavy-lifting tasks which should not be performed on
    /// the core `tokio` executor.
    fn recompute_head_at_slot_internal(
        self: &Arc<Self>,
        current_slot: Slot,
    ) -> Result<Option<JoinHandle<Option<()>>>, Error> {
        let recompute_head_lock = self.canonical_head.recompute_head_lock.lock();

        // Take a clone of the current ("old") head.
        let old_cached_head = self.canonical_head.cached_head();

        // Determine the current ("old") fork choice parameters.
        //
        // It is important to read the `fork_choice_view` from the cached head rather than from fork
        // choice, since the fork choice value might have changed between calls to this function. We
        // are interested in the changes since we last cached the head values, not since fork choice
        // was last run.
        let old_view = ForkChoiceView {
            head_block_root: old_cached_head.head_block_root(),
            justified_checkpoint: old_cached_head.justified_checkpoint(),
            finalized_checkpoint: old_cached_head.finalized_checkpoint(),
        };

        let mut fork_choice_write_lock = self.canonical_head.fork_choice_write_lock();

        // Recompute the current head via the fork choice algorithm.
        fork_choice_write_lock.get_head(current_slot, &self.spec)?;

        // Downgrade the fork choice write-lock to a read lock, without allowing access to any
        // other writers.
        let fork_choice_read_lock = RwLockWriteGuard::downgrade(fork_choice_write_lock);

        // Read the current head value from the fork choice algorithm.
        let new_view = fork_choice_read_lock.cached_fork_choice_view();

        // Check to ensure that the finalized block hasn't been marked as invalid. If it has,
        // shut down Lighthouse.
        let finalized_proto_block = fork_choice_read_lock.get_finalized_block()?;
        check_finalized_payload_validity(self, &finalized_proto_block)?;

        // Sanity check the finalized checkpoint.
        //
        // The new finalized checkpoint must be either equal to or better than the previous
        // finalized checkpoint.
        check_against_finality_reversion(&old_view, &new_view)?;

        let new_head_proto_block = fork_choice_read_lock
            .get_block(&new_view.head_block_root)
            .ok_or(Error::HeadBlockMissingFromForkChoice(
                new_view.head_block_root,
            ))?;

        // Do not allow an invalid block to become the head.
        //
        // This check avoids the following infinite loop:
        //
        // 1. A new block is set as the head.
        // 2. The EL is updated with the new head, and returns INVALID.
        // 3. We call `process_invalid_execution_payload` and it calls this function.
        // 4. This function elects an invalid block as the head.
        // 5. GOTO 2
        //
        // In theory, fork choice should never select an invalid head (i.e., step #3 is impossible).
        // However, this check is cheap.
        if new_head_proto_block.execution_status.is_invalid() {
            return Err(Error::HeadHasInvalidPayload {
                block_root: new_head_proto_block.root,
                execution_status: new_head_proto_block.execution_status,
            });
        }

        // Exit early if the head or justified/finalized checkpoints have not changed, there's
        // nothing to do.
        if new_view == old_view {
            debug!(
                self.log,
                "No change in canonical head";
                "head" => ?new_view.head_block_root
            );
            return Ok(None);
        }

        // Get the parameters to update the execution layer since either the head or some finality
        // parameters have changed.
        let new_forkchoice_update_parameters =
            fork_choice_read_lock.get_forkchoice_update_parameters();

        perform_debug_logging::<T>(&old_view, &new_view, &fork_choice_read_lock, &self.log);

        // Drop the read lock, it's no longer required and holding it any longer than necessary
        // will just cause lock contention.
        drop(fork_choice_read_lock);

        // If the head has changed, update `self.canonical_head`.
        let new_cached_head = if new_view.head_block_root != old_view.head_block_root {
            metrics::inc_counter(&metrics::FORK_CHOICE_CHANGED_HEAD);

            // Try and obtain the snapshot for `beacon_block_root` from the snapshot cache, falling
            // back to a database read if that fails.
            let new_snapshot = self
                .snapshot_cache
                .try_read_for(BLOCK_PROCESSING_CACHE_LOCK_TIMEOUT)
                .and_then(|snapshot_cache| {
                    snapshot_cache.get_cloned(
                        new_view.head_block_root,
                        CloneConfig::committee_caches_only(),
                    )
                })
                .map::<Result<_, Error>, _>(Ok)
                .unwrap_or_else(|| {
                    let beacon_block = self
                        .store
                        .get_full_block(&new_view.head_block_root)?
                        .ok_or(Error::MissingBeaconBlock(new_view.head_block_root))?;

                    let beacon_state_root = beacon_block.state_root();
                    let beacon_state: BeaconState<T::EthSpec> = self
                        .get_state(&beacon_state_root, Some(beacon_block.slot()))?
                        .ok_or(Error::MissingBeaconState(beacon_state_root))?;

                    Ok(BeaconSnapshot {
                        beacon_block: Arc::new(beacon_block),
                        beacon_block_root: new_view.head_block_root,
                        beacon_state,
                    })
                })
                .and_then(|mut snapshot| {
                    // Regardless of where we got the state from, attempt to build the committee
                    // caches.
                    snapshot
                        .beacon_state
                        .build_all_committee_caches(&self.spec)
                        .map_err(Into::into)
                        .map(|()| snapshot)
                })?;

            let new_cached_head = CachedHead {
                snapshot: Arc::new(new_snapshot),
                justified_checkpoint: new_view.justified_checkpoint,
                finalized_checkpoint: new_view.finalized_checkpoint,
                head_hash: new_forkchoice_update_parameters.head_hash,
                justified_hash: new_forkchoice_update_parameters.justified_hash,
                finalized_hash: new_forkchoice_update_parameters.finalized_hash,
            };

            let new_head = {
                // Now the new snapshot has been obtained, take a write-lock on the cached head so
                // we can update it quickly.
                let mut cached_head_write_lock = self.canonical_head.cached_head_write_lock();
                // Enshrine the new head as the canonical cached head.
                *cached_head_write_lock = new_cached_head;
                // Take a clone of the cached head for later use. It is cloned whilst
                // holding the write-lock to ensure we get exactly the head we just enshrined.
                cached_head_write_lock.clone()
            };

            // Clear the early attester cache in case it conflicts with `self.canonical_head`.
            self.early_attester_cache.clear();

            new_head
        } else {
            let new_cached_head = CachedHead {
                // The head hasn't changed, take a relatively cheap `Arc`-clone of the existing
                // head.
                snapshot: old_cached_head.snapshot.clone(),
                justified_checkpoint: new_view.justified_checkpoint,
                finalized_checkpoint: new_view.finalized_checkpoint,
                head_hash: new_forkchoice_update_parameters.head_hash,
                justified_hash: new_forkchoice_update_parameters.justified_hash,
                finalized_hash: new_forkchoice_update_parameters.finalized_hash,
            };

            let mut cached_head_write_lock = self.canonical_head.cached_head_write_lock();

            // Enshrine the new head as the canonical cached head. Whilst the head block hasn't
            // changed, the FFG checkpoints must have changed.
            *cached_head_write_lock = new_cached_head;

            // Take a clone of the cached head for later use. It is cloned whilst
            // holding the write-lock to ensure we get exactly the head we just enshrined.
            cached_head_write_lock.clone()
        };

        // Alias for readability.
        let new_snapshot = &new_cached_head.snapshot;
        let old_snapshot = &old_cached_head.snapshot;

        // If the head changed, perform some updates.
        if new_snapshot.beacon_block_root != old_snapshot.beacon_block_root {
            if let Err(e) =
                self.after_new_head(&old_cached_head, &new_cached_head, new_head_proto_block)
            {
                crit!(
                    self.log,
                    "Error updating canonical head";
                    "error" => ?e
                );
            }
        }

        // Drop the old cache head nice and early to try and free the memory as soon as possible.
        drop(old_cached_head);

        // If the finalized checkpoint changed, perform some updates.
        //
        // The `after_finalization` function will take a write-lock on `fork_choice`, therefore it
        // is a dead-lock risk to hold any other lock on fork choice at this point.
        if new_view.finalized_checkpoint != old_view.finalized_checkpoint {
            if let Err(e) =
                self.after_finalization(&new_cached_head, new_view, finalized_proto_block)
            {
                crit!(
                    self.log,
                    "Error updating finalization";
                    "error" => ?e
                );
            }
        }

        // The execution layer updates might attempt to take a write-lock on fork choice, so it's
        // important to ensure the fork-choice lock isn't being held.
        let el_update_handle =
            spawn_execution_layer_updates(self.clone(), new_forkchoice_update_parameters)?;

        // We have completed recomputing the head and it's now valid for another process to do the
        // same.
        drop(recompute_head_lock);

        Ok(Some(el_update_handle))
    }

    /// Perform updates to caches and other components after the canonical head has been changed.
    fn after_new_head(
        self: &Arc<Self>,
        old_cached_head: &CachedHead<T::EthSpec>,
        new_cached_head: &CachedHead<T::EthSpec>,
        new_head_proto_block: ProtoBlock,
    ) -> Result<(), Error> {
        let old_snapshot = &old_cached_head.snapshot;
        let new_snapshot = &new_cached_head.snapshot;
        let new_head_is_optimistic = new_head_proto_block
            .execution_status
            .is_optimistic_or_invalid();

        // Detect and potentially report any re-orgs.
        let reorg_distance = detect_reorg(
            &old_snapshot.beacon_state,
            old_snapshot.beacon_block_root,
            &new_snapshot.beacon_state,
            new_snapshot.beacon_block_root,
            &self.spec,
            &self.log,
        );

        // Determine if the new head is in a later epoch to the previous head.
        let is_epoch_transition = old_snapshot
            .beacon_block
            .slot()
            .epoch(T::EthSpec::slots_per_epoch())
            < new_snapshot
                .beacon_state
                .slot()
                .epoch(T::EthSpec::slots_per_epoch());

        // These fields are used for server-sent events.
        let state_root = new_snapshot.beacon_state_root();
        let head_slot = new_snapshot.beacon_state.slot();
        let dependent_root = new_snapshot
            .beacon_state
            .proposer_shuffling_decision_root(self.genesis_block_root);
        let prev_dependent_root = new_snapshot
            .beacon_state
            .attester_shuffling_decision_root(self.genesis_block_root, RelativeEpoch::Current);

        // Update the snapshot cache with the latest head value.
        //
        // This *could* be done inside `recompute_head`, however updating the head on the snapshot
        // cache is not critical so we avoid placing it on a critical path. Note that this function
        // will not return an error if the update fails, it will just log an error.
        self.snapshot_cache
            .try_write_for(BLOCK_PROCESSING_CACHE_LOCK_TIMEOUT)
            .map(|mut snapshot_cache| {
                snapshot_cache.update_head(new_snapshot.beacon_block_root);
            })
            .unwrap_or_else(|| {
                error!(
                    self.log,
                    "Failed to obtain cache write lock";
                    "lock" => "snapshot_cache",
                    "task" => "update head"
                );
            });

        observe_head_block_delays(
            &mut self.block_times_cache.write(),
            &new_head_proto_block,
            new_snapshot.beacon_block.message().proposer_index(),
            new_snapshot
                .beacon_block
                .message()
                .body()
                .graffiti()
                .as_utf8_lossy(),
            &self.slot_clock,
            self.event_handler.as_ref(),
            &self.log,
        );

        if is_epoch_transition || reorg_distance.is_some() {
            self.persist_head_and_fork_choice()?;
            self.op_pool.prune_attestations(self.epoch()?);
        }

        // Register server-sent-events for a new head.
        if let Some(event_handler) = self
            .event_handler
            .as_ref()
            .filter(|handler| handler.has_head_subscribers())
        {
            match (dependent_root, prev_dependent_root) {
                (Ok(current_duty_dependent_root), Ok(previous_duty_dependent_root)) => {
                    event_handler.register(EventKind::Head(SseHead {
                        slot: head_slot,
                        block: new_snapshot.beacon_block_root,
                        state: state_root,
                        current_duty_dependent_root,
                        previous_duty_dependent_root,
                        epoch_transition: is_epoch_transition,
                        execution_optimistic: new_head_is_optimistic,
                    }));
                }
                (Err(e), _) | (_, Err(e)) => {
                    warn!(
                        self.log,
                        "Unable to find dependent roots, cannot register head event";
                        "error" => ?e
                    );
                }
            }
        }

        // Register a server-sent-event for a reorg (if necessary).
        if let Some(depth) = reorg_distance {
            if let Some(event_handler) = self
                .event_handler
                .as_ref()
                .filter(|handler| handler.has_reorg_subscribers())
            {
                event_handler.register(EventKind::ChainReorg(SseChainReorg {
                    slot: head_slot,
                    depth: depth.as_u64(),
                    old_head_block: old_snapshot.beacon_block_root,
                    old_head_state: old_snapshot.beacon_state_root(),
                    new_head_block: new_snapshot.beacon_block_root,
                    new_head_state: new_snapshot.beacon_state_root(),
                    epoch: head_slot.epoch(T::EthSpec::slots_per_epoch()),
                    execution_optimistic: new_head_is_optimistic,
                }));
            }
        }

        Ok(())
    }

    /// Perform updates to caches and other components after the finalized checkpoint has been
    /// changed.
    ///
    /// This function will take a write-lock on `canonical_head.fork_choice`, therefore it would be
    /// unwise to hold any lock on fork choice while calling this function.
    fn after_finalization(
        self: &Arc<Self>,
        new_cached_head: &CachedHead<T::EthSpec>,
        new_view: ForkChoiceView,
        finalized_proto_block: ProtoBlock,
    ) -> Result<(), Error> {
        let new_snapshot = &new_cached_head.snapshot;
        let finalized_block_is_optimistic = finalized_proto_block
            .execution_status
            .is_optimistic_or_invalid();

        self.op_pool
            .prune_all(&new_snapshot.beacon_state, self.epoch()?);

        self.observed_block_producers.write().prune(
            new_view
                .finalized_checkpoint
                .epoch
                .start_slot(T::EthSpec::slots_per_epoch()),
        );

        self.snapshot_cache
            .try_write_for(BLOCK_PROCESSING_CACHE_LOCK_TIMEOUT)
            .map(|mut snapshot_cache| {
                snapshot_cache.prune(new_view.finalized_checkpoint.epoch);
                debug!(
                    self.log,
                    "Snapshot cache pruned";
                    "new_len" => snapshot_cache.len(),
                    "remaining_roots" => ?snapshot_cache.beacon_block_roots(),
                );
            })
            .unwrap_or_else(|| {
                error!(
                    self.log,
                    "Failed to obtain cache write lock";
                    "lock" => "snapshot_cache",
                    "task" => "prune"
                );
            });

        self.attester_cache
            .prune_below(new_view.finalized_checkpoint.epoch);

        if let Some(event_handler) = self.event_handler.as_ref() {
            if event_handler.has_finalized_subscribers() {
                event_handler.register(EventKind::FinalizedCheckpoint(SseFinalizedCheckpoint {
                    epoch: new_view.finalized_checkpoint.epoch,
                    block: new_view.finalized_checkpoint.root,
                    // Provide the state root of the latest finalized block, rather than the
                    // specific state root at the first slot of the finalized epoch (which
                    // might be a skip slot).
                    state: finalized_proto_block.state_root,
                    execution_optimistic: finalized_block_is_optimistic,
                }));
            }
        }

        // The store migration task requires the *state at the slot of the finalized epoch*,
        // rather than the state of the latest finalized block. These two values will only
        // differ when the first slot of the finalized epoch is a skip slot.
        //
        // Use the `StateRootsIterator` directly rather than `BeaconChain::state_root_at_slot`
        // to ensure we use the same state that we just set as the head.
        let new_finalized_slot = new_view
            .finalized_checkpoint
            .epoch
            .start_slot(T::EthSpec::slots_per_epoch());
        let new_finalized_state_root = process_results(
            StateRootsIterator::new(&self.store, &new_snapshot.beacon_state),
            |mut iter| {
                iter.find_map(|(state_root, slot)| {
                    if slot == new_finalized_slot {
                        Some(state_root)
                    } else {
                        None
                    }
                })
            },
        )?
        .ok_or(Error::MissingFinalizedStateRoot(new_finalized_slot))?;

        self.store_migrator.process_finalization(
            new_finalized_state_root.into(),
            new_view.finalized_checkpoint,
            self.head_tracker.clone(),
        )?;

        // Take a write-lock on the canonical head and signal for it to prune.
        self.canonical_head.fork_choice_write_lock().prune()?;

        Ok(())
    }

    /// Return a database operation for writing fork choice to disk.
    pub fn persist_fork_choice_in_batch(&self) -> KeyValueStoreOp {
        Self::persist_fork_choice_in_batch_standalone(&self.canonical_head.fork_choice_read_lock())
    }

    /// Return a database operation for writing fork choice to disk.
    pub fn persist_fork_choice_in_batch_standalone(
        fork_choice: &BeaconForkChoice<T>,
    ) -> KeyValueStoreOp {
        let persisted_fork_choice = PersistedForkChoice {
            fork_choice: fork_choice.to_persisted(),
            fork_choice_store: fork_choice.fc_store().to_persisted(),
        };
        persisted_fork_choice.as_kv_store_op(FORK_CHOICE_DB_KEY)
    }
}

/// Check to see if the `finalized_proto_block` has an invalid execution payload. If so, shut down
/// Lighthouse.
///
/// ## Notes
///
/// This function is called whilst holding a write-lock on the `canonical_head`. To ensure dead-lock
/// safety, **do not take any other locks inside this function**.
fn check_finalized_payload_validity<T: BeaconChainTypes>(
    chain: &BeaconChain<T>,
    finalized_proto_block: &ProtoBlock,
) -> Result<(), Error> {
    if let ExecutionStatus::Invalid(block_hash) = finalized_proto_block.execution_status {
        crit!(
            chain.log,
            "Finalized block has an invalid payload";
            "msg" => "You must use the `--purge-db` flag to clear the database and restart sync. \
            You may be on a hostile network.",
            "block_hash" => ?block_hash
        );
        let mut shutdown_sender = chain.shutdown_sender();
        shutdown_sender
            .try_send(ShutdownReason::Failure(
                "Finalized block has an invalid execution payload.",
            ))
            .map_err(Error::InvalidFinalizedPayloadShutdownError)?;

        // Exit now, the node is in an invalid state.
        return Err(Error::InvalidFinalizedPayload {
            finalized_root: finalized_proto_block.root,
            execution_block_hash: block_hash,
        });
    }

    Ok(())
}

/// Check to ensure that the transition from `old_view` to `new_view` will not revert finality.
fn check_against_finality_reversion(
    old_view: &ForkChoiceView,
    new_view: &ForkChoiceView,
) -> Result<(), Error> {
    let finalization_equal = new_view.finalized_checkpoint == old_view.finalized_checkpoint;
    let finalization_advanced =
        new_view.finalized_checkpoint.epoch > old_view.finalized_checkpoint.epoch;

    if finalization_equal || finalization_advanced {
        Ok(())
    } else {
        Err(Error::RevertedFinalizedEpoch {
            old: old_view.finalized_checkpoint,
            new: new_view.finalized_checkpoint,
        })
    }
}

fn perform_debug_logging<T: BeaconChainTypes>(
    old_view: &ForkChoiceView,
    new_view: &ForkChoiceView,
    fork_choice: &BeaconForkChoice<T>,
    log: &Logger,
) {
    if new_view.head_block_root != old_view.head_block_root {
        debug!(
            log,
            "Fork choice updated head";
            "new_head_weight" => ?fork_choice
                .get_block_weight(&new_view.head_block_root),
            "new_head" => ?new_view.head_block_root,
            "old_head_weight" => ?fork_choice
                .get_block_weight(&old_view.head_block_root),
            "old_head" => ?old_view.head_block_root,
        )
    }
    if new_view.justified_checkpoint != old_view.justified_checkpoint {
        debug!(
            log,
            "Fork choice justified";
            "new_root" => ?new_view.justified_checkpoint.root,
            "new_epoch" => new_view.justified_checkpoint.epoch,
            "old_root" => ?old_view.justified_checkpoint.root,
            "old_epoch" => old_view.justified_checkpoint.epoch,
        )
    }
    if new_view.finalized_checkpoint != old_view.finalized_checkpoint {
        debug!(
            log,
            "Fork choice finalized";
            "new_root" => ?new_view.finalized_checkpoint.root,
            "new_epoch" => new_view.finalized_checkpoint.epoch,
            "old_root" => ?old_view.finalized_checkpoint.root,
            "old_epoch" => old_view.finalized_checkpoint.epoch,
        )
    }
}

fn spawn_execution_layer_updates<T: BeaconChainTypes>(
    chain: Arc<BeaconChain<T>>,
    forkchoice_update_params: ForkchoiceUpdateParameters,
) -> Result<JoinHandle<Option<()>>, Error> {
    let current_slot = chain
        .slot_clock
        .now_or_genesis()
        .ok_or(Error::UnableToReadSlot)?;

    chain
        .task_executor
        .clone()
        .spawn_handle(
            async move {
                // Avoids raising an error before Bellatrix.
                //
                // See `Self::prepare_beacon_proposer` for more detail.
                if chain.slot_is_prior_to_bellatrix(current_slot + 1) {
                    return;
                }

                if let Err(e) = chain
                    .update_execution_engine_forkchoice(current_slot, forkchoice_update_params)
                    .await
                {
                    crit!(
                        chain.log,
                        "Failed to update execution head";
                        "error" => ?e
                    );
                }

                // Update the mechanism for preparing for block production on the execution layer.
                //
                // Performing this call immediately after `update_execution_engine_forkchoice_blocking`
                // might result in two calls to fork choice updated, one *without* payload attributes and
                // then a second *with* payload attributes.
                //
                // This seems OK. It's not a significant waste of EL<>CL bandwidth or resources, as far as I
                // know.
                if let Err(e) = chain.prepare_beacon_proposer(current_slot).await {
                    crit!(
                        chain.log,
                        "Failed to prepare proposers after fork choice";
                        "error" => ?e
                    );
                }
            },
            "update_el_forkchoice",
        )
        .ok_or(Error::RuntimeShutdown)
}

/// Attempt to detect if the new head is not on the same chain as the previous block
/// (i.e., a re-org).
///
/// Note: this will declare a re-org if we skip `SLOTS_PER_HISTORICAL_ROOT` blocks
/// between calls to fork choice without swapping between chains. This seems like an
/// extreme-enough scenario that a warning is fine.
fn detect_reorg<E: EthSpec>(
    old_state: &BeaconState<E>,
    old_block_root: Hash256,
    new_state: &BeaconState<E>,
    new_block_root: Hash256,
    spec: &ChainSpec,
    log: &Logger,
) -> Option<Slot> {
    let is_reorg = new_state
        .get_block_root(old_state.slot())
        .map_or(true, |root| *root != old_block_root);

    if is_reorg {
        let reorg_distance =
            match find_reorg_slot(old_state, old_block_root, new_state, new_block_root, spec) {
                Ok(slot) => old_state.slot().saturating_sub(slot),
                Err(e) => {
                    warn!(
                        log,
                        "Could not find re-org depth";
                        "error" => format!("{:?}", e),
                    );
                    return None;
                }
            };

        metrics::inc_counter(&metrics::FORK_CHOICE_REORG_COUNT);
        metrics::inc_counter(&metrics::FORK_CHOICE_REORG_COUNT_INTEROP);
<<<<<<< HEAD
        // NOTE: this log is used by the Hydra fuzzer, if you want to change this log message please
        // ask @michaelsproul or update Hydra to parse the new log.
=======
        metrics::set_gauge(
            &metrics::FORK_CHOICE_REORG_DISTANCE,
            reorg_distance.as_u64() as i64,
        );
>>>>>>> 242ae21e
        warn!(
            log,
            "Beacon chain re-org";
            "previous_head" => ?old_block_root,
            "previous_slot" => old_state.slot(),
            "new_head" => ?new_block_root,
            "new_slot" => new_state.slot(),
            "reorg_distance" => reorg_distance.as_usize(),
        );

        Some(reorg_distance)
    } else {
        None
    }
}

/// Iterate through the current chain to find the slot intersecting with the given beacon state.
/// The maximum depth this will search is `SLOTS_PER_HISTORICAL_ROOT`, and if that depth is reached
/// and no intersection is found, the finalized slot will be returned.
pub fn find_reorg_slot<E: EthSpec>(
    old_state: &BeaconState<E>,
    old_block_root: Hash256,
    new_state: &BeaconState<E>,
    new_block_root: Hash256,
    spec: &ChainSpec,
) -> Result<Slot, Error> {
    // The earliest slot for which the two chains may have a common history.
    let lowest_slot = std::cmp::min(new_state.slot(), old_state.slot());

    // Create an iterator across `$state`, assuming that the block at `$state.slot` has the
    // block root of `$block_root`.
    //
    // The iterator will be skipped until the next value returns `lowest_slot`.
    //
    // This is a macro instead of a function or closure due to the complex types invloved
    // in all the iterator wrapping.
    macro_rules! aligned_roots_iter {
        ($state: ident, $block_root: ident) => {
            std::iter::once(Ok(($state.slot(), $block_root)))
                .chain($state.rev_iter_block_roots(spec))
                .skip_while(|result| {
                    result
                        .as_ref()
                        .map_or(false, |(slot, _)| *slot > lowest_slot)
                })
        };
    }

    // Create iterators across old/new roots where iterators both start at the same slot.
    let mut new_roots = aligned_roots_iter!(new_state, new_block_root);
    let mut old_roots = aligned_roots_iter!(old_state, old_block_root);

    // Whilst *both* of the iterators are still returning values, try and find a common
    // ancestor between them.
    while let (Some(old), Some(new)) = (old_roots.next(), new_roots.next()) {
        let (old_slot, old_root) = old?;
        let (new_slot, new_root) = new?;

        // Sanity check to detect programming errors.
        if old_slot != new_slot {
            return Err(Error::InvalidReorgSlotIter { new_slot, old_slot });
        }

        if old_root == new_root {
            // A common ancestor has been found.
            return Ok(old_slot);
        }
    }

    // If no common ancestor is found, declare that the re-org happened at the previous
    // finalized slot.
    //
    // Sometimes this will result in the return slot being *lower* than the actual reorg
    // slot. However, assuming we don't re-org through a finalized slot, it will never be
    // *higher*.
    //
    // We provide this potentially-inaccurate-but-safe information to avoid onerous
    // database reads during times of deep reorgs.
    Ok(old_state
        .finalized_checkpoint()
        .epoch
        .start_slot(E::slots_per_epoch()))
}

fn observe_head_block_delays<E: EthSpec, S: SlotClock>(
    block_times_cache: &mut BlockTimesCache,
    head_block: &ProtoBlock,
    head_block_proposer_index: u64,
    head_block_graffiti: String,
    slot_clock: &S,
    event_handler: Option<&ServerSentEventHandler<E>>,
    log: &Logger,
) {
    let block_time_set_as_head = timestamp_now();
    let head_block_root = head_block.root;
    let head_block_slot = head_block.slot;
    let head_block_is_optimistic = head_block.execution_status.is_optimistic_or_invalid();

    // Calculate the total delay between the start of the slot and when it was set as head.
    let block_delay_total = get_slot_delay_ms(block_time_set_as_head, head_block_slot, slot_clock);

    // Do not write to the cache for blocks older than 2 epochs, this helps reduce writes to
    // the cache during sync.
    if block_delay_total < slot_clock.slot_duration() * 64 {
        block_times_cache.set_time_set_as_head(
            head_block_root,
            head_block_slot,
            block_time_set_as_head,
        );
    }

    // If a block comes in from over 4 slots ago, it is most likely a block from sync.
    let block_from_sync = block_delay_total > slot_clock.slot_duration() * 4;

    // Determine whether the block has been set as head too late for proper attestation
    // production.
    let late_head = block_delay_total >= slot_clock.unagg_attestation_production_delay();

    // Do not store metrics if the block was > 4 slots old, this helps prevent noise during
    // sync.
    if !block_from_sync {
        // Observe the total block delay. This is the delay between the time the slot started
        // and when the block was set as head.
        metrics::observe_duration(
            &metrics::BEACON_BLOCK_HEAD_SLOT_START_DELAY_TIME,
            block_delay_total,
        );

        // Observe the delay between when we imported the block and when we set the block as
        // head.
        let block_delays = block_times_cache.get_block_delays(
            head_block_root,
            slot_clock
                .start_of(head_block_slot)
                .unwrap_or_else(|| Duration::from_secs(0)),
        );

        metrics::observe_duration(
            &metrics::BEACON_BLOCK_OBSERVED_SLOT_START_DELAY_TIME,
            block_delays
                .observed
                .unwrap_or_else(|| Duration::from_secs(0)),
        );

        metrics::observe_duration(
            &metrics::BEACON_BLOCK_HEAD_IMPORTED_DELAY_TIME,
            block_delays
                .set_as_head
                .unwrap_or_else(|| Duration::from_secs(0)),
        );

        // If the block was enshrined as head too late for attestations to be created for it,
        // log a debug warning and increment a metric.
        if late_head {
            metrics::inc_counter(&metrics::BEACON_BLOCK_HEAD_SLOT_START_DELAY_EXCEEDED_TOTAL);
            debug!(
                log,
                "Delayed head block";
                "block_root" => ?head_block_root,
                "proposer_index" => head_block_proposer_index,
                "slot" => head_block_slot,
                "block_delay" => ?block_delay_total,
                "observed_delay" => ?block_delays.observed,
                "imported_delay" => ?block_delays.imported,
                "set_as_head_delay" => ?block_delays.set_as_head,
            );
        }
    }

    if let Some(event_handler) = event_handler {
        if !block_from_sync && late_head && event_handler.has_late_head_subscribers() {
            let peer_info = block_times_cache.get_peer_info(head_block_root);
            let block_delays = block_times_cache.get_block_delays(
                head_block_root,
                slot_clock
                    .start_of(head_block_slot)
                    .unwrap_or_else(|| Duration::from_secs(0)),
            );
            event_handler.register(EventKind::LateHead(SseLateHead {
                slot: head_block_slot,
                block: head_block_root,
                peer_id: peer_info.id,
                peer_client: peer_info.client,
                proposer_index: head_block_proposer_index,
                proposer_graffiti: head_block_graffiti,
                block_delay: block_delay_total,
                observed_delay: block_delays.observed,
                imported_delay: block_delays.imported,
                set_as_head_delay: block_delays.set_as_head,
                execution_optimistic: head_block_is_optimistic,
            }));
        }
    }
}<|MERGE_RESOLUTION|>--- conflicted
+++ resolved
@@ -1189,15 +1189,12 @@
 
         metrics::inc_counter(&metrics::FORK_CHOICE_REORG_COUNT);
         metrics::inc_counter(&metrics::FORK_CHOICE_REORG_COUNT_INTEROP);
-<<<<<<< HEAD
-        // NOTE: this log is used by the Hydra fuzzer, if you want to change this log message please
-        // ask @michaelsproul or update Hydra to parse the new log.
-=======
         metrics::set_gauge(
             &metrics::FORK_CHOICE_REORG_DISTANCE,
             reorg_distance.as_u64() as i64,
         );
->>>>>>> 242ae21e
+        // NOTE: this log is used by the Hydra fuzzer, if you want to change this log message please
+        // ask @michaelsproul or update Hydra to parse the new log.
         warn!(
             log,
             "Beacon chain re-org";
