//! Provides verification for the following sync committee:
//!
//! - "Unaggregated" `SyncCommitteeSignature` received from either gossip or the HTTP API.
//! - "Aggregated" `SignedContributionAndProof` received from gossip or the HTTP API.
//!
//! For clarity, we define:
//!
//! - Unaggregated: a `SyncCommitteeSignature` object.
//! - Aggregated: a `SignedContributionAndProof` which has zero or more signatures.
//!   - Note: "zero or more" may soon change to "one or more".
//!
//! Similar to the `crate::block_verification` module, we try to avoid doing duplicate verification
//! work as a sync committee signature passes through different stages of verification. We represent these
//! different stages of verification with wrapper types. These wrapper-types flow in a particular
//! pattern:
//!
//! ```ignore
//!      types::SyncCommitteeSignature              types::SignedContributionAndProof
//!              |                                    |
//!              ▼                                    ▼
//!  VerifiedUnaggregatedSyncContribution     VerifiedAggregatedSyncContribution
//!              |                                    |
//!              -------------------------------------
//!                                |
//!                                ▼
//!                  impl SignatureVerifiedSyncContribution
//! ```

use crate::{
    beacon_chain::{
        HEAD_LOCK_TIMEOUT, MAXIMUM_GOSSIP_CLOCK_DISPARITY, VALIDATOR_PUBKEY_CACHE_LOCK_TIMEOUT,
    },
    metrics,
    observed_aggregates::ObserveOutcome,
    observed_attesters::Error as ObservedAttestersError,
    BeaconChain, BeaconChainError, BeaconChainTypes,
};
use bls::impls::fake_crypto::AggregateSignature;
use bls::verify_signature_sets;
use eth2::lighthouse_vc::types::attestation::SlotData;
use proto_array::Block as ProtoBlock;
<<<<<<< HEAD
use safe_arith::SafeArith;
use slog::debug;
use slot_clock::SlotClock;
use state_processing::per_block_processing::errors::BlockProcessingError::SyncAggregateInvalid;
use state_processing::per_block_processing::errors::SyncAggregateInvalid::PubkeyInvalid;
use state_processing::per_block_processing::errors::SyncAggregateInvalid::SignatureInvalid;
=======
use safe_arith::ArithError;
use safe_arith::SafeArith;
use slot_clock::SlotClock;
>>>>>>> 0d84cb6b
use state_processing::per_block_processing::errors::SyncSignatureValidationError;
use state_processing::signature_sets::{
    signed_sync_aggregate_selection_proof_signature_set, signed_sync_aggregate_signature_set,
    sync_committee_contribution_signature_set_from_pubkeys,
<<<<<<< HEAD
};
use state_processing::{
    common::get_indexed_attestation,
    per_block_processing::errors::AttestationValidationError,
    signature_sets::{
        indexed_attestation_signature_set_from_pubkeys,
        signed_aggregate_selection_proof_signature_set, signed_aggregate_signature_set,
    },
=======
>>>>>>> 0d84cb6b
};
use std::borrow::Cow;
use std::collections::HashMap;
use strum::AsRefStr;
use tree_hash::TreeHash;
use types::consts::altair::SYNC_COMMITTEE_SUBNET_COUNT;
use types::{
    sync_committee_base_epoch, Attestation, BeaconCommittee, BitVector, CommitteeIndex, Epoch,
    EthSpec, Hash256, IndexedAttestation, SelectionProof, SignedContributionAndProof, Slot,
    SubnetId, SyncCommitteeContribution, SyncCommitteeSignature, Unsigned,
};

/// Returned when a sync committee contribution was not successfully verified. It might not have been verified for
/// two reasons:
///
/// - The attestation is malformed or inappropriate for the context (indicated by all variants
///   other than `BeaconChainError`).
/// - The application encountered an internal error whilst attempting to determine validity
///   (the `BeaconChainError` variant)
#[derive(Debug, AsRefStr)]
pub enum Error {
    /// The attestation is from a slot that is later than the current slot (with respect to the
    /// gossip clock disparity).
    ///
    /// ## Peer scoring
    ///
    /// Assuming the local clock is correct, the peer has sent an invalid message.
    FutureSlot {
        attestation_slot: Slot,
        latest_permissible_slot: Slot,
    },
    /// The attestation is from a slot that is prior to the earliest permissible slot (with
    /// respect to the gossip clock disparity).
    ///
    /// ## Peer scoring
    ///
    /// Assuming the local clock is correct, the peer has sent an invalid message.
    PastSlot {
        attestation_slot: Slot,
        earliest_permissible_slot: Slot,
    },
    /// The attestations aggregation bits were empty when they shouldn't be.
    ///
    /// ## Peer scoring
    ///
    /// The peer has sent an invalid message.
    EmptyAggregationBitfield,
    /// The `selection_proof` on the aggregate attestation does not elect it as an aggregator.
    ///
    /// ## Peer scoring
    ///
    /// The peer has sent an invalid message.
    InvalidSelectionProof {
        aggregator_index: u64,
    },
    /// The `selection_proof` on the aggregate attestation selects it as a validator, however the
    /// aggregator index is not in the committee for that attestation.
    ///
    /// ## Peer scoring
    ///
    /// The peer has sent an invalid message.
    AggregatorNotInCommittee {
        aggregator_index: u64,
    },
    /// The aggregator index refers to a validator index that we have not seen.
    ///
    /// ## Peer scoring
    ///
    /// The peer has sent an invalid message.
    AggregatorPubkeyUnknown(u64),
    /// The attestation has been seen before; either in a block, on the gossip network or from a
    /// local validator.
    ///
    /// ## Peer scoring
    ///
    /// It's unclear if this attestation is valid, however we have already observed it and do not
    /// need to observe it again.
    AttestationAlreadyKnown(Hash256),
    /// There has already been an aggregation observed for this validator, we refuse to process a
    /// second.
    ///
    /// ## Peer scoring
    ///
    /// It's unclear if this attestation is valid, however we have already observed an aggregate
    /// attestation from this validator for this epoch and should not observe another.
    AggregatorAlreadyKnown(u64),
    /// The aggregator index is higher than the maximum possible validator count.
    ///
    /// ## Peer scoring
    ///
    /// The peer has sent an invalid message.
    ValidatorIndexTooHigh(usize),
    /// The aggregator index is higher than the maximum possible validator count.
    ///
    /// ## Peer scoring
    ///
    /// The peer has sent an invalid message.
    UnknowValidatorIndex(usize),
    /// The `attestation.data.beacon_block_root` block is unknown.
    ///
    /// ## Peer scoring
    ///
    /// The attestation points to a block we have not yet imported. It's unclear if the attestation
    /// is valid or not.
    UnknownHeadBlock {
        beacon_block_root: Hash256,
    },
    /// A signature on the attestation is invalid.
    ///
    /// ## Peer scoring
    ///
    /// The peer has sent an invalid message.
    InvalidSignature,
    /// We have already observed a signature for the `validator_index` and refuse to process
    /// another.
    ///
    /// ## Peer scoring
    ///
    /// It's unclear if this sync signature is valid, however we have already observed a
    /// signature from this validator for this slot and should not observe
    /// another.
    PriorSyncSignatureKnown {
        validator_index: u64,
        slot: Slot,
    },
    /// The attestation was received on an invalid attestation subnet.
    ///
    /// ## Peer scoring
    ///
    /// The peer has sent an invalid message.
    InvalidSubnetId {
        received: SubnetId,
        expected: Vec<SubnetId>,
    },
    /// The sync signature failed the `state_processing` verification stage.
    ///
    /// ## Peer scoring
    ///
    /// The peer has sent an invalid message.
    Invalid(SyncSignatureValidationError),
    /// The attestation head block is too far behind the attestation slot, causing many skip slots.
    /// This is deemed a DoS risk.
    TooManySkippedSlots {
        head_block_slot: Slot,
        attestation_slot: Slot,
    },
    /// There was an error whilst processing the attestation. It is not known if it is valid or invalid.
    ///
    /// ## Peer scoring
    ///
    /// We were unable to process this attestation due to an internal error. It's unclear if the
    /// attestation is valid.
    BeaconChainError(BeaconChainError),
    /// There was an error whilst processing the attestation. It is not known if it is valid or invalid.
    ///
    /// ## Peer scoring
    ///
    /// We were unable to process this attestation due to an internal error. It's unclear if the
    /// attestation is valid.
    InvalidSubcommittee {
        subcommittee_index: u64,
        subcommittee_size: u64,
    },
    SyncCommitteeCacheNotInitialized,
    ArithError(ArithError),
}

impl From<BeaconChainError> for Error {
    fn from(e: BeaconChainError) -> Self {
        Error::BeaconChainError(e)
    }
}

/// Wraps a `SignedContributionAndProof` that has been verified for propagation on the gossip network.
pub struct VerifiedSyncContribution<T: BeaconChainTypes> {
    signed_aggregate: SignedContributionAndProof<T::EthSpec>,
}

/// Custom `Clone` implementation is to avoid the restrictive trait bounds applied by the usual derive
/// macro.
impl<T: BeaconChainTypes> Clone for VerifiedSyncContribution<T> {
    fn clone(&self) -> Self {
        Self {
            signed_aggregate: self.signed_aggregate.clone(),
        }
    }
}

/// Wraps a `SyncCommitteeSignature` that has been verified for propagation on the gossip network.
pub struct VerifiedSyncSignature {
    sync_signature: SyncCommitteeSignature,
    subnet_positions: HashMap<SubnetId, Vec<usize>>,
}

/// Custom `Clone` implementation is to avoid the restrictive trait bounds applied by the usual derive
/// macro.
impl Clone for VerifiedSyncSignature {
    fn clone(&self) -> Self {
        Self {
            sync_signature: self.sync_signature.clone(),
            subnet_positions: self.subnet_positions.clone(),
        }
    }
}

impl<T: BeaconChainTypes> VerifiedSyncContribution<T> {
    /// Returns `Ok(Self)` if the `signed_aggregate` is valid to be (re)published on the gossip
    /// network.
    pub fn verify(
        signed_aggregate: SignedContributionAndProof<T::EthSpec>,
        chain: &BeaconChain<T>,
    ) -> Result<Self, Error> {
        let aggregator_index = signed_aggregate.message.aggregator_index;
        let contribution = &signed_aggregate.message.contribution;

        // Ensure sync committee signature is within the MAXIMUM_GOSSIP_CLOCK_DISPARITY allowance.
        verify_propagation_slot_range(chain, contribution)?;

        // Validate subcommittee index.
        if contribution.subcommittee_index >= SYNC_COMMITTEE_SUBNET_COUNT {
            return Err(Error::InvalidSubcommittee {
                subcommittee_index: contribution.subcommittee_index,
                subcommittee_size: SYNC_COMMITTEE_SUBNET_COUNT,
            });
        }

        // Ensure the valid aggregated attestation has not already been seen locally.
        let contribution_root = contribution.tree_hash_root();
        if chain
            .observed_sync_contributions
            .write()
            .is_known(contribution, contribution_root)
            .map_err(|e| Error::BeaconChainError(e.into()))?
        {
            return Err(Error::AttestationAlreadyKnown(contribution_root));
        }

        // Ensure there has been no other observed aggregate for the given `aggregator_index`.
        //
        // Note: do not observe yet, only observe once the attestation has been verified.
        match chain
            .observed_sync_aggregators
            .read()
            .validator_has_been_observed(contribution.slot, aggregator_index as usize)
        {
            Ok(true) => Err(Error::AggregatorAlreadyKnown(aggregator_index)),
            Ok(false) => Ok(()),
            Err(ObservedAttestersError::ValidatorIndexTooHigh(i)) => {
                Err(Error::ValidatorIndexTooHigh(i))
            }
            Err(e) => Err(BeaconChainError::from(e).into()),
        }?;

        // Ensure the block being voted for (attestation.data.beacon_block_root) passes validation.
        // Don't enforce the skip slot restriction for aggregates.
        //
        // This indirectly checks to see if the `attestation.data.beacon_block_root` is in our fork
        // choice. Any known, non-finalized, processed block should be in fork choice, so this
        // check immediately filters out attestations that attest to a block that has not been
        // processed.
        //
        // Attestations must be for a known block. If the block is unknown, we simply drop the
        // attestation and do not delay consideration for later.
        let _head_block =
            verify_head_block_is_known(chain, contribution, contribution.beacon_block_root, None)?;

        // Ensure that the attestation has participants.
        if contribution.aggregation_bits.is_zero() {
            return Err(Error::EmptyAggregationBitfield);
        }

<<<<<<< HEAD
        //TODO: guessing we don't want this lock
        let participant_indices = chain.with_head(|head| {
            // assert head block = verified head block

            // Note: this clones the signature which is known to be a relatively slow operation.
            //
            // Future optimizations should remove this clone.
            let selection_proof =
                SelectionProof::from(signed_aggregate.message.selection_proof.clone());

            if !selection_proof
                .is_sync_committee_aggregator::<T::EthSpec>()
                .map_err(|e| Error::BeaconChainError(e.into()))?
            {
                return Err(Error::InvalidSelectionProof { aggregator_index });
            }

            //TODO: what do we do iqf no cache exists for the base epoch?
            let base_epoch =
                sync_committee_base_epoch(head.beacon_state.current_epoch(), &chain.spec)
                    .map_err(|e| BeaconChainError::BeaconStateError(e))?;

            // Ensure the aggregator is a member of the committee for which it is aggregating.
            if !head
                .beacon_state
                .current_sync_committee_cache()
                .get_sync_committee_indices(base_epoch)
                .map(|cache| cache.contains(&(aggregator_index as usize)))
                .unwrap_or(false)
            {
                return Err(Error::AggregatorNotInCommittee { aggregator_index });
            } else {
                Ok(head
                    .beacon_state
                    .current_sync_committee_cache()
                    .get_sync_committee_indices(base_epoch)
                    .ok_or(Error::SyncCommitteeCacheNotInitialized)?
                    .iter()
                    .zip(contribution.aggregation_bits.iter())
                    .flat_map(|(index, bit)| bit.then(|| *index))
                    .collect::<Vec<_>>())
=======
        // Note: this clones the signature which is known to be a relatively slow operation.
        //
        // Future optimizations should remove this clone.
        let selection_proof =
            SelectionProof::from(signed_aggregate.message.selection_proof.clone());

        if !selection_proof
            .is_sync_committee_aggregator::<T::EthSpec>()
            .map_err(|e| Error::BeaconChainError(e.into()))?
        {
            return Err(Error::InvalidSelectionProof { aggregator_index });
        }

        // Ensure the aggregator's pubkey is in the declared subcommittee of the current sync committee
        let pubkey_bytes = chain
            .validator_pubkey_bytes(aggregator_index as usize)?
            .ok_or(Error::UnknowValidatorIndex(aggregator_index as usize))?;
        let current_sync_committee = chain.head_current_sync_committee()?;
        if let Some(expected_pubkey_bytes) = current_sync_committee
            .pubkey_aggregates
            .get(contribution.subcommittee_index as usize)
        {
            if expected_pubkey_bytes != &pubkey_bytes {
                return Err(Error::InvalidSubcommittee {
                    subcommittee_index: contribution.subcommittee_index,
                    subcommittee_size: SYNC_COMMITTEE_SUBNET_COUNT,
                });
>>>>>>> 0d84cb6b
            }
        } else {
            return Err(Error::AggregatorNotInCommittee { aggregator_index });
        }

<<<<<<< HEAD
=======
        let subcommittee_index = contribution.subcommittee_index as usize;
        //TODO: equivalent to `get_sync_subcommittee_pubkeys`
        let sync_subcommittee_size =
            <<T as BeaconChainTypes>::EthSpec as EthSpec>::SyncCommitteeSize::to_usize()
                .safe_div(SYNC_COMMITTEE_SUBNET_COUNT as usize)
                .map_err(|e| Error::ArithError(e))?;
        let i = subcommittee_index
            .safe_mul(sync_subcommittee_size)
            .map_err(|e| Error::ArithError(e))?;
        let j = i
            .safe_add(sync_subcommittee_size)
            .map_err(|e| Error::ArithError(e))?;
        // only iter through the correct partition
        let participant_indices = current_sync_committee.pubkeys[i..j]
            .iter()
            .zip(contribution.aggregation_bits.iter())
            .flat_map(|(pubkey, bit)| {
                bit.then::<Result<usize, Error>, _>(|| {
                    Ok(chain
                        .validator_index(&pubkey)?
                        .ok_or(Error::UnknowValidatorIndex(aggregator_index as usize))?)
                })
            })
            .collect::<Result<Vec<_>, _>>()?;

>>>>>>> 0d84cb6b
        // Ensure that all signatures are valid.
        if let Err(e) = verify_signed_aggregate_signatures(
            chain,
            &signed_aggregate,
            participant_indices.as_slice(),
        )
        .and_then(|is_valid| {
            if !is_valid {
                Err(Error::InvalidSignature)
            } else {
                Ok(())
            }
        }) {
            return Err(e);
        }
        let contribution = &signed_aggregate.message.contribution;
        let aggregator_index = signed_aggregate.message.aggregator_index;

        // Observe the valid sync contribution so we do not re-process it.
        //
        // It's important to double check that the contribution is not already known, otherwise two
        // contribution processed at the same time could be published.
        if let ObserveOutcome::AlreadyKnown = chain
            .observed_sync_contributions
            .write()
            .observe_item(contribution, Some(contribution_root))
            .map_err(|e| Error::BeaconChainError(e.into()))?
        {
            return Err(Error::AttestationAlreadyKnown(contribution_root));
        }

        // Observe the aggregator so we don't process another aggregate from them.
        //
        // It's important to double check that the attestation is not already known, otherwise two
        // attestations processed at the same time could be published.
        if chain
            .observed_sync_aggregators
            .write()
            .observe_validator(contribution.slot, aggregator_index as usize)
            .map_err(BeaconChainError::from)?
        {
            return Err(Error::PriorSyncSignatureKnown {
                validator_index: aggregator_index,
                slot: contribution.slot,
            });
        }
        Ok(VerifiedSyncContribution { signed_aggregate })
    }

    /// A helper function to add this aggregate to `beacon_chain.op_pool`.
    pub fn add_to_pool(self, chain: &BeaconChain<T>) -> Result<Self, Error> {
        chain.add_contribution_to_block_inclusion_pool(self)
    }

    /// Returns the underlying `contribution` for the `signed_aggregate`.
    pub fn contribution(&self) -> &SyncCommitteeContribution<T::EthSpec> {
        &self.signed_aggregate.message.contribution
    }

    /// Returns the underlying `signed_aggregate`.
    pub fn aggregate(&self) -> &SignedContributionAndProof<T::EthSpec> {
        &self.signed_aggregate
    }
}

impl VerifiedSyncSignature {
    /// Returns `Ok(Self)` if the `sync_signature` is valid to be (re)published on the gossip
    /// network.
    ///
    /// `subnet_id` is the subnet from which we received this attestation. This function will
    /// verify that it was received on the correct subnet.
    pub fn verify<T: BeaconChainTypes>(
        sync_signature: SyncCommitteeSignature,
        subnet_id: Option<SubnetId>,
        chain: &BeaconChain<T>,
    ) -> Result<Self, Error> {
        /* FIXME(sproul): get fixed version from Sean
        // Ensure sync committee signature is for the current slot (within a
        // MAXIMUM_GOSSIP_CLOCK_DISPARITY allowance).
        //
        // We do not queue future attestations for later processing.
        verify_propagation_slot_range(chain, &sync_signature)?;

        // Attestations must be for a known block. If the block is unknown, we simply drop the
        // attestation and do not delay consideration for later.
        //
        // Enforce a maximum skip distance for unaggregated attestations.
        verify_head_block_is_known(
            chain,
            &sync_signature,
            sync_signature.beacon_block_root,
            chain.config.import_max_skip_slots,
        )?;
        let sync_subcommittee_size =
            <<T as BeaconChainTypes>::EthSpec as EthSpec>::SyncCommitteeSize::to_usize()
                .safe_div(SYNC_COMMITTEE_SUBNET_COUNT as usize)
                .map_err(|e| Error::ArithError(e))?;
        let pubkey = chain
            .validator_pubkey_bytes(sync_signature.validator_index as usize)?
            .ok_or(Error::UnknowValidatorIndex(
                sync_signature.validator_index as usize,
            ))?;

        let current_sync_committee = chain.head_current_sync_committee()?;
        let mut subnet_positions = HashMap::new();
        for (committee_index, validator_pubkey) in current_sync_committee.pubkeys.iter().enumerate()
        {
            if pubkey == *validator_pubkey {
                let subcommittee_index = committee_index
                    .safe_div(sync_subcommittee_size)
                    .map_err(|e| Error::ArithError(e))?;
                subnet_positions
                    .entry(SubnetId::new(subcommittee_index as u64))
                    .or_insert_with(Vec::new)
                    .push(committee_index);
            }
        }

<<<<<<< HEAD
        // If a subnet was specified, ensure that subnet is correct.
            let subnet_positions  = chain.with_head(|head| {
                //TODO: this is equivalent to `compute_subnets_for_sync_committee` in the spec
                // also probably don't want this lock
                let base_epoch = sync_committee_base_epoch(head.beacon_state.current_epoch(), &chain.spec)?;
                let subnet_positions : HashMap<SubnetId, Vec<usize>>  =  head
                    .beacon_state
                    .current_sync_committee_cache()
                    .get_sync_committee_indices(base_epoch)
                    .ok_or(Error::SyncCommitteeCacheNotInitialized)?
                    .iter()
                    .enumerate()
                    .filter_map(|(committee_index, validator_index)| {
                        (sync_signature.validator_index == *validator_index as u64)
                            .then(|| (committee_index.safe_div(T::EthSpec::SyncCommitteeSize::to_u64())?.safe_div(SYNC_COMMITTEE_SUBNET_COUNT), committee_index))
                    }).fold(HashMap::new(), |mut map, (subcommittee_index, committee_index)|{
                        map.entry(SubnetId::new(subcommittee_index as u64))
                            .or_insert_with(Vec::new)
                            .push(committee_index);
                    map
                    });
                Ok(subnet_positions)
            })?;

=======
>>>>>>> 0d84cb6b
        if let Some(subnet_id) = subnet_id {
            if !subnet_positions.contains_key(&subnet_id) {
                return Err(Error::InvalidSubnetId {
                    received: subnet_id,
                    expected: subnet_positions.keys().cloned().collect::<Vec<_>>(),
                });
            }
        };

        /*
         * The attestation is the first valid attestation received for the participating validator
         * for the slot, attestation.data.slot.
         */
        let validator_index = sync_signature.validator_index;
        if chain
            .observed_sync_contributors
            .read()
            .validator_has_been_observed(sync_signature.slot, validator_index as usize)
            .map_err(BeaconChainError::from)?
        {
            return Err(Error::PriorSyncSignatureKnown {
                validator_index,
                slot: sync_signature.slot,
            });
        }

        // The aggregate signature of the attestation is valid.
        verify_sync_signature(chain, &sync_signature)?;

        // Now that the attestation has been fully verified, store that we have received a valid
        // attestation from this validator.
        //
        // It's important to double check that the attestation still hasn't been observed, since
        // there can be a race-condition if we receive two attestations at the same time and
        // process them in different threads.
        if chain
            .observed_sync_contributors
            .write()
            .observe_validator(sync_signature.slot, validator_index as usize)
            .map_err(BeaconChainError::from)?
        {
            return Err(Error::PriorSyncSignatureKnown {
                validator_index,
                slot: sync_signature.slot,
            });
        }

        Ok(Self {
            sync_signature,
            subnet_positions,
        })
        */
        panic!("unimplemented")
    }

    /// A helper function to add this attestation to `beacon_chain.naive_aggregation_pool`.
    pub fn add_to_pool<T: BeaconChainTypes>(self, chain: &BeaconChain<T>) -> Result<Self, Error> {
        chain.add_to_naive_sync_aggregation_pool(self)
    }

    /// Returns the correct subnet for the attestation.
    pub fn subnet_positions(&self) -> HashMap<SubnetId, Vec<usize>> {
        self.subnet_positions.clone()
    }

    /// Returns the wrapped `attestation`.
    pub fn sync_signature(&self) -> &SyncCommitteeSignature {
        &self.sync_signature
    }
}

/// Returns `Ok(())` if the `attestation.data.beacon_block_root` is known to this chain.
/// You can use this `shuffling_id` to read from the shuffling cache.
///
/// The block root may not be known for two reasons:
///
/// 1. The block has never been verified by our application.
/// 2. The block is prior to the latest finalized block.
///
/// Case (1) is the exact thing we're trying to detect. However case (2) is a little different, but
/// it's still fine to reject here because there's no need for us to handle attestations that are
/// already finalized.
fn verify_head_block_is_known<T: BeaconChainTypes, E: SlotData>(
    chain: &BeaconChain<T>,
    sync_contribution: &E,
    beacon_block_root: Hash256,
    max_skip_slots: Option<u64>,
) -> Result<ProtoBlock, Error> {
    if let Some(block) = chain.fork_choice.read().get_block(&beacon_block_root) {
        //TODO: do we want to keep this?
        // Reject any block that exceeds our limit on skipped slots.
        if let Some(max_skip_slots) = max_skip_slots {
            if sync_contribution.get_slot() > block.slot + max_skip_slots {
                return Err(Error::TooManySkippedSlots {
                    head_block_slot: block.slot,
                    attestation_slot: sync_contribution.get_slot(),
                });
            }
        }

        Ok(block)
    } else {
        Err(Error::UnknownHeadBlock { beacon_block_root })
    }
}

/// Verify that the `attestation` is within the acceptable gossip propagation range, with reference
/// to the current slot of the `chain`.
///
/// Accounts for `MAXIMUM_GOSSIP_CLOCK_DISPARITY`.
pub fn verify_propagation_slot_range<T: BeaconChainTypes, E: SlotData>(
    chain: &BeaconChain<T>,
    sync_contribution: &E,
) -> Result<(), Error> {
    let attestation_slot = sync_contribution.get_slot();

    let latest_permissible_slot = chain
        .slot_clock
        .now_with_future_tolerance(MAXIMUM_GOSSIP_CLOCK_DISPARITY)
        .ok_or(BeaconChainError::UnableToReadSlot)?;
    if attestation_slot > latest_permissible_slot {
        return Err(Error::FutureSlot {
            attestation_slot,
            latest_permissible_slot,
        });
    }

    // Taking advantage of saturating subtraction on `Slot`.
    let earliest_permissible_slot = chain
        .slot_clock
        .now_with_past_tolerance(MAXIMUM_GOSSIP_CLOCK_DISPARITY)
        .ok_or(BeaconChainError::UnableToReadSlot)?;
    if attestation_slot < earliest_permissible_slot {
        return Err(Error::PastSlot {
            attestation_slot,
            earliest_permissible_slot,
        });
    }

    Ok(())
}

/// Verifies all the signatures in a `SignedContributionAndProof` using BLS batch verification. This
/// includes three signatures:
///
/// - `signed_aggregate.signature`
/// - `signed_aggregate.message.selection_proof`
/// - `signed_aggregate.message.aggregate.signature`
///
/// # Returns
///
/// - `Ok(true)`: if all signatures are valid.
/// - `Ok(false)`: if one or more signatures are invalid.
/// - `Err(e)`: if there was an error preventing signature verification.
pub fn verify_signed_aggregate_signatures<T: BeaconChainTypes>(
    chain: &BeaconChain<T>,
    signed_aggregate: &SignedContributionAndProof<T::EthSpec>,
    participant_indices: &[usize],
) -> Result<bool, Error> {
    let pubkey_cache = chain
        .validator_pubkey_cache
        .try_read_for(VALIDATOR_PUBKEY_CACHE_LOCK_TIMEOUT)
        .ok_or(BeaconChainError::ValidatorPubkeyCacheLockTimeout)?;

    let aggregator_index = signed_aggregate.message.aggregator_index;
    if aggregator_index >= pubkey_cache.len() as u64 {
        return Err(Error::AggregatorPubkeyUnknown(aggregator_index));
    }

    let fork = chain
        .canonical_head
        .try_read_for(HEAD_LOCK_TIMEOUT)
        .ok_or(BeaconChainError::CanonicalHeadLockTimeout)
        .map(|head| head.beacon_state.fork())?;

    let signature_sets = vec![
        signed_sync_aggregate_selection_proof_signature_set(
            |validator_index| pubkey_cache.get(validator_index).map(Cow::Borrowed),
            &signed_aggregate,
            &fork,
            chain.genesis_validators_root,
            &chain.spec,
        )
        .map_err(BeaconChainError::SignatureSetError)?,
        signed_sync_aggregate_signature_set(
            |validator_index| pubkey_cache.get(validator_index).map(Cow::Borrowed),
            &signed_aggregate,
            &fork,
            chain.genesis_validators_root,
            &chain.spec,
        )
        .map_err(BeaconChainError::SignatureSetError)?,
        sync_committee_contribution_signature_set_from_pubkeys::<T::EthSpec, _>(
            |validator_index| pubkey_cache.get(validator_index).map(Cow::Borrowed),
            participant_indices,
            &signed_aggregate.message.contribution.signature,
            signed_aggregate
                .message
                .contribution
                .slot
                .epoch(T::EthSpec::slots_per_epoch()),
            signed_aggregate.message.contribution.beacon_block_root,
            &fork,
            chain.genesis_validators_root,
            &chain.spec,
        )
        .map_err(BeaconChainError::SignatureSetError)?,
    ];

    Ok(verify_signature_sets(signature_sets.iter()))
}

/// Verifies that the signature of the `sync_signature` is valid.
pub fn verify_sync_signature<T: BeaconChainTypes>(
    chain: &BeaconChain<T>,
    sync_signature: &SyncCommitteeSignature,
) -> Result<(), Error> {
    let signature_setup_timer =
        metrics::start_timer(&metrics::ATTESTATION_PROCESSING_SIGNATURE_SETUP_TIMES);

    let pubkey_cache = chain
        .validator_pubkey_cache
        .try_read_for(VALIDATOR_PUBKEY_CACHE_LOCK_TIMEOUT)
        .ok_or(BeaconChainError::ValidatorPubkeyCacheLockTimeout)?;

    let fork = chain
        .canonical_head
        .try_read_for(HEAD_LOCK_TIMEOUT)
        .ok_or(BeaconChainError::CanonicalHeadLockTimeout)
        .map(|head| head.beacon_state.fork())?;

    let signature_set = sync_committee_contribution_signature_set_from_pubkeys::<T::EthSpec, _>(
        |validator_index| pubkey_cache.get(validator_index).map(Cow::Borrowed),
        &[sync_signature.validator_index as usize],
        &sync_signature.signature,
        sync_signature.slot.epoch(T::EthSpec::slots_per_epoch()),
        sync_signature.beacon_block_root,
        &fork,
        chain.genesis_validators_root,
        &chain.spec,
    )
    .map_err(BeaconChainError::SignatureSetError)?;

    metrics::stop_timer(signature_setup_timer);

    let _signature_verification_timer =
        metrics::start_timer(&metrics::ATTESTATION_PROCESSING_SIGNATURE_TIMES);

    if signature_set.verify() {
        Ok(())
    } else {
        Err(Error::InvalidSignature)
    }
}<|MERGE_RESOLUTION|>--- conflicted
+++ resolved
@@ -39,33 +39,13 @@
 use bls::verify_signature_sets;
 use eth2::lighthouse_vc::types::attestation::SlotData;
 use proto_array::Block as ProtoBlock;
-<<<<<<< HEAD
-use safe_arith::SafeArith;
-use slog::debug;
-use slot_clock::SlotClock;
-use state_processing::per_block_processing::errors::BlockProcessingError::SyncAggregateInvalid;
-use state_processing::per_block_processing::errors::SyncAggregateInvalid::PubkeyInvalid;
-use state_processing::per_block_processing::errors::SyncAggregateInvalid::SignatureInvalid;
-=======
 use safe_arith::ArithError;
 use safe_arith::SafeArith;
 use slot_clock::SlotClock;
->>>>>>> 0d84cb6b
 use state_processing::per_block_processing::errors::SyncSignatureValidationError;
 use state_processing::signature_sets::{
     signed_sync_aggregate_selection_proof_signature_set, signed_sync_aggregate_signature_set,
     sync_committee_contribution_signature_set_from_pubkeys,
-<<<<<<< HEAD
-};
-use state_processing::{
-    common::get_indexed_attestation,
-    per_block_processing::errors::AttestationValidationError,
-    signature_sets::{
-        indexed_attestation_signature_set_from_pubkeys,
-        signed_aggregate_selection_proof_signature_set, signed_aggregate_signature_set,
-    },
-=======
->>>>>>> 0d84cb6b
 };
 use std::borrow::Cow;
 use std::collections::HashMap;
@@ -337,49 +317,6 @@
             return Err(Error::EmptyAggregationBitfield);
         }
 
-<<<<<<< HEAD
-        //TODO: guessing we don't want this lock
-        let participant_indices = chain.with_head(|head| {
-            // assert head block = verified head block
-
-            // Note: this clones the signature which is known to be a relatively slow operation.
-            //
-            // Future optimizations should remove this clone.
-            let selection_proof =
-                SelectionProof::from(signed_aggregate.message.selection_proof.clone());
-
-            if !selection_proof
-                .is_sync_committee_aggregator::<T::EthSpec>()
-                .map_err(|e| Error::BeaconChainError(e.into()))?
-            {
-                return Err(Error::InvalidSelectionProof { aggregator_index });
-            }
-
-            //TODO: what do we do iqf no cache exists for the base epoch?
-            let base_epoch =
-                sync_committee_base_epoch(head.beacon_state.current_epoch(), &chain.spec)
-                    .map_err(|e| BeaconChainError::BeaconStateError(e))?;
-
-            // Ensure the aggregator is a member of the committee for which it is aggregating.
-            if !head
-                .beacon_state
-                .current_sync_committee_cache()
-                .get_sync_committee_indices(base_epoch)
-                .map(|cache| cache.contains(&(aggregator_index as usize)))
-                .unwrap_or(false)
-            {
-                return Err(Error::AggregatorNotInCommittee { aggregator_index });
-            } else {
-                Ok(head
-                    .beacon_state
-                    .current_sync_committee_cache()
-                    .get_sync_committee_indices(base_epoch)
-                    .ok_or(Error::SyncCommitteeCacheNotInitialized)?
-                    .iter()
-                    .zip(contribution.aggregation_bits.iter())
-                    .flat_map(|(index, bit)| bit.then(|| *index))
-                    .collect::<Vec<_>>())
-=======
         // Note: this clones the signature which is known to be a relatively slow operation.
         //
         // Future optimizations should remove this clone.
@@ -407,14 +344,11 @@
                     subcommittee_index: contribution.subcommittee_index,
                     subcommittee_size: SYNC_COMMITTEE_SUBNET_COUNT,
                 });
->>>>>>> 0d84cb6b
             }
         } else {
             return Err(Error::AggregatorNotInCommittee { aggregator_index });
         }
 
-<<<<<<< HEAD
-=======
         let subcommittee_index = contribution.subcommittee_index as usize;
         //TODO: equivalent to `get_sync_subcommittee_pubkeys`
         let sync_subcommittee_size =
@@ -440,7 +374,6 @@
             })
             .collect::<Result<Vec<_>, _>>()?;
 
->>>>>>> 0d84cb6b
         // Ensure that all signatures are valid.
         if let Err(e) = verify_signed_aggregate_signatures(
             chain,
@@ -517,7 +450,6 @@
         subnet_id: Option<SubnetId>,
         chain: &BeaconChain<T>,
     ) -> Result<Self, Error> {
-        /* FIXME(sproul): get fixed version from Sean
         // Ensure sync committee signature is for the current slot (within a
         // MAXIMUM_GOSSIP_CLOCK_DISPARITY allowance).
         //
@@ -559,33 +491,6 @@
             }
         }
 
-<<<<<<< HEAD
-        // If a subnet was specified, ensure that subnet is correct.
-            let subnet_positions  = chain.with_head(|head| {
-                //TODO: this is equivalent to `compute_subnets_for_sync_committee` in the spec
-                // also probably don't want this lock
-                let base_epoch = sync_committee_base_epoch(head.beacon_state.current_epoch(), &chain.spec)?;
-                let subnet_positions : HashMap<SubnetId, Vec<usize>>  =  head
-                    .beacon_state
-                    .current_sync_committee_cache()
-                    .get_sync_committee_indices(base_epoch)
-                    .ok_or(Error::SyncCommitteeCacheNotInitialized)?
-                    .iter()
-                    .enumerate()
-                    .filter_map(|(committee_index, validator_index)| {
-                        (sync_signature.validator_index == *validator_index as u64)
-                            .then(|| (committee_index.safe_div(T::EthSpec::SyncCommitteeSize::to_u64())?.safe_div(SYNC_COMMITTEE_SUBNET_COUNT), committee_index))
-                    }).fold(HashMap::new(), |mut map, (subcommittee_index, committee_index)|{
-                        map.entry(SubnetId::new(subcommittee_index as u64))
-                            .or_insert_with(Vec::new)
-                            .push(committee_index);
-                    map
-                    });
-                Ok(subnet_positions)
-            })?;
-
-=======
->>>>>>> 0d84cb6b
         if let Some(subnet_id) = subnet_id {
             if !subnet_positions.contains_key(&subnet_id) {
                 return Err(Error::InvalidSubnetId {
@@ -637,8 +542,6 @@
             sync_signature,
             subnet_positions,
         })
-        */
-        panic!("unimplemented")
     }
 
     /// A helper function to add this attestation to `beacon_chain.naive_aggregation_pool`.
