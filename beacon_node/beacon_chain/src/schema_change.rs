--- conflicted
+++ resolved
@@ -1,12 +1,8 @@
 //! Utilities for managing database schema changes.
 mod migration_schema_v17;
 mod migration_schema_v18;
-<<<<<<< HEAD
+mod migration_schema_v19;
 mod migration_schema_v24;
-=======
-mod migration_schema_v19;
-mod migration_schema_v20;
->>>>>>> a249dbfc
 
 use crate::beacon_chain::BeaconChainTypes;
 use slog::Logger;
@@ -28,7 +24,7 @@
         // Migrating from the current schema version to itself is always OK, a no-op.
         (_, _) if from == to && to == CURRENT_SCHEMA_VERSION => Ok(()),
         // Upgrade for tree-states database changes. There is no downgrade.
-        (SchemaVersion(18), SchemaVersion(24)) => {
+        (SchemaVersion(19), SchemaVersion(24)) => {
             migration_schema_v24::upgrade_to_v24::<T>(db, genesis_state_root, log)
         }
         // Upgrade across multiple versions by recursively migrating one step at a time.
