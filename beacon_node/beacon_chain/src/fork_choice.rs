use crate::{errors::BeaconChainError, metrics, BeaconChain, BeaconChainTypes};
use lmd_ghost::LmdGhost;
use parking_lot::RwLock;
use state_processing::{common::get_attesting_indices, per_slot_processing};
use std::sync::Arc;
use store::{Error as StoreError, Store};
use types::{
    Attestation, BeaconBlock, BeaconState, BeaconStateError, Checkpoint, EthSpec, Hash256, Slot,
};

type Result<T> = std::result::Result<T, Error>;

#[derive(Debug, PartialEq)]
pub enum Error {
    MissingBlock(Hash256),
    MissingState(Hash256),
    BackendError(String),
    BeaconStateError(BeaconStateError),
    StoreError(StoreError),
    BeaconChainError(Box<BeaconChainError>),
}

pub struct ForkChoice<T: BeaconChainTypes> {
    store: Arc<T::Store>,
    backend: T::LmdGhost,
    /// Used for resolving the `0x00..00` alias back to genesis.
    ///
    /// Does not necessarily need to be the _actual_ genesis, it suffices to be the finalized root
    /// whenever the struct was instantiated.
    genesis_block_root: Hash256,
    /// The fork choice rule's current view of the justified checkpoint.
    justified_checkpoint: RwLock<Checkpoint>,
    /// The best justified checkpoint we've seen, which may be ahead of `justified_checkpoint`.
    best_justified_checkpoint: RwLock<Checkpoint>,
}

impl<T: BeaconChainTypes> ForkChoice<T> {
    /// Instantiate a new fork chooser.
    ///
    /// "Genesis" does not necessarily need to be the absolute genesis, it can be some finalized
    /// block.
    pub fn new(
        store: Arc<T::Store>,
        backend: T::LmdGhost,
        genesis_block_root: Hash256,
        genesis_slot: Slot,
    ) -> Self {
        let justified_checkpoint = Checkpoint {
            epoch: genesis_slot.epoch(T::EthSpec::slots_per_epoch()),
            root: genesis_block_root,
        };
        Self {
            store: store.clone(),
            backend,
            genesis_block_root,
            justified_checkpoint: RwLock::new(justified_checkpoint.clone()),
            best_justified_checkpoint: RwLock::new(justified_checkpoint),
        }
    }

    /// Determine whether the fork choice's view of the justified checkpoint should be updated.
    ///
    /// To prevent the bouncing attack, an update is allowed only in these conditions:
    ///
    /// * We're in the first SAFE_SLOTS_TO_UPDATE_JUSTIFIED slots of the epoch, or
    /// * The new justified checkpoint is a descendant of the current justified checkpoint
    fn should_update_justified_checkpoint(
        &self,
        chain: &BeaconChain<T>,
        new_justified_checkpoint: &Checkpoint,
    ) -> Result<bool> {
        if Self::compute_slots_since_epoch_start(chain.slot()?)
            < chain.spec.safe_slots_to_update_justified
        {
            return Ok(true);
        }

        let justified_checkpoint = self.justified_checkpoint.read().clone();

        let current_justified_block = chain
            .get_block(&justified_checkpoint.root)?
            .ok_or_else(|| Error::MissingBlock(justified_checkpoint.root))?;

        let new_justified_block = chain
            .get_block(&new_justified_checkpoint.root)?
            .ok_or_else(|| Error::MissingBlock(new_justified_checkpoint.root))?;

        let slots_per_epoch = T::EthSpec::slots_per_epoch();

        Ok(
            new_justified_block.slot > justified_checkpoint.epoch.start_slot(slots_per_epoch)
                && chain.get_ancestor_block_root(
                    new_justified_checkpoint.root,
                    current_justified_block.slot,
                )? == Some(justified_checkpoint.root),
        )
    }

    /// Calculate how far `slot` lies from the start of its epoch.
    fn compute_slots_since_epoch_start(slot: Slot) -> u64 {
        let slots_per_epoch = T::EthSpec::slots_per_epoch();
        (slot - slot.epoch(slots_per_epoch).start_slot(slots_per_epoch)).as_u64()
    }

    /// Run the fork choice rule to determine the head.
    pub fn find_head(&self, chain: &BeaconChain<T>) -> Result<Hash256> {
        let timer = metrics::start_timer(&metrics::FORK_CHOICE_FIND_HEAD_TIMES);

        let (start_state, start_block_root, start_block_slot) = {
            // Check if we should update our view of the justified checkpoint.
            // Doing this check here should be quasi-equivalent to the update in the `on_tick`
            // function of the spec, so long as `find_head` is called at least once during the first
            // SAFE_SLOTS_TO_UPDATE_JUSTIFIED slots.
            let best_justified_checkpoint = self.best_justified_checkpoint.read();
            if self.should_update_justified_checkpoint(chain, &best_justified_checkpoint)? {
                *self.justified_checkpoint.write() = best_justified_checkpoint.clone();
            }

            let current_justified_checkpoint = self.justified_checkpoint.read().clone();

            let (block_root, block_justified_slot) = (
                current_justified_checkpoint.root,
                current_justified_checkpoint
                    .epoch
                    .start_slot(T::EthSpec::slots_per_epoch()),
            );

            let block = chain
                .store
                .get::<BeaconBlock<T::EthSpec>>(&block_root)?
                .ok_or_else(|| Error::MissingBlock(block_root))?;

            // Resolve the `0x00.. 00` alias back to genesis
            let block_root = if block_root == Hash256::zero() {
                self.genesis_block_root
            } else {
                block_root
            };

<<<<<<< HEAD
            let state: BeaconState<T::EthSpec> = chain
                .store
                .get_state(&block.state_root, Some(block.slot))?
=======
            let mut state = chain
                .get_state(&block.state_root)?
>>>>>>> 601951ae
                .ok_or_else(|| Error::MissingState(block.state_root))?;

            // Fast-forward the state to the start slot of the epoch where it was justified.
            for _ in block.slot.as_u64()..block_justified_slot.as_u64() {
                per_slot_processing(&mut state, &chain.spec)
                    .map_err(|e| BeaconChainError::SlotProcessingError(e))?
            }

            (state, block_root, block_justified_slot)
        };

        // A function that returns the weight for some validator index.
        let weight = |validator_index: usize| -> Option<u64> {
            start_state
                .validators
                .get(validator_index)
                .map(|v| v.effective_balance)
        };

        let result = self
            .backend
            .find_head(start_block_slot, start_block_root, weight)
            .map_err(Into::into);

        metrics::stop_timer(timer);

        result
    }

    /// Process all attestations in the given `block`.
    ///
    /// Assumes the block (and therefore its attestations) are valid. It is a logic error to
    /// provide an invalid block.
    pub fn process_block(
        &self,
        chain: &BeaconChain<T>,
        state: &BeaconState<T::EthSpec>,
        block: &BeaconBlock<T::EthSpec>,
        block_root: Hash256,
    ) -> Result<()> {
        let timer = metrics::start_timer(&metrics::FORK_CHOICE_PROCESS_BLOCK_TIMES);
        // Note: we never count the block as a latest message, only attestations.
        //
        // I (Paul H) do not have an explicit reference to this, but I derive it from this
        // document:
        //
        // https://github.com/ethereum/eth2.0-specs/blob/v0.7.0/specs/core/0_fork-choice.md
        for attestation in &block.body.attestations {
            // If the `data.beacon_block_root` block is not known to us, simply ignore the latest
            // vote.
            if let Some(block) = self
                .store
                .get::<BeaconBlock<T::EthSpec>>(&attestation.data.beacon_block_root)?
            {
                self.process_attestation(state, attestation, &block)?;
            }
        }

        // Check if we should update our view of the justified checkpoint
        if state.current_justified_checkpoint.epoch > self.justified_checkpoint.read().epoch {
            *self.best_justified_checkpoint.write() = state.current_justified_checkpoint.clone();
            if self
                .should_update_justified_checkpoint(chain, &state.current_justified_checkpoint)?
            {
                *self.justified_checkpoint.write() = state.current_justified_checkpoint.clone();
            }
        }

        // This does not apply a vote to the block, it just makes fork choice aware of the block so
        // it can still be identified as the head even if it doesn't have any votes.
        //
        // A case where a block without any votes can be the head is where it is the only child of
        // a block that has the majority of votes applied to it.
        self.backend.process_block(block, block_root)?;

        metrics::stop_timer(timer);

        Ok(())
    }

    /// Process an attestation which references `block` in `attestation.data.beacon_block_root`.
    ///
    /// Assumes the attestation is valid.
    pub fn process_attestation(
        &self,
        state: &BeaconState<T::EthSpec>,
        attestation: &Attestation<T::EthSpec>,
        block: &BeaconBlock<T::EthSpec>,
    ) -> Result<()> {
        let timer = metrics::start_timer(&metrics::FORK_CHOICE_PROCESS_ATTESTATION_TIMES);

        let block_hash = attestation.data.beacon_block_root;

        // Ignore any attestations to the zero hash.
        //
        // This is an edge case that results from the spec aliasing the zero hash to the genesis
        // block. Attesters may attest to the zero hash if they have never seen a block.
        //
        // We have two options here:
        //
        //  1. Apply all zero-hash attestations to the zero hash.
        //  2. Ignore all attestations to the zero hash.
        //
        // (1) becomes weird once we hit finality and fork choice drops the genesis block. (2) is
        // fine because votes to the genesis block are not useful; all validators implicitly attest
        // to genesis just by being present in the chain.
        //
        // Additionally, don't add any block hash to fork choice unless we have imported the block.
        if block_hash != Hash256::zero() {
            let validator_indices =
                get_attesting_indices(state, &attestation.data, &attestation.aggregation_bits)?;

            for validator_index in validator_indices {
                self.backend
                    .process_attestation(validator_index, block_hash, block.slot)?;
            }
        }

        metrics::stop_timer(timer);

        Ok(())
    }

    /// Returns the latest message for a given validator, if any.
    ///
    /// Returns `(block_root, block_slot)`.
    pub fn latest_message(&self, validator_index: usize) -> Option<(Hash256, Slot)> {
        self.backend.latest_message(validator_index)
    }

    /// Runs an integrity verification function on the underlying fork choice algorithm.
    ///
    /// Returns `Ok(())` if the underlying fork choice has maintained it's integrity,
    /// `Err(description)` otherwise.
    pub fn verify_integrity(&self) -> core::result::Result<(), String> {
        self.backend.verify_integrity()
    }

    /// Inform the fork choice that the given block (and corresponding root) have been finalized so
    /// it may prune it's storage.
    ///
    /// `finalized_block_root` must be the root of `finalized_block`.
    pub fn process_finalization(
        &self,
        finalized_block: &BeaconBlock<T::EthSpec>,
        finalized_block_root: Hash256,
    ) -> Result<()> {
        self.backend
            .update_finalized_root(finalized_block, finalized_block_root)
            .map_err(Into::into)
    }
}

impl From<BeaconStateError> for Error {
    fn from(e: BeaconStateError) -> Error {
        Error::BeaconStateError(e)
    }
}

impl From<BeaconChainError> for Error {
    fn from(e: BeaconChainError) -> Error {
        Error::BeaconChainError(Box::new(e))
    }
}

impl From<StoreError> for Error {
    fn from(e: StoreError) -> Error {
        Error::StoreError(e)
    }
}

impl From<String> for Error {
    fn from(e: String) -> Error {
        Error::BackendError(e)
    }
}<|MERGE_RESOLUTION|>--- conflicted
+++ resolved
@@ -137,14 +137,9 @@
                 block_root
             };
 
-<<<<<<< HEAD
-            let state: BeaconState<T::EthSpec> = chain
+            let mut state: BeaconState<T::EthSpec> = chain
                 .store
                 .get_state(&block.state_root, Some(block.slot))?
-=======
-            let mut state = chain
-                .get_state(&block.state_root)?
->>>>>>> 601951ae
                 .ok_or_else(|| Error::MissingState(block.state_root))?;
 
             // Fast-forward the state to the start slot of the epoch where it was justified.
