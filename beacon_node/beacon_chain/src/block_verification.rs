//! Provides `SignedBeaconBlock` verification logic.
//!
//! Specifically, it provides the following:
//!
//! - Verification for gossip blocks (i.e., should we gossip some block from the network).
//! - Verification for normal blocks (e.g., some block received on the RPC during a parent lookup).
//! - Verification for chain segments (e.g., some chain of blocks received on the RPC during a
//!    sync).
//!
//! The primary source of complexity here is that we wish to avoid doing duplicate work as a block
//! moves through the verification process. For example, if some block is verified for gossip, we
//! do not wish to re-verify the block proposal signature or re-hash the block. Or, if we've
//! verified the signatures of a block during a chain segment import, we do not wish to verify each
//! signature individually again.
//!
//! The incremental processing steps (e.g., signatures verified but not the state transition) is
//! represented as a sequence of wrapper-types around the block. There is a linear progression of
//! types, starting at a `SignedBeaconBlock` and finishing with a `Fully VerifiedBlock` (see
//! diagram below).
//!
//! ```ignore
//!           START
//!             |
//!             ▼
//!     SignedBeaconBlock
//!             |---------------
//!             |              |
//!             |              ▼
//!             |      GossipVerifiedBlock
//!             |              |
//!             |---------------
//!             |
//!             ▼
//!     SignatureVerifiedBlock
//!             |
//!             ▼
//!      FullyVerifiedBlock
//!             |
//!             ▼
//!            END
//!
//! ```
use crate::beacon_snapshot::PreProcessingSnapshot;
use crate::execution_payload::{
    notify_new_payload, validate_execution_payload_for_gossip, validate_merge_block,
};
use crate::validator_monitor::HISTORIC_EPOCHS as VALIDATOR_MONITOR_HISTORIC_EPOCHS;
use crate::validator_pubkey_cache::ValidatorPubkeyCache;
use crate::{
    beacon_chain::{MAXIMUM_GOSSIP_CLOCK_DISPARITY, VALIDATOR_PUBKEY_CACHE_LOCK_TIMEOUT},
    metrics, BeaconChain, BeaconChainError, BeaconChainTypes,
};
use derivative::Derivative;
use eth2::types::EventKind;
use execution_layer::PayloadStatus;
use fork_choice::{ForkChoice, ForkChoiceStore, PayloadVerificationStatus};
use parking_lot::RwLockReadGuard;
use proto_array::Block as ProtoBlock;
use safe_arith::ArithError;
use slog::{debug, error, info, Logger};
use slot_clock::SlotClock;
use ssz::Encode;
use state_processing::per_block_processing::is_merge_transition_block;
use state_processing::{
    block_signature_verifier::{BlockSignatureVerifier, Error as BlockSignatureVerifierError},
    per_block_processing, per_slot_processing,
    state_advance::partial_state_advance,
    BlockProcessingError, BlockSignatureStrategy, ConsensusContext, SlotProcessingError,
    VerifyBlockRoot,
};
use std::borrow::Cow;
use std::fs;
use std::io::Write;
<<<<<<< HEAD
use store::{Error as DBError, HotColdDB, KeyValueStore, StoreOp};
=======
use std::sync::Arc;
use std::time::Duration;
use store::{Error as DBError, HotColdDB, HotStateSummary, KeyValueStore, StoreOp};
>>>>>>> 60449849
use tree_hash::TreeHash;
use types::ExecPayload;
use types::{
<<<<<<< HEAD
    BeaconBlockRef, BeaconState, BeaconStateError, ChainSpec, Epoch, EthSpec, ExecutionBlockHash,
    Hash256, InconsistentFork, PublicKey, PublicKeyBytes, RelativeEpoch, SignedBeaconBlock,
    SignedBeaconBlockHeader, Slot,
=======
    BeaconBlockRef, BeaconState, BeaconStateError, BlindedPayload, ChainSpec, CloneConfig, Epoch,
    EthSpec, ExecutionBlockHash, Hash256, InconsistentFork, PublicKey, PublicKeyBytes,
    RelativeEpoch, SignedBeaconBlock, SignedBeaconBlockHeader, Slot,
>>>>>>> 60449849
};

const POS_PANDA_BANNER: &str = r#"
    ,,,         ,,,                                               ,,,         ,,,
  ;"   ^;     ;'   ",                                           ;"   ^;     ;'   ",
  ;    s$$$$$$$s     ;                                          ;    s$$$$$$$s     ;
  ,  ss$$$$$$$$$$s  ,'  ooooooooo.    .oooooo.   .oooooo..o     ,  ss$$$$$$$$$$s  ,'
  ;s$$$$$$$$$$$$$$$     `888   `Y88. d8P'  `Y8b d8P'    `Y8     ;s$$$$$$$$$$$$$$$
  $$$$$$$$$$$$$$$$$$     888   .d88'888      888Y88bo.          $$$$$$$$$$$$$$$$$$
 $$$$P""Y$$$Y""W$$$$$    888ooo88P' 888      888 `"Y8888o.     $$$$P""Y$$$Y""W$$$$$
 $$$$  p"LFG"q  $$$$$    888        888      888     `"Y88b    $$$$  p"LFG"q  $$$$$
 $$$$  .$$$$$.  $$$$     888        `88b    d88'oo     .d8P    $$$$  .$$$$$.  $$$$
  $$DcaU$$$$$$$$$$      o888o        `Y8bood8P' 8""88888P'      $$DcaU$$$$$$$$$$
    "Y$$$"*"$$$Y"                                                 "Y$$$"*"$$$Y"
        "$b.$$"                                                       "$b.$$"

       .o.                   .   o8o                         .                 .o8
      .888.                .o8   `"'                       .o8                "888
     .8"888.     .ooooo. .o888oooooo oooo    ooo .oooo.  .o888oo .ooooo.  .oooo888
    .8' `888.   d88' `"Y8  888  `888  `88.  .8' `P  )88b   888  d88' `88bd88' `888
   .88ooo8888.  888        888   888   `88..8'   .oP"888   888  888ooo888888   888
  .8'     `888. 888   .o8  888 . 888    `888'   d8(  888   888 .888    .o888   888
 o88o     o8888o`Y8bod8P'  "888"o888o    `8'    `Y888""8o  "888"`Y8bod8P'`Y8bod88P"

"#;

/// Maximum block slot number. Block with slots bigger than this constant will NOT be processed.
const MAXIMUM_BLOCK_SLOT_NUMBER: u64 = 4_294_967_296; // 2^32

/// If true, everytime a block is processed the pre-state, post-state and block are written to SSZ
/// files in the temp directory.
///
/// Only useful for testing.
const WRITE_BLOCK_PROCESSING_SSZ: bool = cfg!(feature = "write_ssz_files");

/// Returned when a block was not verified. A block is not verified for two reasons:
///
/// - The block is malformed/invalid (indicated by all results other than `BeaconChainError`.
/// - We encountered an error whilst trying to verify the block (a `BeaconChainError`).
#[derive(Debug)]
pub enum BlockError<T: EthSpec> {
    /// The parent block was unknown.
    ///
    /// ## Peer scoring
    ///
    /// It's unclear if this block is valid, but it cannot be processed without already knowing
    /// its parent.
    ParentUnknown(Box<SignedBeaconBlock<T>>),
    /// The block skips too many slots and is a DoS risk.
    TooManySkippedSlots { parent_slot: Slot, block_slot: Slot },
    /// The block slot is greater than the present slot.
    ///
    /// ## Peer scoring
    ///
    /// Assuming the local clock is correct, the peer has sent an invalid message.
    FutureSlot {
        present_slot: Slot,
        block_slot: Slot,
    },
    /// The block state_root does not match the generated state.
    ///
    /// ## Peer scoring
    ///
    /// The peer has incompatible state transition logic and is faulty.
    StateRootMismatch { block: Hash256, local: Hash256 },
    /// The block was a genesis block, these blocks cannot be re-imported.
    GenesisBlock,
    /// The slot is finalized, no need to import.
    ///
    /// ## Peer scoring
    ///
    /// It's unclear if this block is valid, but this block is for a finalized slot and is
    /// therefore useless to us.
    WouldRevertFinalizedSlot {
        block_slot: Slot,
        finalized_slot: Slot,
    },
    /// The block conflicts with finalization, no need to propagate.
    ///
    /// ## Peer scoring
    ///
    /// It's unclear if this block is valid, but it conflicts with finality and shouldn't be
    /// imported.
    NotFinalizedDescendant { block_parent_root: Hash256 },
    /// Block is already known, no need to re-import.
    ///
    /// ## Peer scoring
    ///
    /// The block is valid and we have already imported a block with this hash.
    BlockIsAlreadyKnown,
    /// A block for this proposer and slot has already been observed.
    ///
    /// ## Peer scoring
    ///
    /// The `proposer` has already proposed a block at this slot. The existing block may or may not
    /// be equal to the given block.
    RepeatProposal { proposer: u64, slot: Slot },
    /// The block slot exceeds the MAXIMUM_BLOCK_SLOT_NUMBER.
    ///
    /// ## Peer scoring
    ///
    /// We set a very, very high maximum slot number and this block exceeds it. There's no good
    /// reason to be sending these blocks, they're from future slots.
    ///
    /// The block is invalid and the peer is faulty.
    BlockSlotLimitReached,
    /// The `BeaconBlock` has a `proposer_index` that does not match the index we computed locally.
    ///
    /// ## Peer scoring
    ///
    /// The block is invalid and the peer is faulty.
    IncorrectBlockProposer { block: u64, local_shuffling: u64 },
    /// The proposal signature in invalid.
    ///
    /// ## Peer scoring
    ///
    /// The block is invalid and the peer is faulty.
    ProposalSignatureInvalid,
    /// The `block.proposal_index` is not known.
    ///
    /// ## Peer scoring
    ///
    /// The block is invalid and the peer is faulty.
    UnknownValidator(u64),
    /// A signature in the block is invalid (exactly which is unknown).
    ///
    /// ## Peer scoring
    ///
    /// The block is invalid and the peer is faulty.
    InvalidSignature,
    /// The provided block is from an later slot than its parent.
    ///
    /// ## Peer scoring
    ///
    /// The block is invalid and the peer is faulty.
    BlockIsNotLaterThanParent { block_slot: Slot, parent_slot: Slot },
    /// At least one block in the chain segment did not have it's parent root set to the root of
    /// the prior block.
    ///
    /// ## Peer scoring
    ///
    /// The chain of blocks is invalid and the peer is faulty.
    NonLinearParentRoots,
    /// The slots of the blocks in the chain segment were not strictly increasing. I.e., a child
    /// had lower slot than a parent.
    ///
    /// ## Peer scoring
    ///
    /// The chain of blocks is invalid and the peer is faulty.
    NonLinearSlots,
    /// The block failed the specification's `per_block_processing` function, it is invalid.
    ///
    /// ## Peer scoring
    ///
    /// The block is invalid and the peer is faulty.
    PerBlockProcessingError(BlockProcessingError),
    /// There was an error whilst processing the block. It is not necessarily invalid.
    ///
    /// ## Peer scoring
    ///
    /// We were unable to process this block due to an internal error. It's unclear if the block is
    /// valid.
    BeaconChainError(BeaconChainError),
    /// There was an error whilst verifying weak subjectivity. This block conflicts with the
    /// configured weak subjectivity checkpoint and was not imported.
    ///
    /// ## Peer scoring
    ///
    /// The block is invalid and the peer is faulty.
    WeakSubjectivityConflict,
    /// The block has the wrong structure for the fork at `block.slot`.
    ///
    /// ## Peer scoring
    ///
    /// The block is invalid and the peer is faulty.
    InconsistentFork(InconsistentFork),
    /// There was an error while validating the ExecutionPayload
    ///
    /// ## Peer scoring
    ///
    /// See `ExecutionPayloadError` for scoring information
    ExecutionPayloadError(ExecutionPayloadError),
    /// The block references an parent block which has an execution payload which was found to be
    /// invalid.
    ///
    /// ## Peer scoring
    ///
    /// TODO(merge): reconsider how we score peers for this.
    ///
    /// The peer sent us an invalid block, but I'm not really sure how to score this in an
    /// "optimistic" sync world.
    ParentExecutionPayloadInvalid { parent_root: Hash256 },
}

/// Returned when block validation failed due to some issue verifying
/// the execution payload.
#[derive(Debug)]
pub enum ExecutionPayloadError {
    /// There's no eth1 connection (mandatory after merge)
    ///
    /// ## Peer scoring
    ///
    /// As this is our fault, do not penalize the peer
    NoExecutionConnection,
    /// Error occurred during engine_executePayload
    ///
    /// ## Peer scoring
    ///
    /// Some issue with our configuration, do not penalize peer
    RequestFailed(execution_layer::Error),
    /// The execution engine returned INVALID for the payload
    ///
    /// ## Peer scoring
    ///
    /// The block is invalid and the peer is faulty
    RejectedByExecutionEngine { status: PayloadStatus },
    /// The execution payload timestamp does not match the slot
    ///
    /// ## Peer scoring
    ///
    /// The block is invalid and the peer is faulty
    InvalidPayloadTimestamp { expected: u64, found: u64 },
    /// The execution payload references an execution block that cannot trigger the merge.
    ///
    /// ## Peer scoring
    ///
    /// The block is invalid and the peer sent us a block that passes gossip propagation conditions,
    /// but is invalid upon further verification.
    InvalidTerminalPoWBlock { parent_hash: ExecutionBlockHash },
    /// The `TERMINAL_BLOCK_HASH` is set, but the block has not reached the
    /// `TERMINAL_BLOCK_HASH_ACTIVATION_EPOCH`.
    ///
    /// ## Peer scoring
    ///
    /// The block is invalid and the peer sent us a block that passes gossip propagation conditions,
    /// but is invalid upon further verification.
    InvalidActivationEpoch {
        activation_epoch: Epoch,
        epoch: Epoch,
    },
    /// The `TERMINAL_BLOCK_HASH` is set, but does not match the value specified by the block.
    ///
    /// ## Peer scoring
    ///
    /// The block is invalid and the peer sent us a block that passes gossip propagation conditions,
    /// but is invalid upon further verification.
    InvalidTerminalBlockHash {
        terminal_block_hash: ExecutionBlockHash,
        payload_parent_hash: ExecutionBlockHash,
    },
    /// The execution node failed to provide a parent block to a known block. This indicates an
    /// issue with the execution node.
    ///
    /// ## Peer scoring
    ///
    /// The peer is not necessarily invalid.
    PoWParentMissing(ExecutionBlockHash),
    /// The execution node is syncing but we fail the conditions for optimistic sync
    UnverifiedNonOptimisticCandidate,
}

impl From<execution_layer::Error> for ExecutionPayloadError {
    fn from(e: execution_layer::Error) -> Self {
        ExecutionPayloadError::RequestFailed(e)
    }
}

impl<T: EthSpec> From<ExecutionPayloadError> for BlockError<T> {
    fn from(e: ExecutionPayloadError) -> Self {
        BlockError::ExecutionPayloadError(e)
    }
}

impl<T: EthSpec> From<InconsistentFork> for BlockError<T> {
    fn from(e: InconsistentFork) -> Self {
        BlockError::InconsistentFork(e)
    }
}

impl<T: EthSpec> std::fmt::Display for BlockError<T> {
    fn fmt(&self, f: &mut std::fmt::Formatter<'_>) -> std::fmt::Result {
        match self {
            BlockError::ParentUnknown(block) => {
                write!(f, "ParentUnknown(parent_root:{})", block.parent_root())
            }
            other => write!(f, "{:?}", other),
        }
    }
}

impl<T: EthSpec> From<BlockSignatureVerifierError> for BlockError<T> {
    fn from(e: BlockSignatureVerifierError) -> Self {
        match e {
            // Make a special distinction for `IncorrectBlockProposer` since it indicates an
            // invalid block, not an internal error.
            BlockSignatureVerifierError::IncorrectBlockProposer {
                block,
                local_shuffling,
            } => BlockError::IncorrectBlockProposer {
                block,
                local_shuffling,
            },
            e => BlockError::BeaconChainError(BeaconChainError::BlockSignatureVerifierError(e)),
        }
    }
}

impl<T: EthSpec> From<BeaconChainError> for BlockError<T> {
    fn from(e: BeaconChainError) -> Self {
        BlockError::BeaconChainError(e)
    }
}

impl<T: EthSpec> From<BeaconStateError> for BlockError<T> {
    fn from(e: BeaconStateError) -> Self {
        BlockError::BeaconChainError(BeaconChainError::BeaconStateError(e))
    }
}

impl<T: EthSpec> From<SlotProcessingError> for BlockError<T> {
    fn from(e: SlotProcessingError) -> Self {
        BlockError::BeaconChainError(BeaconChainError::SlotProcessingError(e))
    }
}

impl<T: EthSpec> From<DBError> for BlockError<T> {
    fn from(e: DBError) -> Self {
        BlockError::BeaconChainError(BeaconChainError::DBError(e))
    }
}

impl<T: EthSpec> From<ArithError> for BlockError<T> {
    fn from(e: ArithError) -> Self {
        BlockError::BeaconChainError(BeaconChainError::ArithError(e))
    }
}

/// Information about invalid blocks which might still be slashable despite being invalid.
#[allow(clippy::enum_variant_names)]
pub enum BlockSlashInfo<TErr> {
    /// The block is invalid, but its proposer signature wasn't checked.
    SignatureNotChecked(SignedBeaconBlockHeader, TErr),
    /// The block's proposer signature is invalid, so it will never be slashable.
    SignatureInvalid(TErr),
    /// The signature is valid but the attestation is invalid in some other way.
    SignatureValid(SignedBeaconBlockHeader, TErr),
}

impl<E: EthSpec> BlockSlashInfo<BlockError<E>> {
    pub fn from_early_error(header: SignedBeaconBlockHeader, e: BlockError<E>) -> Self {
        match e {
            BlockError::ProposalSignatureInvalid => BlockSlashInfo::SignatureInvalid(e),
            // `InvalidSignature` could indicate any signature in the block, so we want
            // to recheck the proposer signature alone.
            _ => BlockSlashInfo::SignatureNotChecked(header, e),
        }
    }
}

/// Process invalid blocks to see if they are suitable for the slasher.
///
/// If no slasher is configured, this is a no-op.
fn process_block_slash_info<T: BeaconChainTypes>(
    chain: &BeaconChain<T>,
    slash_info: BlockSlashInfo<BlockError<T::EthSpec>>,
) -> BlockError<T::EthSpec> {
    if let Some(slasher) = chain.slasher.as_ref() {
        let (verified_header, error) = match slash_info {
            BlockSlashInfo::SignatureNotChecked(header, e) => {
                if verify_header_signature(chain, &header).is_ok() {
                    (header, e)
                } else {
                    return e;
                }
            }
            BlockSlashInfo::SignatureInvalid(e) => return e,
            BlockSlashInfo::SignatureValid(header, e) => (header, e),
        };

        slasher.accept_block_header(verified_header);
        error
    } else {
        match slash_info {
            BlockSlashInfo::SignatureNotChecked(_, e)
            | BlockSlashInfo::SignatureInvalid(e)
            | BlockSlashInfo::SignatureValid(_, e) => e,
        }
    }
}

/// Verify all signatures (except deposit signatures) on all blocks in the `chain_segment`. If all
/// signatures are valid, the `chain_segment` is mapped to a `Vec<SignatureVerifiedBlock>` that can
/// later be transformed into a `FullyVerifiedBlock` without re-checking the signatures. If any
/// signature in the block is invalid, an `Err` is returned (it is not possible to known _which_
/// signature was invalid).
///
/// ## Errors
///
/// The given `chain_segment` must span no more than two epochs, otherwise an error will be
/// returned.
pub fn signature_verify_chain_segment<T: BeaconChainTypes>(
    mut chain_segment: Vec<(Hash256, SignedBeaconBlock<T::EthSpec>)>,
    chain: &BeaconChain<T>,
) -> Result<Vec<SignatureVerifiedBlock<T>>, BlockError<T::EthSpec>> {
    if chain_segment.is_empty() {
        return Ok(vec![]);
    }

    let (first_root, first_block) = chain_segment.remove(0);
    let (mut parent, first_block) = load_parent(first_block, chain)?;
    let slot = first_block.slot();
    chain_segment.insert(0, (first_root, first_block));

    let highest_slot = chain_segment
        .last()
        .map(|(_, block)| block.slot())
        .unwrap_or_else(|| slot);

    let state = cheap_state_advance_to_obtain_committees(
        &mut parent.pre_state,
        parent.beacon_state_root,
        highest_slot,
        &chain.spec,
    )?;

    let pubkey_cache = get_validator_pubkey_cache(chain)?;
    let mut signature_verifier = get_signature_verifier(&state, &pubkey_cache, &chain.spec);

    for (block_root, block) in &chain_segment {
        signature_verifier.include_all_signatures(block, Some(*block_root))?;
    }

    if signature_verifier.verify().is_err() {
        return Err(BlockError::InvalidSignature);
    }

    drop(pubkey_cache);

    let mut signature_verified_blocks = chain_segment
        .into_iter()
        .map(|(block_root, block)| {
            // It's safe to include the proposer index here as the signature check also checks that
            // the block is signed by the correct proposer (see `block_proposal_signature_set`).
            let consensus_context = ConsensusContext::new(block.slot())
                .set_current_block_root(block_root)
                .set_proposer_index(block.message().proposer_index());
            SignatureVerifiedBlock {
                block,
                block_root,
                parent: None,
                consensus_context,
            }
        })
        .collect::<Vec<_>>();

    if let Some(signature_verified_block) = signature_verified_blocks.first_mut() {
        signature_verified_block.parent = Some(parent);
    }

    Ok(signature_verified_blocks)
}

/// A wrapper around a `SignedBeaconBlock` that indicates it has been approved for re-gossiping on
/// the p2p network.
#[derive(Derivative)]
#[derivative(Debug(bound = "T: BeaconChainTypes"))]
pub struct GossipVerifiedBlock<T: BeaconChainTypes> {
    pub block: SignedBeaconBlock<T::EthSpec>,
    pub block_root: Hash256,
    parent: Option<PreProcessingSnapshot<T::EthSpec>>,
    consensus_context: ConsensusContext<T::EthSpec>,
}

/// A wrapper around a `SignedBeaconBlock` that indicates that all signatures (except the deposit
/// signatures) have been verified.
pub struct SignatureVerifiedBlock<T: BeaconChainTypes> {
    block: SignedBeaconBlock<T::EthSpec>,
    block_root: Hash256,
    parent: Option<PreProcessingSnapshot<T::EthSpec>>,
    consensus_context: ConsensusContext<T::EthSpec>,
}

/// A wrapper around a `SignedBeaconBlock` that indicates that this block is fully verified and
/// ready to import into the `BeaconChain`. The validation includes:
///
/// - Parent is known
/// - Signatures
/// - State root check
/// - Per block processing
///
/// Note: a `FullyVerifiedBlock` is not _forever_ valid to be imported, it may later become invalid
/// due to finality or some other event. A `FullyVerifiedBlock` should be imported into the
/// `BeaconChain` immediately after it is instantiated.
pub struct FullyVerifiedBlock<'a, T: BeaconChainTypes> {
    pub block: SignedBeaconBlock<T::EthSpec>,
    pub block_root: Hash256,
    pub state: BeaconState<T::EthSpec>,
    pub parent_block: SignedBeaconBlock<T::EthSpec, BlindedPayload<T::EthSpec>>,
    pub confirmation_db_batch: Vec<StoreOp<'a, T::EthSpec>>,
    pub payload_verification_status: PayloadVerificationStatus,
}

/// Implemented on types that can be converted into a `FullyVerifiedBlock`.
///
/// Used to allow functions to accept blocks at various stages of verification.
pub trait IntoFullyVerifiedBlock<T: BeaconChainTypes>: Sized {
    fn into_fully_verified_block(
        self,
        chain: &Arc<BeaconChain<T>>,
    ) -> Result<FullyVerifiedBlock<T>, BlockError<T::EthSpec>> {
        self.into_fully_verified_block_slashable(chain)
            .map(|fully_verified| {
                // Supply valid block to slasher.
                if let Some(slasher) = chain.slasher.as_ref() {
                    slasher.accept_block_header(fully_verified.block.signed_block_header());
                }
                fully_verified
            })
            .map_err(|slash_info| process_block_slash_info(chain, slash_info))
    }

    /// Convert the block to fully-verified form while producing data to aid checking slashability.
    fn into_fully_verified_block_slashable(
        self,
        chain: &Arc<BeaconChain<T>>,
    ) -> Result<FullyVerifiedBlock<T>, BlockSlashInfo<BlockError<T::EthSpec>>>;

    fn block(&self) -> &SignedBeaconBlock<T::EthSpec>;
}

impl<T: BeaconChainTypes> GossipVerifiedBlock<T> {
    /// Instantiates `Self`, a wrapper that indicates the given `block` is safe to be re-gossiped
    /// on the p2p network.
    ///
    /// Returns an error if the block is invalid, or if the block was unable to be verified.
    pub fn new(
        block: SignedBeaconBlock<T::EthSpec>,
        chain: &BeaconChain<T>,
    ) -> Result<Self, BlockError<T::EthSpec>> {
        // If the block is valid for gossip we don't supply it to the slasher here because
        // we assume it will be transformed into a fully verified block. We *do* need to supply
        // it to the slasher if an error occurs, because that's the end of this block's journey,
        // and it could be a repeat proposal (a likely cause for slashing!).
        let header = block.signed_block_header();
        Self::new_without_slasher_checks(block, chain).map_err(|e| {
            process_block_slash_info(chain, BlockSlashInfo::from_early_error(header, e))
        })
    }

    /// As for new, but doesn't pass the block to the slasher.
    fn new_without_slasher_checks(
        block: SignedBeaconBlock<T::EthSpec>,
        chain: &BeaconChain<T>,
    ) -> Result<Self, BlockError<T::EthSpec>> {
        // Ensure the block is the correct structure for the fork at `block.slot()`.
        block
            .fork_name(&chain.spec)
            .map_err(BlockError::InconsistentFork)?;

        // Do not gossip or process blocks from future slots.
        let present_slot_with_tolerance = chain
            .slot_clock
            .now_with_future_tolerance(MAXIMUM_GOSSIP_CLOCK_DISPARITY)
            .ok_or(BeaconChainError::UnableToReadSlot)?;
        if block.slot() > present_slot_with_tolerance {
            return Err(BlockError::FutureSlot {
                present_slot: present_slot_with_tolerance,
                block_slot: block.slot(),
            });
        }

        let block_root = get_block_root(&block);

        // Disallow blocks that conflict with the anchor (weak subjectivity checkpoint), if any.
        check_block_against_anchor_slot(block.message(), chain)?;

        // Do not gossip a block from a finalized slot.
        check_block_against_finalized_slot(block.message(), block_root, chain)?;

        // Check if the block is already known. We know it is post-finalization, so it is
        // sufficient to check the fork choice.
        //
        // In normal operation this isn't necessary, however it is useful immediately after a
        // reboot if the `observed_block_producers` cache is empty. In that case, without this
        // check, we will load the parent and state from disk only to find out later that we
        // already know this block.
        if chain.fork_choice.read().contains_block(&block_root) {
            return Err(BlockError::BlockIsAlreadyKnown);
        }

        // Check that we have not already received a block with a valid signature for this slot.
        if chain
            .observed_block_producers
            .read()
            .proposer_has_been_observed(block.message())
            .map_err(|e| BlockError::BeaconChainError(e.into()))?
        {
            return Err(BlockError::RepeatProposal {
                proposer: block.message().proposer_index(),
                slot: block.slot(),
            });
        }

        // Do not process a block that doesn't descend from the finalized root.
        //
        // We check this *before* we load the parent so that we can return a more detailed error.
        let block = check_block_is_finalized_descendant::<T, _>(
            block,
            &chain.fork_choice.read(),
            &chain.store,
        )?;

        let block_epoch = block.slot().epoch(T::EthSpec::slots_per_epoch());
        let (parent_block, block) = verify_parent_block_is_known(chain, block)?;

        // Track the number of skip slots between the block and its parent.
        metrics::set_gauge(
            &metrics::GOSSIP_BEACON_BLOCK_SKIPPED_SLOTS,
            block
                .slot()
                .as_u64()
                .saturating_sub(1)
                .saturating_sub(parent_block.slot.into()) as i64,
        );

        // Paranoid check to prevent propagation of blocks that don't form a legitimate chain.
        //
        // This is not in the spec, but @protolambda tells me that the majority of other clients are
        // already doing it. For reference:
        //
        // https://github.com/ethereum/eth2.0-specs/pull/2196
        if parent_block.slot >= block.slot() {
            return Err(BlockError::BlockIsNotLaterThanParent {
                block_slot: block.slot(),
                parent_slot: parent_block.slot,
            });
        }

        let proposer_shuffling_decision_block =
            if parent_block.slot.epoch(T::EthSpec::slots_per_epoch()) == block_epoch {
                parent_block
                    .next_epoch_shuffling_id
                    .shuffling_decision_block
            } else {
                parent_block.root
            };

        // Reject any block that exceeds our limit on skipped slots.
        check_block_skip_slots(chain, parent_block.slot, block.message())?;

        // We assign to a variable instead of using `if let Some` directly to ensure we drop the
        // write lock before trying to acquire it again in the `else` clause.
        let proposer_opt = chain
            .beacon_proposer_cache
            .lock()
            .get_slot::<T::EthSpec>(proposer_shuffling_decision_block, block.slot());
        let (expected_proposer, fork, parent, block) = if let Some(proposer) = proposer_opt {
            // The proposer index was cached and we can return it without needing to load the
            // parent.
            (proposer.index, proposer.fork, None, block)
        } else {
            // The proposer index was *not* cached and we must load the parent in order to determine
            // the proposer index.
            let (mut parent, block) = load_parent(block, chain)?;

            debug!(
                chain.log,
                "Proposer shuffling cache miss";
                "parent_root" => ?parent.beacon_block_root,
                "parent_slot" => parent.beacon_block.slot(),
                "block_root" => ?block_root,
                "block_slot" => block.slot(),
            );

            // The state produced is only valid for determining proposer/attester shuffling indices.
            let state = cheap_state_advance_to_obtain_committees(
                &mut parent.pre_state,
                parent.beacon_state_root,
                block.slot(),
                &chain.spec,
            )?;

            let proposers = state.get_beacon_proposer_indices(&chain.spec)?;
            let proposer_index = *proposers
                .get(block.slot().as_usize() % T::EthSpec::slots_per_epoch() as usize)
                .ok_or_else(|| BeaconChainError::NoProposerForSlot(block.slot()))?;

            // Prime the proposer shuffling cache with the newly-learned value.
            chain.beacon_proposer_cache.lock().insert(
                block_epoch,
                proposer_shuffling_decision_block,
                proposers,
                state.fork(),
            )?;

            (proposer_index, state.fork(), Some(parent), block)
        };

        let signature_is_valid = {
            let pubkey_cache = get_validator_pubkey_cache(chain)?;
            let pubkey = pubkey_cache
                .get(block.message().proposer_index() as usize)
                .ok_or_else(|| BlockError::UnknownValidator(block.message().proposer_index()))?;
            block.verify_signature(
                Some(block_root),
                pubkey,
                &fork,
                chain.genesis_validators_root,
                &chain.spec,
            )
        };

        if !signature_is_valid {
            return Err(BlockError::ProposalSignatureInvalid);
        }

        // Now the signature is valid, store the proposal so we don't accept another from this
        // validator and slot.
        //
        // It's important to double-check that the proposer still hasn't been observed so we don't
        // have a race-condition when verifying two blocks simultaneously.
        if chain
            .observed_block_producers
            .write()
            .observe_proposer(block.message())
            .map_err(|e| BlockError::BeaconChainError(e.into()))?
        {
            return Err(BlockError::RepeatProposal {
                proposer: block.message().proposer_index(),
                slot: block.slot(),
            });
        }

        if block.message().proposer_index() != expected_proposer as u64 {
            return Err(BlockError::IncorrectBlockProposer {
                block: block.message().proposer_index(),
                local_shuffling: expected_proposer as u64,
            });
        }

        // Validate the block's execution_payload (if any).
        validate_execution_payload_for_gossip(&parent_block, block.message(), chain)?;

        // Having checked the proposer index and the block root we can cache them.
        let consensus_context = ConsensusContext::new(block.slot())
            .set_current_block_root(block_root)
            .set_proposer_index(block.message().proposer_index());

        Ok(Self {
            block,
            block_root,
            parent,
            consensus_context,
        })
    }

    pub fn block_root(&self) -> Hash256 {
        self.block_root
    }
}

impl<T: BeaconChainTypes> IntoFullyVerifiedBlock<T> for GossipVerifiedBlock<T> {
    /// Completes verification of the wrapped `block`.
    fn into_fully_verified_block_slashable(
        self,
        chain: &Arc<BeaconChain<T>>,
    ) -> Result<FullyVerifiedBlock<T>, BlockSlashInfo<BlockError<T::EthSpec>>> {
        let fully_verified =
            SignatureVerifiedBlock::from_gossip_verified_block_check_slashable(self, chain)?;
        fully_verified.into_fully_verified_block_slashable(chain)
    }

    fn block(&self) -> &SignedBeaconBlock<T::EthSpec> {
        &self.block
    }
}

impl<T: BeaconChainTypes> SignatureVerifiedBlock<T> {
    /// Instantiates `Self`, a wrapper that indicates that all signatures (except the deposit
    /// signatures) are valid  (i.e., signed by the correct public keys).
    ///
    /// Returns an error if the block is invalid, or if the block was unable to be verified.
    pub fn new(
        block: SignedBeaconBlock<T::EthSpec>,
        block_root: Hash256,
        chain: &BeaconChain<T>,
    ) -> Result<Self, BlockError<T::EthSpec>> {
        // Ensure the block is the correct structure for the fork at `block.slot()`.
        block
            .fork_name(&chain.spec)
            .map_err(BlockError::InconsistentFork)?;

        // Check the anchor slot before loading the parent, to avoid spurious lookups.
        check_block_against_anchor_slot(block.message(), chain)?;

        let (mut parent, block) = load_parent(block, chain)?;

        // Reject any block that exceeds our limit on skipped slots.
        check_block_skip_slots(chain, parent.beacon_block.slot(), block.message())?;

        let state = cheap_state_advance_to_obtain_committees(
            &mut parent.pre_state,
            parent.beacon_state_root,
            block.slot(),
            &chain.spec,
        )?;

        let pubkey_cache = get_validator_pubkey_cache(chain)?;

        let mut signature_verifier = get_signature_verifier(&state, &pubkey_cache, &chain.spec);

        signature_verifier.include_all_signatures(&block, Some(block_root))?;

        if signature_verifier.verify().is_ok() {
            Ok(Self {
                consensus_context: ConsensusContext::new(block.slot())
                    .set_current_block_root(block_root),
                block,
                block_root,
                parent: Some(parent),
            })
        } else {
            Err(BlockError::InvalidSignature)
        }
    }

    /// As for `new` above but producing `BlockSlashInfo`.
    pub fn check_slashable(
        block: SignedBeaconBlock<T::EthSpec>,
        block_root: Hash256,
        chain: &BeaconChain<T>,
    ) -> Result<Self, BlockSlashInfo<BlockError<T::EthSpec>>> {
        let header = block.signed_block_header();
        Self::new(block, block_root, chain).map_err(|e| BlockSlashInfo::from_early_error(header, e))
    }

    /// Finishes signature verification on the provided `GossipVerifedBlock`. Does not re-verify
    /// the proposer signature.
    pub fn from_gossip_verified_block(
        from: GossipVerifiedBlock<T>,
        chain: &BeaconChain<T>,
    ) -> Result<Self, BlockError<T::EthSpec>> {
        let (mut parent, block) = if let Some(parent) = from.parent {
            (parent, from.block)
        } else {
            load_parent(from.block, chain)?
        };

        let state = cheap_state_advance_to_obtain_committees(
            &mut parent.pre_state,
            parent.beacon_state_root,
            block.slot(),
            &chain.spec,
        )?;

        let pubkey_cache = get_validator_pubkey_cache(chain)?;

        let mut signature_verifier = get_signature_verifier(&state, &pubkey_cache, &chain.spec);

        signature_verifier.include_all_signatures_except_proposal(&block)?;

        if signature_verifier.verify().is_ok() {
            Ok(Self {
                block,
                block_root: from.block_root,
                parent: Some(parent),
                consensus_context: from.consensus_context,
            })
        } else {
            Err(BlockError::InvalidSignature)
        }
    }

    /// Same as `from_gossip_verified_block` but producing slashing-relevant data as well.
    pub fn from_gossip_verified_block_check_slashable(
        from: GossipVerifiedBlock<T>,
        chain: &BeaconChain<T>,
    ) -> Result<Self, BlockSlashInfo<BlockError<T::EthSpec>>> {
        let header = from.block.signed_block_header();
        Self::from_gossip_verified_block(from, chain)
            .map_err(|e| BlockSlashInfo::from_early_error(header, e))
    }
}

impl<T: BeaconChainTypes> IntoFullyVerifiedBlock<T> for SignatureVerifiedBlock<T> {
    /// Completes verification of the wrapped `block`.
    fn into_fully_verified_block_slashable(
        self,
        chain: &Arc<BeaconChain<T>>,
    ) -> Result<FullyVerifiedBlock<T>, BlockSlashInfo<BlockError<T::EthSpec>>> {
        let header = self.block.signed_block_header();
        let (parent, block) = if let Some(parent) = self.parent {
            (parent, self.block)
        } else {
            load_parent(self.block, chain)
                .map_err(|e| BlockSlashInfo::SignatureValid(header.clone(), e))?
        };

        FullyVerifiedBlock::from_signature_verified_components(
            block,
            self.block_root,
            parent,
            self.consensus_context,
            chain,
        )
        .map_err(|e| BlockSlashInfo::SignatureValid(header, e))
    }

    fn block(&self) -> &SignedBeaconBlock<T::EthSpec> {
        &self.block
    }
}

impl<T: BeaconChainTypes> IntoFullyVerifiedBlock<T> for SignedBeaconBlock<T::EthSpec> {
    /// Verifies the `SignedBeaconBlock` by first transforming it into a `SignatureVerifiedBlock`
    /// and then using that implementation of `IntoFullyVerifiedBlock` to complete verification.
    fn into_fully_verified_block_slashable(
        self,
        chain: &Arc<BeaconChain<T>>,
    ) -> Result<FullyVerifiedBlock<T>, BlockSlashInfo<BlockError<T::EthSpec>>> {
        // Perform an early check to prevent wasting time on irrelevant blocks.
        let block_root = check_block_relevancy(&self, None, chain)
            .map_err(|e| BlockSlashInfo::SignatureNotChecked(self.signed_block_header(), e))?;

        SignatureVerifiedBlock::check_slashable(self, block_root, chain)?
            .into_fully_verified_block_slashable(chain)
    }

    fn block(&self) -> &SignedBeaconBlock<T::EthSpec> {
        self
    }
}

impl<'a, T: BeaconChainTypes> FullyVerifiedBlock<'a, T> {
    /// Instantiates `Self`, a wrapper that indicates that the given `block` is fully valid. See
    /// the struct-level documentation for more information.
    ///
    /// Note: this function does not verify block signatures, it assumes they are valid. Signature
    /// verification must be done upstream (e.g., via a `SignatureVerifiedBlock`
    ///
    /// Returns an error if the block is invalid, or if the block was unable to be verified.
    pub fn from_signature_verified_components(
        block: SignedBeaconBlock<T::EthSpec>,
        block_root: Hash256,
        parent: PreProcessingSnapshot<T::EthSpec>,
<<<<<<< HEAD
        mut consensus_context: ConsensusContext<T::EthSpec>,
        chain: &BeaconChain<T>,
=======
        chain: &Arc<BeaconChain<T>>,
>>>>>>> 60449849
    ) -> Result<Self, BlockError<T::EthSpec>> {
        if let Some(parent) = chain.fork_choice.read().get_block(&block.parent_root()) {
            // Reject any block where the parent has an invalid payload. It's impossible for a valid
            // block to descend from an invalid parent.
            if parent.execution_status.is_invalid() {
                return Err(BlockError::ParentExecutionPayloadInvalid {
                    parent_root: block.parent_root(),
                });
            }
        } else {
            // Reject any block if its parent is not known to fork choice.
            //
            // A block that is not in fork choice is either:
            //
            //  - Not yet imported: we should reject this block because we should only import a child
            //  after its parent has been fully imported.
            //  - Pre-finalized: if the parent block is _prior_ to finalization, we should ignore it
            //  because it will revert finalization. Note that the finalized block is stored in fork
            //  choice, so we will not reject any child of the finalized block (this is relevant during
            //  genesis).
            return Err(BlockError::ParentUnknown(Box::new(block)));
        }

        // Reject any block that exceeds our limit on skipped slots.
        check_block_skip_slots(chain, parent.beacon_block.slot(), block.message())?;

        /*
         *  Perform cursory checks to see if the block is even worth processing.
         */

        check_block_relevancy(&block, Some(block_root), chain)?;

        /*
         * Advance the given `parent.beacon_state` to the slot of the given `block`.
         */

        let catchup_timer = metrics::start_timer(&metrics::BLOCK_PROCESSING_CATCHUP_STATE);

        // Stage a batch of operations to be completed atomically if this block is imported
        // successfully.
        let mut confirmation_db_batch = vec![];

        // The block must have a higher slot than its parent.
        if block.slot() <= parent.beacon_block.slot() {
            return Err(BlockError::BlockIsNotLaterThanParent {
                block_slot: block.slot(),
                parent_slot: parent.beacon_block.slot(),
            });
        }

        let mut summaries = vec![];

        // Transition the parent state to the block slot.
        //
        // It is important to note that we're using a "pre-state" here, one that has potentially
        // been advanced one slot forward from `parent.beacon_block.slot`.
        let mut state = parent.pre_state;

        // Perform a sanity check on the pre-state.
        let parent_slot = parent.beacon_block.slot();
        if state.slot() < parent_slot {
            return Err(BeaconChainError::BadPreState {
                parent_root: parent.beacon_block_root,
                parent_slot,
                block_root,
                block_slot: block.slot(),
                state_slot: state.slot(),
            }
            .into());
        }

        let distance = block.slot().as_u64().saturating_sub(state.slot().as_u64());
        for _ in 0..distance {
            let state_root = if parent.beacon_block.slot() == state.slot() {
                // If it happens that `pre_state` has *not* already been advanced forward a single
                // slot, then there is no need to compute the state root for this
                // `per_slot_processing` call since that state root is already stored in the parent
                // block.
                parent.beacon_block.state_root()
            } else {
                // This is a new state we've reached, so stage it for storage in the DB.
                // Computing the state root here is time-equivalent to computing it during slot
                // processing, but we get early access to it.
                let state_root = state.update_tree_hash_cache()?;

                // Store the state immediately, marking it as temporary, and staging the deletion
                // of its temporary status as part of the larger atomic operation.
                let txn_lock = chain.store.hot_db.begin_rw_transaction();
                chain
                    .store
                    .do_atomically(vec![StoreOp::PutState(state_root, &state)])?;
                drop(txn_lock);

                confirmation_db_batch.push(StoreOp::DeleteStateTemporaryFlag(state_root));

                state_root
            };

            if let Some(summary) = per_slot_processing(&mut state, Some(state_root), &chain.spec)? {
                // Expose Prometheus metrics.
                if let Err(e) = summary.observe_metrics() {
                    error!(
                        chain.log,
                        "Failed to observe epoch summary metrics";
                        "src" => "block_verification",
                        "error" => ?e
                    );
                }
                summaries.push(summary);
            }
        }

        // If this block triggers the merge, check to ensure that it references valid execution
        // blocks.
        //
        // The specification defines this check inside `on_block` in the fork-choice specification,
        // however we perform the check here for two reasons:
        //
        // - There's no point in importing a block that will fail fork choice, so it's best to fail
        //   early.
        // - Doing the check here means we can keep our fork-choice implementation "pure". I.e., no
        //   calls to remote servers.
        let valid_merge_transition_block =
            if is_merge_transition_block(&state, block.message().body()) {
                validate_merge_block(chain, block.message())?;
                true
            } else {
                false
            };

        // The specification declares that this should be run *inside* `per_block_processing`,
        // however we run it here to keep `per_block_processing` pure (i.e., no calls to external
        // servers).
        //
        // It is important that this function is called *after* `per_slot_processing`, since the
        // `randao` may change.
        let payload_verification_status = notify_new_payload(chain, &state, block.message())?;

        // If the payload did not validate or invalidate the block, check to see if this block is
        // valid for optimistic import.
        if payload_verification_status.is_optimistic() {
            let current_slot = chain
                .slot_clock
                .now()
                .ok_or(BeaconChainError::UnableToReadSlot)?;

            if !chain
                .fork_choice
                .read()
                .is_optimistic_candidate_block(
                    current_slot,
                    block.slot(),
                    &block.parent_root(),
                    &chain.spec,
                )
                .map_err(BeaconChainError::from)?
            {
                return Err(ExecutionPayloadError::UnverifiedNonOptimisticCandidate.into());
            }
        }

        // If the block is sufficiently recent, notify the validator monitor.
        if let Some(slot) = chain.slot_clock.now() {
            let epoch = slot.epoch(T::EthSpec::slots_per_epoch());
            if block.slot().epoch(T::EthSpec::slots_per_epoch())
                + VALIDATOR_MONITOR_HISTORIC_EPOCHS as u64
                >= epoch
            {
                let validator_monitor = chain.validator_monitor.read();
                // Update the summaries in a separate loop to `per_slot_processing`. This protects
                // the `validator_monitor` lock from being bounced or held for a long time whilst
                // performing `per_slot_processing`.
                for (i, summary) in summaries.iter().enumerate() {
                    let epoch = state.current_epoch() - Epoch::from(summaries.len() - i);
                    if let Err(e) =
                        validator_monitor.process_validator_statuses(epoch, summary, &chain.spec)
                    {
                        error!(
                            chain.log,
                            "Failed to process validator statuses";
                            "error" => ?e
                        );
                    }
                }
            }
        }

        metrics::stop_timer(catchup_timer);

        /*
         * Build the committee caches on the state.
         */

        let committee_timer = metrics::start_timer(&metrics::BLOCK_PROCESSING_COMMITTEE);

        state.build_all_committee_caches(&chain.spec)?;

        metrics::stop_timer(committee_timer);

        /*
         * If we have block reward listeners, compute the block reward and push it to the
         * event handler.
         */
        if let Some(ref event_handler) = chain.event_handler {
            if event_handler.has_block_reward_subscribers() {
                let block_reward =
                    chain.compute_block_reward(block.message(), block_root, &state)?;
                event_handler.register(EventKind::BlockReward(block_reward));
            }
        }

        /*
         * Perform `per_block_processing` on the block and state, returning early if the block is
         * invalid.
         */

        write_state(
            &format!("state_pre_block_{}", block_root),
            &state,
            &chain.log,
        );
        write_block(&block, block_root, &chain.log);

        let core_timer = metrics::start_timer(&metrics::BLOCK_PROCESSING_CORE);

        if let Err(err) = per_block_processing(
            &mut state,
            &block,
            // Signatures were verified earlier in this function.
            BlockSignatureStrategy::NoVerification,
            VerifyBlockRoot::True,
            &mut consensus_context,
            &chain.spec,
        ) {
            match err {
                // Capture `BeaconStateError` so that we can easily distinguish between a block
                // that's invalid and one that caused an internal error.
                BlockProcessingError::BeaconStateError(e) => return Err(e.into()),
                other => return Err(BlockError::PerBlockProcessingError(other)),
            }
        };

        metrics::stop_timer(core_timer);

        /*
         * Calculate the state root of the newly modified state
         */

        let state_root_timer = metrics::start_timer(&metrics::BLOCK_PROCESSING_STATE_ROOT);

        let state_root = state.update_tree_hash_cache()?;

        metrics::stop_timer(state_root_timer);

        write_state(
            &format!("state_post_block_{}", block_root),
            &state,
            &chain.log,
        );

        /*
         * Check to ensure the state root on the block matches the one we have calculated.
         */

        if block.state_root() != state_root {
            return Err(BlockError::StateRootMismatch {
                block: block.state_root(),
                local: state_root,
            });
        }

        if valid_merge_transition_block {
            info!(chain.log, "{}", POS_PANDA_BANNER);
            info!(chain.log, "Proof of Stake Activated"; "slot" => block.slot());
            info!(chain.log, ""; "Terminal POW Block Hash" => ?block.message().execution_payload()?.parent_hash().into_root());
            info!(chain.log, ""; "Merge Transition Block Root" => ?block.message().tree_hash_root());
            info!(chain.log, ""; "Merge Transition Execution Hash" => ?block.message().execution_payload()?.block_hash().into_root());
        }

        Ok(Self {
            block,
            block_root,
            state,
            parent_block: parent.beacon_block,
            confirmation_db_batch,
            payload_verification_status,
        })
    }
}

/// Check that the count of skip slots between the block and its parent does not exceed our maximum
/// value.
///
/// Whilst this is not part of the specification, we include this to help prevent us from DoS
/// attacks. In times of dire network circumstance, the user can configure the
/// `import_max_skip_slots` value.
fn check_block_skip_slots<T: BeaconChainTypes>(
    chain: &BeaconChain<T>,
    parent_slot: Slot,
    block: BeaconBlockRef<'_, T::EthSpec>,
) -> Result<(), BlockError<T::EthSpec>> {
    // Reject any block that exceeds our limit on skipped slots.
    if let Some(max_skip_slots) = chain.config.import_max_skip_slots {
        if block.slot() > parent_slot + max_skip_slots {
            return Err(BlockError::TooManySkippedSlots {
                parent_slot,
                block_slot: block.slot(),
            });
        }
    }

    Ok(())
}

/// Returns `Ok(())` if the block's slot is greater than the anchor block's slot (if any).
fn check_block_against_anchor_slot<T: BeaconChainTypes>(
    block: BeaconBlockRef<'_, T::EthSpec>,
    chain: &BeaconChain<T>,
) -> Result<(), BlockError<T::EthSpec>> {
    if let Some(anchor_slot) = chain.store.get_anchor_slot() {
        if block.slot() <= anchor_slot {
            return Err(BlockError::WeakSubjectivityConflict);
        }
    }
    Ok(())
}

/// Returns `Ok(())` if the block is later than the finalized slot on `chain`.
///
/// Returns an error if the block is earlier or equal to the finalized slot, or there was an error
/// verifying that condition.
fn check_block_against_finalized_slot<T: BeaconChainTypes>(
    block: BeaconBlockRef<'_, T::EthSpec>,
    block_root: Hash256,
    chain: &BeaconChain<T>,
) -> Result<(), BlockError<T::EthSpec>> {
    let finalized_slot = chain
        .head_info()?
        .finalized_checkpoint
        .epoch
        .start_slot(T::EthSpec::slots_per_epoch());

    if block.slot() <= finalized_slot {
        chain.pre_finalization_block_rejected(block_root);
        Err(BlockError::WouldRevertFinalizedSlot {
            block_slot: block.slot(),
            finalized_slot,
        })
    } else {
        Ok(())
    }
}

/// Returns `Ok(block)` if the block descends from the finalized root.
pub fn check_block_is_finalized_descendant<T: BeaconChainTypes, F: ForkChoiceStore<T::EthSpec>>(
    block: SignedBeaconBlock<T::EthSpec>,
    fork_choice: &ForkChoice<F, T::EthSpec>,
    store: &HotColdDB<T::EthSpec, T::HotStore, T::ColdStore>,
) -> Result<SignedBeaconBlock<T::EthSpec>, BlockError<T::EthSpec>> {
    if fork_choice.is_descendant_of_finalized(block.parent_root()) {
        Ok(block)
    } else {
        // If fork choice does *not* consider the parent to be a descendant of the finalized block,
        // then there are two more cases:
        //
        // 1. We have the parent stored in our database. Because fork-choice has confirmed the
        //    parent is *not* in our post-finalization DAG, all other blocks must be either
        //    pre-finalization or conflicting with finalization.
        // 2. The parent is unknown to us, we probably want to download it since it might actually
        //    descend from the finalized root.
        if store
            .block_exists(&block.parent_root())
            .map_err(|e| BlockError::BeaconChainError(e.into()))?
        {
            Err(BlockError::NotFinalizedDescendant {
                block_parent_root: block.parent_root(),
            })
        } else {
            Err(BlockError::ParentUnknown(Box::new(block)))
        }
    }
}

/// Performs simple, cheap checks to ensure that the block is relevant to be imported.
///
/// `Ok(block_root)` is returned if the block passes these checks and should progress with
/// verification (viz., it is relevant).
///
/// Returns an error if the block fails one of these checks (viz., is not relevant) or an error is
/// experienced whilst attempting to verify.
pub fn check_block_relevancy<T: BeaconChainTypes>(
    signed_block: &SignedBeaconBlock<T::EthSpec>,
    block_root: Option<Hash256>,
    chain: &BeaconChain<T>,
) -> Result<Hash256, BlockError<T::EthSpec>> {
    let block = signed_block.message();

    // Do not process blocks from the future.
    if block.slot() > chain.slot()? {
        return Err(BlockError::FutureSlot {
            present_slot: chain.slot()?,
            block_slot: block.slot(),
        });
    }

    // Do not re-process the genesis block.
    if block.slot() == 0 {
        return Err(BlockError::GenesisBlock);
    }

    // This is an artificial (non-spec) restriction that provides some protection from overflow
    // abuses.
    if block.slot() >= MAXIMUM_BLOCK_SLOT_NUMBER {
        return Err(BlockError::BlockSlotLimitReached);
    }

    let block_root = block_root.unwrap_or_else(|| get_block_root(signed_block));

    // Do not process a block from a finalized slot.
    check_block_against_finalized_slot(block, block_root, chain)?;

    // Check if the block is already known. We know it is post-finalization, so it is
    // sufficient to check the fork choice.
    if chain.fork_choice.read().contains_block(&block_root) {
        return Err(BlockError::BlockIsAlreadyKnown);
    }

    Ok(block_root)
}

/// Returns the canonical root of the given `block`.
///
/// Use this function to ensure that we report the block hashing time Prometheus metric.
pub fn get_block_root<E: EthSpec>(block: &SignedBeaconBlock<E>) -> Hash256 {
    let block_root_timer = metrics::start_timer(&metrics::BLOCK_PROCESSING_BLOCK_ROOT);

    let block_root = block.canonical_root();

    metrics::stop_timer(block_root_timer);

    block_root
}

/// Verify the parent of `block` is known, returning some information about the parent block from
/// fork choice.
#[allow(clippy::type_complexity)]
fn verify_parent_block_is_known<T: BeaconChainTypes>(
    chain: &BeaconChain<T>,
    block: SignedBeaconBlock<T::EthSpec>,
) -> Result<(ProtoBlock, SignedBeaconBlock<T::EthSpec>), BlockError<T::EthSpec>> {
    if let Some(proto_block) = chain
        .fork_choice
        .read()
        .get_block(&block.message().parent_root())
    {
        Ok((proto_block, block))
    } else {
        Err(BlockError::ParentUnknown(Box::new(block)))
    }
}

/// Load the parent snapshot (block and state) of the given `block`.
///
/// Returns `Err(BlockError::ParentUnknown)` if the parent is not found, or if an error occurs
/// whilst attempting the operation.
#[allow(clippy::type_complexity)]
fn load_parent<T: BeaconChainTypes>(
    block: SignedBeaconBlock<T::EthSpec>,
    chain: &BeaconChain<T>,
) -> Result<
    (
        PreProcessingSnapshot<T::EthSpec>,
        SignedBeaconBlock<T::EthSpec>,
    ),
    BlockError<T::EthSpec>,
> {
    // Reject any block if its parent is not known to fork choice.
    //
    // A block that is not in fork choice is either:
    //
    //  - Not yet imported: we should reject this block because we should only import a child
    //  after its parent has been fully imported.
    //  - Pre-finalized: if the parent block is _prior_ to finalization, we should ignore it
    //  because it will revert finalization. Note that the finalized block is stored in fork
    //  choice, so we will not reject any child of the finalized block (this is relevant during
    //  genesis).
    if !chain
        .fork_choice
        .read()
        .contains_block(&block.parent_root())
    {
        return Err(BlockError::ParentUnknown(Box::new(block)));
    }

    let db_read_timer = metrics::start_timer(&metrics::BLOCK_PROCESSING_DB_READ);

    let result = {
        // Load the blocks parent block from the database, returning invalid if that block is not
        // found.
        //
        // We don't return a DBInconsistent error here since it's possible for a block to
        // exist in fork choice but not in the database yet. In such a case we simply
        // indicate that we don't yet know the parent.
        let root = block.parent_root();
        let parent_block = chain
            .get_blinded_block(&block.parent_root())
            .map_err(BlockError::BeaconChainError)?
            .ok_or_else(|| {
                // Return a `MissingBeaconBlock` error instead of a `ParentUnknown` error since
                // we've already checked fork choice for this block.
                //
                // It's an internal error if the block exists in fork choice but not in the
                // database.
                BlockError::from(BeaconChainError::MissingBeaconBlock(block.parent_root()))
            })?;

        // Load the parent blocks state from the database, returning an error if it is not found.
        // It is an error because if we know the parent block we should also know the parent state.
        let parent_state_root = parent_block.state_root();
        let (advanced_state_root, state) = chain
            .store
            .get_advanced_state(block.parent_root(), block.slot(), parent_state_root)?
            .ok_or_else(|| {
                BeaconChainError::DBInconsistent(format!("Missing state {:?}", parent_state_root))
            })?;

        if block.slot() != state.slot() {
            slog::warn!(
                chain.log,
                "Parent state is not advanced";
                "block_slot" => block.slot(),
                "state_slot" => state.slot(),
            );
        }

        let beacon_state_root = if parent_state_root == advanced_state_root {
            Some(parent_state_root)
        } else {
            None
        };

        Ok((
            PreProcessingSnapshot {
                beacon_block: parent_block,
                beacon_block_root: root,
                pre_state: state,
                beacon_state_root,
            },
            block,
        ))
    };

    metrics::stop_timer(db_read_timer);

    result
}

/// Performs a cheap (time-efficient) state advancement so the committees and proposer shuffling for
/// `slot` can be obtained from `state`.
///
/// The state advancement is "cheap" since it does not generate state roots. As a result, the
/// returned state might be holistically invalid but the committees/proposers will be correct (since
/// they do not rely upon state roots).
///
/// If the given `state` can already serve the `slot`, the committees will be built on the `state`
/// and `Cow::Borrowed(state)` will be returned. Otherwise, the state will be cloned, cheaply
/// advanced and then returned as a `Cow::Owned`. The end result is that the given `state` is never
/// mutated to be invalid (in fact, it is never changed beyond a simple committee cache build).
fn cheap_state_advance_to_obtain_committees<'a, E: EthSpec>(
    state: &'a mut BeaconState<E>,
    state_root_opt: Option<Hash256>,
    block_slot: Slot,
    spec: &ChainSpec,
) -> Result<Cow<'a, BeaconState<E>>, BlockError<E>> {
    let block_epoch = block_slot.epoch(E::slots_per_epoch());

    if state.current_epoch() == block_epoch {
        state.build_committee_cache(RelativeEpoch::Current, spec)?;

        Ok(Cow::Borrowed(state))
    } else if state.slot() > block_slot {
        Err(BlockError::BlockIsNotLaterThanParent {
            block_slot,
            parent_slot: state.slot(),
        })
    } else {
        let mut state = state.clone();
        let target_slot = block_epoch.start_slot(E::slots_per_epoch());

        // Advance the state into the same epoch as the block. Use the "partial" method since state
        // roots are not important for proposer/attester shuffling.
        partial_state_advance(&mut state, state_root_opt, target_slot, spec)
            .map_err(|e| BlockError::BeaconChainError(BeaconChainError::from(e)))?;

        state.build_committee_cache(RelativeEpoch::Current, spec)?;

        Ok(Cow::Owned(state))
    }
}

/// Obtains a read-locked `ValidatorPubkeyCache` from the `chain`.
fn get_validator_pubkey_cache<T: BeaconChainTypes>(
    chain: &BeaconChain<T>,
) -> Result<RwLockReadGuard<ValidatorPubkeyCache<T>>, BlockError<T::EthSpec>> {
    chain
        .validator_pubkey_cache
        .try_read_for(VALIDATOR_PUBKEY_CACHE_LOCK_TIMEOUT)
        .ok_or(BeaconChainError::ValidatorPubkeyCacheLockTimeout)
        .map_err(BlockError::BeaconChainError)
}

/// Produces an _empty_ `BlockSignatureVerifier`.
///
/// The signature verifier is empty because it does not yet have any of this block's signatures
/// added to it. Use `Self::apply_to_signature_verifier` to apply the signatures.
fn get_signature_verifier<'a, T: BeaconChainTypes>(
    state: &'a BeaconState<T::EthSpec>,
    validator_pubkey_cache: &'a ValidatorPubkeyCache<T>,
    spec: &'a ChainSpec,
) -> BlockSignatureVerifier<
    'a,
    T::EthSpec,
    impl Fn(usize) -> Option<Cow<'a, PublicKey>> + Clone,
    impl Fn(&'a PublicKeyBytes) -> Option<Cow<'a, PublicKey>>,
> {
    let get_pubkey = move |validator_index| {
        // Disallow access to any validator pubkeys that are not in the current beacon state.
        if validator_index < state.validators().len() {
            validator_pubkey_cache
                .get(validator_index)
                .map(Cow::Borrowed)
        } else {
            None
        }
    };

    let decompressor = move |pk_bytes| {
        // Map compressed pubkey to validator index.
        let validator_index = validator_pubkey_cache.get_index(pk_bytes)?;
        // Map validator index to pubkey (respecting guard on unknown validators).
        get_pubkey(validator_index)
    };

    BlockSignatureVerifier::new(state, get_pubkey, decompressor, spec)
}

/// Verify that `header` was signed with a valid signature from its proposer.
///
/// Return `Ok(())` if the signature is valid, and an `Err` otherwise.
fn verify_header_signature<T: BeaconChainTypes>(
    chain: &BeaconChain<T>,
    header: &SignedBeaconBlockHeader,
) -> Result<(), BlockError<T::EthSpec>> {
    let proposer_pubkey = get_validator_pubkey_cache(chain)?
        .get(header.message.proposer_index as usize)
        .cloned()
        .ok_or(BlockError::UnknownValidator(header.message.proposer_index))?;
    let (fork, genesis_validators_root) = chain
        .with_head(|head| {
            Ok((
                head.beacon_state.fork(),
                head.beacon_state.genesis_validators_root(),
            ))
        })
        .map_err(|e: BlockError<T::EthSpec>| e)?;

    if header.verify_signature::<T::EthSpec>(
        &proposer_pubkey,
        &fork,
        genesis_validators_root,
        &chain.spec,
    ) {
        Ok(())
    } else {
        Err(BlockError::ProposalSignatureInvalid)
    }
}

fn write_state<T: EthSpec>(prefix: &str, state: &BeaconState<T>, log: &Logger) {
    if WRITE_BLOCK_PROCESSING_SSZ {
        let root = state.tree_hash_root();
        let filename = format!("{}_slot_{}_root_{}.ssz", prefix, state.slot(), root);
        let mut path = std::env::temp_dir().join("lighthouse");
        let _ = fs::create_dir_all(path.clone());
        path = path.join(filename);

        match fs::File::create(path.clone()) {
            Ok(mut file) => {
                let _ = file.write_all(&state.as_ssz_bytes());
            }
            Err(e) => error!(
                log,
                "Failed to log state";
                "path" => format!("{:?}", path),
                "error" => format!("{:?}", e)
            ),
        }
    }
}

fn write_block<T: EthSpec>(block: &SignedBeaconBlock<T>, root: Hash256, log: &Logger) {
    if WRITE_BLOCK_PROCESSING_SSZ {
        let filename = format!("block_slot_{}_root{}.ssz", block.slot(), root);
        let mut path = std::env::temp_dir().join("lighthouse");
        let _ = fs::create_dir_all(path.clone());
        path = path.join(filename);

        match fs::File::create(path.clone()) {
            Ok(mut file) => {
                let _ = file.write_all(&block.as_ssz_bytes());
            }
            Err(e) => error!(
                log,
                "Failed to log block";
                "path" => format!("{:?}", path),
                "error" => format!("{:?}", e)
            ),
        }
    }
}<|MERGE_RESOLUTION|>--- conflicted
+++ resolved
@@ -71,25 +71,14 @@
 use std::borrow::Cow;
 use std::fs;
 use std::io::Write;
-<<<<<<< HEAD
+use std::sync::Arc;
 use store::{Error as DBError, HotColdDB, KeyValueStore, StoreOp};
-=======
-use std::sync::Arc;
-use std::time::Duration;
-use store::{Error as DBError, HotColdDB, HotStateSummary, KeyValueStore, StoreOp};
->>>>>>> 60449849
 use tree_hash::TreeHash;
 use types::ExecPayload;
 use types::{
-<<<<<<< HEAD
-    BeaconBlockRef, BeaconState, BeaconStateError, ChainSpec, Epoch, EthSpec, ExecutionBlockHash,
-    Hash256, InconsistentFork, PublicKey, PublicKeyBytes, RelativeEpoch, SignedBeaconBlock,
-    SignedBeaconBlockHeader, Slot,
-=======
-    BeaconBlockRef, BeaconState, BeaconStateError, BlindedPayload, ChainSpec, CloneConfig, Epoch,
-    EthSpec, ExecutionBlockHash, Hash256, InconsistentFork, PublicKey, PublicKeyBytes,
-    RelativeEpoch, SignedBeaconBlock, SignedBeaconBlockHeader, Slot,
->>>>>>> 60449849
+    BeaconBlockRef, BeaconState, BeaconStateError, BlindedPayload, ChainSpec, Epoch, EthSpec,
+    ExecutionBlockHash, Hash256, InconsistentFork, PublicKey, PublicKeyBytes, RelativeEpoch,
+    SignedBeaconBlock, SignedBeaconBlockHeader, Slot,
 };
 
 const POS_PANDA_BANNER: &str = r#"
@@ -1035,12 +1024,8 @@
         block: SignedBeaconBlock<T::EthSpec>,
         block_root: Hash256,
         parent: PreProcessingSnapshot<T::EthSpec>,
-<<<<<<< HEAD
         mut consensus_context: ConsensusContext<T::EthSpec>,
-        chain: &BeaconChain<T>,
-=======
         chain: &Arc<BeaconChain<T>>,
->>>>>>> 60449849
     ) -> Result<Self, BlockError<T::EthSpec>> {
         if let Some(parent) = chain.fork_choice.read().get_block(&block.parent_root()) {
             // Reject any block where the parent has an invalid payload. It's impossible for a valid
