--- conflicted
+++ resolved
@@ -54,13 +54,9 @@
     AsBlock, BlockContentsError, BlockImportData, GossipVerifiedBlockContents, RpcBlock,
 };
 use crate::data_availability_checker::{AvailabilityCheckError, MaybeAvailableBlock};
-<<<<<<< HEAD
 use crate::data_column_verification::{
     GossipDataColumnError, GossipVerifiedDataColumn, GossipVerifiedDataColumnList,
 };
-=======
-use crate::data_column_verification::GossipDataColumnError;
->>>>>>> 96b00ef6
 use crate::eth1_finalization_cache::Eth1FinalizationData;
 use crate::execution_payload::{
     is_optimistic_candidate_block, validate_execution_payload_for_gossip, validate_merge_block,
@@ -100,11 +96,8 @@
 use std::sync::Arc;
 use store::{Error as DBError, HotStateSummary, KeyValueStore, StoreOp};
 use task_executor::JoinHandle;
-<<<<<<< HEAD
 use tree_hash::TreeHash;
 use types::data_column_sidecar::DataColumnSidecarError;
-=======
->>>>>>> 96b00ef6
 use types::{
     BeaconBlockRef, BeaconState, BeaconStateError, BlobsList, ChainSpec, DataColumnSidecar,
     DataColumnSubnetId, Epoch, EthSpec, ExecutionBlockHash, FullPayload, Hash256, InconsistentFork,
@@ -318,7 +311,6 @@
     /// TODO: We may need to penalize the peer that gave us a potentially invalid rpc blob.
     /// https://github.com/sigp/lighthouse/issues/4546
     AvailabilityCheck(AvailabilityCheckError),
-<<<<<<< HEAD
     /// A Blob with a slot after PeerDAS is received and is not required to be imported.
     /// This can happen because we stay subscribed to the blob subnet after 2 epochs, as we could
     /// still receive valid blobs from a Deneb epoch after PeerDAS is activated.
@@ -327,8 +319,6 @@
     ///
     /// This indicates the peer is sending an unexpected gossip blob and should be penalised.
     BlobNotRequired(Slot),
-=======
->>>>>>> 96b00ef6
     /// An internal error has occurred when processing the block or sidecars.
     ///
     /// ## Peer scoring
@@ -556,17 +546,10 @@
     }
 }
 
-<<<<<<< HEAD
 impl<E: EthSpec> BlockSlashInfo<GossipDataColumnError<E>> {
     pub fn from_early_error_data_column(
         header: SignedBeaconBlockHeader,
         e: GossipDataColumnError<E>,
-=======
-impl BlockSlashInfo<GossipDataColumnError> {
-    pub fn from_early_error_data_column(
-        header: SignedBeaconBlockHeader,
-        e: GossipDataColumnError,
->>>>>>> 96b00ef6
     ) -> Self {
         match e {
             GossipDataColumnError::ProposalSignatureInvalid => BlockSlashInfo::SignatureInvalid(e),
@@ -2126,11 +2109,7 @@
     }
 }
 
-<<<<<<< HEAD
-impl<E: EthSpec> BlockBlobError for GossipDataColumnError<E> {
-=======
 impl BlockBlobError for GossipDataColumnError {
->>>>>>> 96b00ef6
     fn not_later_than_parent_error(data_column_slot: Slot, parent_slot: Slot) -> Self {
         GossipDataColumnError::IsNotLaterThanParent {
             data_column_slot,
