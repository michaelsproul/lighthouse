--- conflicted
+++ resolved
@@ -121,25 +121,6 @@
 
         let signable_message = free_attestation.data.signable_message(PHASE_0_CUSTODY_BIT);
 
-<<<<<<< HEAD
-        let validator_record = some_or_invalid!(
-            cached_state
-                .state
-                .validator_registry
-                .get(free_attestation.validator_index as usize),
-            Message::BadValidatorIndex
-        );
-
-        if !free_attestation.signature.verify(
-            &signable_message,
-            spec.domain_attestation,
-            &validator_record.pubkey,
-        ) {
-            return Ok(Outcome {
-                valid: false,
-                message: Message::BadSignature,
-            });
-=======
         let validator_record = match cached_state
             .validator_registry
             .get(free_attestation.validator_index as usize)
@@ -156,7 +137,6 @@
             &validator_record.pubkey,
         ) {
             invalid_outcome!(Message::BadSignature);
->>>>>>> 4c3b0a65
         }
 
         if let Some(existing_attestation) = self.store.get(&signable_message) {
