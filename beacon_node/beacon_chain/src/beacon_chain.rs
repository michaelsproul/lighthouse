use crate::attestation_verification::{
    batch_verify_aggregated_attestations, batch_verify_unaggregated_attestations,
    Error as AttestationError, VerifiedAggregatedAttestation, VerifiedAttestation,
    VerifiedUnaggregatedAttestation,
};
use crate::attester_cache::{AttesterCache, AttesterCacheKey};
use crate::beacon_block_streamer::{BeaconBlockStreamer, CheckEarlyAttesterCache};
use crate::beacon_proposer_cache::compute_proposer_duties_from_head;
use crate::beacon_proposer_cache::BeaconProposerCache;
use crate::blob_verification::{self, GossipBlobError, GossipVerifiedBlob};
use crate::block_times_cache::BlockTimesCache;
use crate::block_verification::POS_PANDA_BANNER;
use crate::block_verification::{
    check_block_is_finalized_checkpoint_or_descendant, check_block_relevancy, get_block_root,
    signature_verify_chain_segment, BlockError, ExecutionPendingBlock, GossipVerifiedBlock,
    IntoExecutionPendingBlock,
};
use crate::block_verification_types::{
    AsBlock, AvailableExecutedBlock, BlockImportData, ExecutedBlock, RpcBlock,
};
pub use crate::canonical_head::{CanonicalHead, CanonicalHeadRwLock};
use crate::chain_config::ChainConfig;
use crate::data_availability_checker::{
    Availability, AvailabilityCheckError, AvailableBlock, DataAvailabilityChecker,
};
use crate::early_attester_cache::EarlyAttesterCache;
use crate::errors::{BeaconChainError as Error, BlockProductionError};
use crate::eth1_chain::{Eth1Chain, Eth1ChainBackend};
use crate::eth1_finalization_cache::{Eth1FinalizationCache, Eth1FinalizationData};
use crate::events::ServerSentEventHandler;
use crate::execution_payload::{get_execution_payload, NotifyExecutionLayer, PreparePayloadHandle};
use crate::fork_choice_signal::{ForkChoiceSignalRx, ForkChoiceSignalTx, ForkChoiceWaitResult};
use crate::head_tracker::HeadTracker;
use crate::historical_blocks::HistoricalBlockError;
use crate::light_client_finality_update_verification::{
    Error as LightClientFinalityUpdateError, VerifiedLightClientFinalityUpdate,
};
use crate::light_client_optimistic_update_verification::{
    Error as LightClientOptimisticUpdateError, VerifiedLightClientOptimisticUpdate,
};
use crate::migrate::BackgroundMigrator;
use crate::naive_aggregation_pool::{
    AggregatedAttestationMap, Error as NaiveAggregationError, NaiveAggregationPool,
    SyncContributionAggregateMap,
};
use crate::observed_aggregates::{
    Error as AttestationObservationError, ObservedAggregateAttestations, ObservedSyncContributions,
};
use crate::observed_attesters::{
    ObservedAggregators, ObservedAttesters, ObservedSyncAggregators, ObservedSyncContributors,
};
use crate::observed_blob_sidecars::ObservedBlobSidecars;
use crate::observed_block_producers::ObservedBlockProducers;
use crate::observed_operations::{ObservationOutcome, ObservedOperations};
use crate::persisted_beacon_chain::{PersistedBeaconChain, DUMMY_CANONICAL_HEAD_BLOCK_ROOT};
use crate::persisted_fork_choice::PersistedForkChoice;
use crate::pre_finalization_cache::PreFinalizationBlockCache;
use crate::shuffling_cache::{BlockShufflingIds, ShufflingCache};
use crate::sync_committee_verification::{
    Error as SyncCommitteeError, VerifiedSyncCommitteeMessage, VerifiedSyncContribution,
};
use crate::timeout_rw_lock::TimeoutRwLock;
use crate::validator_monitor::{
    get_slot_delay_ms, timestamp_now, ValidatorMonitor,
    HISTORIC_EPOCHS as VALIDATOR_MONITOR_HISTORIC_EPOCHS,
};
use crate::validator_pubkey_cache::ValidatorPubkeyCache;
use crate::{
    kzg_utils, metrics, AvailabilityPendingExecutedBlock, BeaconChainError, BeaconForkChoiceStore,
    BeaconSnapshot, CachedHead,
};
use eth2::types::{EventKind, SseBlock, SseExtendedPayloadAttributes, SyncDuty};
use execution_layer::{
    BlockProposalContents, BuilderParams, ChainHealth, ExecutionLayer, FailedCondition,
    PayloadAttributes, PayloadStatus,
};
use fork_choice::{
    AttestationFromBlock, ExecutionStatus, ForkChoice, ForkchoiceUpdateParameters,
    InvalidationOperation, PayloadVerificationStatus, ResetPayloadStatuses,
};
use futures::channel::mpsc::Sender;
use itertools::process_results;
use itertools::Itertools;
use kzg::Kzg;
use operation_pool::{AttestationRef, OperationPool, PersistedOperationPool, ReceivedPreCapella};
use parking_lot::{Mutex, RwLock};
use proto_array::{DoNotReOrg, ProposerHeadError};
use safe_arith::SafeArith;
use slasher::Slasher;
use slog::{crit, debug, error, info, trace, warn, Logger};
use slot_clock::SlotClock;
use ssz::Encode;
use state_processing::{
    common::get_attesting_indices_from_state,
    per_block_processing,
    per_block_processing::{
        errors::AttestationValidationError, get_expected_withdrawals,
        verify_attestation_for_block_inclusion, VerifySignatures,
    },
    per_slot_processing,
    state_advance::{complete_state_advance, partial_state_advance},
    BlockSignatureStrategy, ConsensusContext, SigVerifiedOp, StateProcessingStrategy,
    VerifyBlockRoot, VerifyOperation,
};
use std::borrow::Cow;
use std::cmp::Ordering;
use std::collections::HashMap;
use std::collections::HashSet;
use std::io::prelude::*;
use std::marker::PhantomData;
use std::sync::Arc;
use std::time::{Duration, Instant};
use store::iter::{BlockRootsIterator, ParentRootBlockIterator, StateRootsIterator};
use store::{
    DatabaseBlock, Error as DBError, HotColdDB, KeyValueStore, KeyValueStoreOp, StoreItem, StoreOp,
};
use task_executor::{ShutdownReason, TaskExecutor};
use tokio_stream::Stream;
use tree_hash::TreeHash;
<<<<<<< HEAD
=======
use types::beacon_state::CloneConfig;
use types::blob_sidecar::{BlobSidecarList, FixedBlobSidecarList};
use types::sidecar::BlobItems;
>>>>>>> 57edc0f3
use types::*;

pub type ForkChoiceError = fork_choice::Error<crate::ForkChoiceStoreError>;

/// Alias to appease clippy.
type HashBlockTuple<E> = (Hash256, RpcBlock<E>);

/// The time-out before failure during an operation to take a read/write RwLock on the
/// attestation cache.
pub const ATTESTATION_CACHE_LOCK_TIMEOUT: Duration = Duration::from_secs(1);

/// The time-out before failure during an operation to take a read/write RwLock on the
/// validator pubkey cache.
pub const VALIDATOR_PUBKEY_CACHE_LOCK_TIMEOUT: Duration = Duration::from_secs(1);

/// The timeout for the eth1 finalization cache
pub const ETH1_FINALIZATION_CACHE_LOCK_TIMEOUT: Duration = Duration::from_millis(200);

// These keys are all zero because they get stored in different columns, see `DBColumn` type.
pub const BEACON_CHAIN_DB_KEY: Hash256 = Hash256::zero();
pub const OP_POOL_DB_KEY: Hash256 = Hash256::zero();
pub const ETH1_CACHE_DB_KEY: Hash256 = Hash256::zero();
pub const FORK_CHOICE_DB_KEY: Hash256 = Hash256::zero();

/// Defines how old a block can be before it's no longer a candidate for the early attester cache.
const EARLY_ATTESTER_CACHE_HISTORIC_SLOTS: u64 = 4;

/// Defines a distance between the head block slot and the current slot.
///
/// If the head block is older than this value, don't bother preparing beacon proposers.
const PREPARE_PROPOSER_HISTORIC_EPOCHS: u64 = 4;

/// If the head is more than `MAX_PER_SLOT_FORK_CHOICE_DISTANCE` slots behind the wall-clock slot, DO NOT
/// run the per-slot tasks (primarily fork choice).
///
/// This prevents unnecessary work during sync.
///
/// The value is set to 256 since this would be just over one slot (12.8s) when syncing at
/// 20 slots/second. Having a single fork-choice run interrupt syncing would have very little
/// impact whilst having 8 epochs without a block is a comfortable grace period.
const MAX_PER_SLOT_FORK_CHOICE_DISTANCE: u64 = 256;

/// Reported to the user when the justified block has an invalid execution payload.
pub const INVALID_JUSTIFIED_PAYLOAD_SHUTDOWN_REASON: &str =
    "Justified block has an invalid execution payload.";

pub const INVALID_FINALIZED_MERGE_TRANSITION_BLOCK_SHUTDOWN_REASON: &str =
    "Finalized merge transition block is invalid.";

/// Defines the behaviour when a block/block-root for a skipped slot is requested.
#[derive(Debug, Clone, Copy, PartialEq, Eq)]
pub enum WhenSlotSkipped {
    /// If the slot is a skip slot, return `None`.
    ///
    /// This is how the HTTP API behaves.
    None,
    /// If the slot is a skip slot, return the previous non-skipped block.
    ///
    /// This is generally how the specification behaves.
    Prev,
}

#[derive(Copy, Clone, Debug, PartialEq)]
pub enum AvailabilityProcessingStatus {
    MissingComponents(Slot, Hash256),
    Imported(Hash256),
}

impl TryInto<SignedBeaconBlockHash> for AvailabilityProcessingStatus {
    type Error = ();

    fn try_into(self) -> Result<SignedBeaconBlockHash, Self::Error> {
        match self {
            AvailabilityProcessingStatus::Imported(hash) => Ok(hash.into()),
            _ => Err(()),
        }
    }
}

impl TryInto<Hash256> for AvailabilityProcessingStatus {
    type Error = ();

    fn try_into(self) -> Result<Hash256, Self::Error> {
        match self {
            AvailabilityProcessingStatus::Imported(hash) => Ok(hash),
            _ => Err(()),
        }
    }
}

/// The result of a chain segment processing.
pub enum ChainSegmentResult<T: EthSpec> {
    /// Processing this chain segment finished successfully.
    Successful { imported_blocks: usize },
    /// There was an error processing this chain segment. Before the error, some blocks could
    /// have been imported.
    Failed {
        imported_blocks: usize,
        error: BlockError<T>,
    },
}

/// Configure the signature verification of produced blocks.
pub enum ProduceBlockVerification {
    VerifyRandao,
    NoVerification,
}

/// Payload attributes for which the `beacon_chain` crate is responsible.
pub struct PrePayloadAttributes {
    pub proposer_index: u64,
    pub prev_randao: Hash256,
    /// The block number of the block being built upon (same block as fcU `headBlockHash`).
    ///
    /// The parent block number is not part of the payload attributes sent to the EL, but *is*
    /// sent to builders via SSE.
    pub parent_block_number: u64,
    /// The block root of the block being built upon (same block as fcU `headBlockHash`).
    pub parent_beacon_block_root: Hash256,
}

/// Information about a state/block at a specific slot.
#[derive(Debug, Clone, Copy)]
pub struct FinalizationAndCanonicity {
    /// True if the slot of the state or block is finalized.
    ///
    /// This alone DOES NOT imply that the state/block is finalized, use `self.is_finalized()`.
    pub slot_is_finalized: bool,
    /// True if the state or block is canonical at its slot.
    pub canonical: bool,
}

/// Define whether a forkchoiceUpdate needs to be checked for an override (`Yes`) or has already
/// been checked (`AlreadyApplied`). It is safe to specify `Yes` even if re-orgs are disabled.
#[derive(Debug, Default, Clone, Copy, PartialEq, Eq)]
pub enum OverrideForkchoiceUpdate {
    #[default]
    Yes,
    AlreadyApplied,
}

#[derive(Debug, PartialEq)]
pub enum AttestationProcessingOutcome {
    Processed,
    EmptyAggregationBitfield,
    UnknownHeadBlock {
        beacon_block_root: Hash256,
    },
    /// The attestation is attesting to a state that is later than itself. (Viz., attesting to the
    /// future).
    AttestsToFutureBlock {
        block: Slot,
        attestation: Slot,
    },
    /// The slot is finalized, no need to import.
    FinalizedSlot {
        attestation: Slot,
        finalized: Slot,
    },
    FutureEpoch {
        attestation_epoch: Epoch,
        current_epoch: Epoch,
    },
    PastEpoch {
        attestation_epoch: Epoch,
        current_epoch: Epoch,
    },
    BadTargetEpoch,
    UnknownTargetRoot(Hash256),
    InvalidSignature,
    NoCommitteeForSlotAndIndex {
        slot: Slot,
        index: CommitteeIndex,
    },
    Invalid(AttestationValidationError),
}

/// Defines how a `BeaconState` should be "skipped" through skip-slots.
pub enum StateSkipConfig {
    /// Calculate the state root during each skip slot, producing a fully-valid `BeaconState`.
    WithStateRoots,
    /// Don't calculate the state root at each slot, instead just use the zero hash. This is orders
    /// of magnitude faster, however it produces a partially invalid state.
    ///
    /// This state is useful for operations that don't use the state roots; e.g., for calculating
    /// the shuffling.
    WithoutStateRoots,
}

pub trait BeaconChainTypes: Send + Sync + 'static {
    type HotStore: store::ItemStore<Self::EthSpec>;
    type ColdStore: store::ItemStore<Self::EthSpec>;
    type SlotClock: slot_clock::SlotClock;
    type Eth1Chain: Eth1ChainBackend<Self::EthSpec>;
    type EthSpec: types::EthSpec;
}

/// Used internally to split block production into discrete functions.
struct PartialBeaconBlock<E: EthSpec, Payload: AbstractExecPayload<E>> {
    state: BeaconState<E>,
    slot: Slot,
    proposer_index: u64,
    parent_root: Hash256,
    randao_reveal: Signature,
    eth1_data: Eth1Data,
    graffiti: Graffiti,
    proposer_slashings: Vec<ProposerSlashing>,
    attester_slashings: Vec<AttesterSlashing<E>>,
    attestations: Vec<Attestation<E>>,
    deposits: Vec<Deposit>,
    voluntary_exits: Vec<SignedVoluntaryExit>,
    sync_aggregate: Option<SyncAggregate<E>>,
    prepare_payload_handle: Option<PreparePayloadHandle<E, Payload>>,
    bls_to_execution_changes: Vec<SignedBlsToExecutionChange>,
}

pub type BeaconForkChoice<T> = ForkChoice<
    BeaconForkChoiceStore<
        <T as BeaconChainTypes>::EthSpec,
        <T as BeaconChainTypes>::HotStore,
        <T as BeaconChainTypes>::ColdStore,
    >,
    <T as BeaconChainTypes>::EthSpec,
>;

pub type BeaconStore<T> = Arc<
    HotColdDB<
        <T as BeaconChainTypes>::EthSpec,
        <T as BeaconChainTypes>::HotStore,
        <T as BeaconChainTypes>::ColdStore,
    >,
>;

/// Represents the "Beacon Chain" component of Ethereum 2.0. Allows import of blocks and block
/// operations and chooses a canonical head.
pub struct BeaconChain<T: BeaconChainTypes> {
    pub spec: ChainSpec,
    /// Configuration for `BeaconChain` runtime behaviour.
    pub config: ChainConfig,
    /// Persistent storage for blocks, states, etc. Typically an on-disk store, such as LevelDB.
    pub store: BeaconStore<T>,
    /// Used for spawning async and blocking tasks.
    pub task_executor: TaskExecutor,
    /// Database migrator for running background maintenance on the store.
    pub store_migrator: BackgroundMigrator<T::EthSpec, T::HotStore, T::ColdStore>,
    /// Reports the current slot, typically based upon the system clock.
    pub slot_clock: T::SlotClock,
    /// Stores all operations (e.g., `Attestation`, `Deposit`, etc) that are candidates for
    /// inclusion in a block.
    pub op_pool: OperationPool<T::EthSpec>,
    /// A pool of attestations dedicated to the "naive aggregation strategy" defined in the eth2
    /// specs.
    ///
    /// This pool accepts `Attestation` objects that only have one aggregation bit set and provides
    /// a method to get an aggregated `Attestation` for some `AttestationData`.
    pub naive_aggregation_pool: RwLock<NaiveAggregationPool<AggregatedAttestationMap<T::EthSpec>>>,
    /// A pool of `SyncCommitteeContribution` dedicated to the "naive aggregation strategy" defined in the eth2
    /// specs.
    ///
    /// This pool accepts `SyncCommitteeContribution` objects that only have one aggregation bit set and provides
    /// a method to get an aggregated `SyncCommitteeContribution` for some `SyncCommitteeContributionData`.
    pub naive_sync_aggregation_pool:
        RwLock<NaiveAggregationPool<SyncContributionAggregateMap<T::EthSpec>>>,
    /// Contains a store of attestations which have been observed by the beacon chain.
    pub(crate) observed_attestations: RwLock<ObservedAggregateAttestations<T::EthSpec>>,
    /// Contains a store of sync contributions which have been observed by the beacon chain.
    pub(crate) observed_sync_contributions: RwLock<ObservedSyncContributions<T::EthSpec>>,
    /// Maintains a record of which validators have been seen to publish gossip attestations in
    /// recent epochs.
    pub observed_gossip_attesters: RwLock<ObservedAttesters<T::EthSpec>>,
    /// Maintains a record of which validators have been seen to have attestations included in
    /// blocks in recent epochs.
    pub observed_block_attesters: RwLock<ObservedAttesters<T::EthSpec>>,
    /// Maintains a record of which validators have been seen sending sync messages in recent epochs.
    pub(crate) observed_sync_contributors: RwLock<ObservedSyncContributors<T::EthSpec>>,
    /// Maintains a record of which validators have been seen to create `SignedAggregateAndProofs`
    /// in recent epochs.
    pub observed_aggregators: RwLock<ObservedAggregators<T::EthSpec>>,
    /// Maintains a record of which validators have been seen to create `SignedContributionAndProofs`
    /// in recent epochs.
    pub(crate) observed_sync_aggregators: RwLock<ObservedSyncAggregators<T::EthSpec>>,
    /// Maintains a record of which validators have proposed blocks for each slot.
    pub observed_block_producers: RwLock<ObservedBlockProducers<T::EthSpec>>,
    /// Maintains a record of blob sidecars seen over the gossip network.
    pub(crate) observed_blob_sidecars: RwLock<ObservedBlobSidecars<T::EthSpec>>,
    /// Maintains a record of which validators have submitted voluntary exits.
    pub(crate) observed_voluntary_exits: Mutex<ObservedOperations<SignedVoluntaryExit, T::EthSpec>>,
    /// Maintains a record of which validators we've seen proposer slashings for.
    pub(crate) observed_proposer_slashings: Mutex<ObservedOperations<ProposerSlashing, T::EthSpec>>,
    /// Maintains a record of which validators we've seen attester slashings for.
    pub(crate) observed_attester_slashings:
        Mutex<ObservedOperations<AttesterSlashing<T::EthSpec>, T::EthSpec>>,
    /// Maintains a record of which validators we've seen BLS to execution changes for.
    pub(crate) observed_bls_to_execution_changes:
        Mutex<ObservedOperations<SignedBlsToExecutionChange, T::EthSpec>>,
    /// The most recently validated light client finality update received on gossip.
    pub latest_seen_finality_update: Mutex<Option<LightClientFinalityUpdate<T::EthSpec>>>,
    /// The most recently validated light client optimistic update received on gossip.
    pub latest_seen_optimistic_update: Mutex<Option<LightClientOptimisticUpdate<T::EthSpec>>>,
    /// Provides information from the Ethereum 1 (PoW) chain.
    pub eth1_chain: Option<Eth1Chain<T::Eth1Chain, T::EthSpec>>,
    /// Interfaces with the execution client.
    pub execution_layer: Option<ExecutionLayer<T::EthSpec>>,
    /// Stores information about the canonical head and finalized/justified checkpoints of the
    /// chain. Also contains the fork choice struct, for computing the canonical head.
    pub canonical_head: CanonicalHead<T>,
    /// The root of the genesis block.
    pub genesis_block_root: Hash256,
    /// The root of the genesis state.
    pub genesis_state_root: Hash256,
    /// The root of the list of genesis validators, used during syncing.
    pub genesis_validators_root: Hash256,
    /// Transmitter used to indicate that slot-start fork choice has completed running.
    pub fork_choice_signal_tx: Option<ForkChoiceSignalTx>,
    /// Receiver used by block production to wait on slot-start fork choice.
    pub fork_choice_signal_rx: Option<ForkChoiceSignalRx>,
    /// The genesis time of this `BeaconChain` (seconds since UNIX epoch).
    pub genesis_time: u64,
    /// A handler for events generated by the beacon chain. This is only initialized when the
    /// HTTP server is enabled.
    pub event_handler: Option<ServerSentEventHandler<T::EthSpec>>,
    /// Used to track the heads of the beacon chain.
    pub(crate) head_tracker: Arc<HeadTracker>,
    /// Caches the attester shuffling for a given epoch and shuffling key root.
    pub shuffling_cache: TimeoutRwLock<ShufflingCache>,
    /// A cache of eth1 deposit data at epoch boundaries for deposit finalization
    pub eth1_finalization_cache: TimeoutRwLock<Eth1FinalizationCache>,
    /// Caches the beacon block proposer shuffling for a given epoch and shuffling key root.
    pub beacon_proposer_cache: Mutex<BeaconProposerCache>,
    /// Caches a map of `validator_index -> validator_pubkey`.
    pub(crate) validator_pubkey_cache: Arc<RwLock<ValidatorPubkeyCache<T>>>,
    /// A cache used when producing attestations.
    pub(crate) attester_cache: Arc<AttesterCache>,
    /// A cache used when producing attestations whilst the head block is still being imported.
    pub early_attester_cache: EarlyAttesterCache<T::EthSpec>,
    /// A cache used to keep track of various block timings.
    pub block_times_cache: Arc<RwLock<BlockTimesCache>>,
    /// A cache used to track pre-finalization block roots for quick rejection.
    pub pre_finalization_block_cache: PreFinalizationBlockCache,
    /// Sender given to tasks, so that if they encounter a state in which execution cannot
    /// continue they can request that everything shuts down.
    pub shutdown_sender: Sender<ShutdownReason>,
    /// Logging to CLI, etc.
    pub(crate) log: Logger,
    /// Arbitrary bytes included in the blocks.
    pub(crate) graffiti: Graffiti,
    /// Optional slasher.
    pub slasher: Option<Arc<Slasher<T::EthSpec>>>,
    /// Provides monitoring of a set of explicitly defined validators.
    pub validator_monitor: RwLock<ValidatorMonitor<T::EthSpec>>,
    /// The slot at which blocks are downloaded back to.
    pub genesis_backfill_slot: Slot,
    // Provides a KZG verification and temporary storage for blocks and blobs as
    // they are collected and combined.
    pub data_availability_checker: Arc<DataAvailabilityChecker<T>>,
    /// The KZG trusted setup used by this chain.
    pub kzg: Option<Arc<Kzg<<T::EthSpec as EthSpec>::Kzg>>>,
}

type BeaconBlockAndState<T, Payload> = (
    BeaconBlock<T, Payload>,
    BeaconState<T>,
    Option<SidecarList<T, <Payload as AbstractExecPayload<T>>::Sidecar>>,
);

impl FinalizationAndCanonicity {
    pub fn is_finalized(self) -> bool {
        self.slot_is_finalized && self.canonical
    }
}

impl<T: BeaconChainTypes> BeaconChain<T> {
    /// Checks if a block is finalized.
    /// The finalization check is done with the block slot. The block root is used to verify that
    /// the finalized slot is in the canonical chain.
    pub fn is_finalized_block(
        &self,
        block_root: &Hash256,
        block_slot: Slot,
    ) -> Result<bool, Error> {
        let finalized_slot = self
            .canonical_head
            .cached_head()
            .finalized_checkpoint()
            .epoch
            .start_slot(T::EthSpec::slots_per_epoch());
        let is_canonical = self
            .block_root_at_slot(block_slot, WhenSlotSkipped::None)?
            .map_or(false, |canonical_root| block_root == &canonical_root);
        Ok(block_slot <= finalized_slot && is_canonical)
    }

    /// Checks if a state is finalized.
    /// The finalization check is done with the slot. The state root is used to verify that
    /// the finalized state is in the canonical chain.
    pub fn is_finalized_state(
        &self,
        state_root: &Hash256,
        state_slot: Slot,
    ) -> Result<bool, Error> {
        self.state_finalization_and_canonicity(state_root, state_slot)
            .map(FinalizationAndCanonicity::is_finalized)
    }

    /// Fetch the finalization and canonicity status of the state with `state_root`.
    pub fn state_finalization_and_canonicity(
        &self,
        state_root: &Hash256,
        state_slot: Slot,
    ) -> Result<FinalizationAndCanonicity, Error> {
        let finalized_slot = self
            .canonical_head
            .cached_head()
            .finalized_checkpoint()
            .epoch
            .start_slot(T::EthSpec::slots_per_epoch());
        let slot_is_finalized = state_slot <= finalized_slot;
        let canonical = self
            .state_root_at_slot(state_slot)?
            .map_or(false, |canonical_root| state_root == &canonical_root);
        Ok(FinalizationAndCanonicity {
            slot_is_finalized,
            canonical,
        })
    }

    /// Persists the head tracker and fork choice.
    ///
    /// We do it atomically even though no guarantees need to be made about blocks from
    /// the head tracker also being present in fork choice.
    pub fn persist_head_and_fork_choice(&self) -> Result<(), Error> {
        let mut batch = vec![];

        let _head_timer = metrics::start_timer(&metrics::PERSIST_HEAD);
        batch.push(self.persist_head_in_batch()?);

        let _fork_choice_timer = metrics::start_timer(&metrics::PERSIST_FORK_CHOICE);
        batch.push(self.persist_fork_choice_in_batch()?);

        self.store.hot_db.do_atomically(batch)?;

        Ok(())
    }

    /// Return a `PersistedBeaconChain` without reference to a `BeaconChain`.
    pub fn make_persisted_head(
        genesis_block_root: Hash256,
        head_tracker: &HeadTracker,
    ) -> PersistedBeaconChain {
        PersistedBeaconChain {
            _canonical_head_block_root: DUMMY_CANONICAL_HEAD_BLOCK_ROOT,
            genesis_block_root,
            ssz_head_tracker: head_tracker.to_ssz_container(),
        }
    }

    /// Return a database operation for writing the beacon chain head to disk.
    pub fn persist_head_in_batch(&self) -> Result<KeyValueStoreOp, DBError> {
        Self::persist_head_in_batch_standalone(self.genesis_block_root, &self.head_tracker)
    }

    pub fn persist_head_in_batch_standalone(
        genesis_block_root: Hash256,
        head_tracker: &HeadTracker,
    ) -> Result<KeyValueStoreOp, DBError> {
        Self::make_persisted_head(genesis_block_root, head_tracker)
            .as_kv_store_op(BEACON_CHAIN_DB_KEY)
    }

    /// Load fork choice from disk, returning `None` if it isn't found.
    pub fn load_fork_choice(
        store: BeaconStore<T>,
        reset_payload_statuses: ResetPayloadStatuses,
        spec: &ChainSpec,
        log: &Logger,
    ) -> Result<Option<BeaconForkChoice<T>>, Error> {
        let persisted_fork_choice =
            match store.get_item::<PersistedForkChoice>(&FORK_CHOICE_DB_KEY)? {
                Some(fc) => fc,
                None => return Ok(None),
            };

        let fc_store =
            BeaconForkChoiceStore::from_persisted(persisted_fork_choice.fork_choice_store, store)?;

        Ok(Some(ForkChoice::from_persisted(
            persisted_fork_choice.fork_choice,
            reset_payload_statuses,
            fc_store,
            spec,
            log,
        )?))
    }

    /// Persists `self.op_pool` to disk.
    ///
    /// ## Notes
    ///
    /// This operation is typically slow and causes a lot of allocations. It should be used
    /// sparingly.
    pub fn persist_op_pool(&self) -> Result<(), Error> {
        let _timer = metrics::start_timer(&metrics::PERSIST_OP_POOL);

        self.store.put_item(
            &OP_POOL_DB_KEY,
            &PersistedOperationPool::from_operation_pool(&self.op_pool),
        )?;

        Ok(())
    }

    /// Persists `self.eth1_chain` and its caches to disk.
    pub fn persist_eth1_cache(&self) -> Result<(), Error> {
        let _timer = metrics::start_timer(&metrics::PERSIST_ETH1_CACHE);

        if let Some(eth1_chain) = self.eth1_chain.as_ref() {
            self.store
                .put_item(&ETH1_CACHE_DB_KEY, &eth1_chain.as_ssz_container())?;
        }

        Ok(())
    }

    pub fn persist_data_availability_checker(&self) -> Result<(), Error> {
        let _timer = metrics::start_timer(&metrics::PERSIST_DATA_AVAILABILITY_CHECKER);
        self.data_availability_checker.persist_all()?;

        Ok(())
    }

    /// Returns the slot _right now_ according to `self.slot_clock`. Returns `Err` if the slot is
    /// unavailable.
    ///
    /// The slot might be unavailable due to an error with the system clock, or if the present time
    /// is before genesis (i.e., a negative slot).
    pub fn slot(&self) -> Result<Slot, Error> {
        self.slot_clock.now().ok_or(Error::UnableToReadSlot)
    }

    /// Returns the epoch _right now_ according to `self.slot_clock`. Returns `Err` if the epoch is
    /// unavailable.
    ///
    /// The epoch might be unavailable due to an error with the system clock, or if the present time
    /// is before genesis (i.e., a negative epoch).
    pub fn epoch(&self) -> Result<Epoch, Error> {
        self.slot()
            .map(|slot| slot.epoch(T::EthSpec::slots_per_epoch()))
    }

    /// Iterates across all `(block_root, slot)` pairs from `start_slot`
    /// to the head of the chain (inclusive).
    ///
    /// ## Notes
    ///
    /// - `slot` always increases by `1`.
    /// - Skipped slots contain the root of the closest prior
    ///     non-skipped slot (identical to the way they are stored in `state.block_roots`).
    /// - Iterator returns `(Hash256, Slot)`.
    ///
    /// Will return a `BlockOutOfRange` error if the requested start slot is before the period of
    /// history for which we have blocks stored. See `get_oldest_block_slot`.
    pub fn forwards_iter_block_roots(
        &self,
        start_slot: Slot,
    ) -> Result<impl Iterator<Item = Result<(Hash256, Slot), Error>> + '_, Error> {
        let oldest_block_slot = self.store.get_oldest_block_slot();
        if start_slot < oldest_block_slot {
            return Err(Error::HistoricalBlockError(
                HistoricalBlockError::BlockOutOfRange {
                    slot: start_slot,
                    oldest_block_slot,
                },
            ));
        }

        let local_head = self.head_snapshot();

        let iter = self.store.forwards_block_roots_iterator(
            start_slot,
            local_head.beacon_state.clone(),
            local_head.beacon_block_root,
        )?;

        Ok(iter.map(|result| result.map_err(Into::into)))
    }

    /// Even more efficient variant of `forwards_iter_block_roots` that will avoid cloning the head
    /// state if it isn't required for the requested range of blocks.
    /// The range [start_slot, end_slot] is inclusive (ie `start_slot <= end_slot`)
    pub fn forwards_iter_block_roots_until(
        &self,
        start_slot: Slot,
        end_slot: Slot,
    ) -> Result<impl Iterator<Item = Result<(Hash256, Slot), Error>> + '_, Error> {
        let oldest_block_slot = self.store.get_oldest_block_slot();
        if start_slot < oldest_block_slot {
            return Err(Error::HistoricalBlockError(
                HistoricalBlockError::BlockOutOfRange {
                    slot: start_slot,
                    oldest_block_slot,
                },
            ));
        }

        self.with_head(move |head| {
<<<<<<< HEAD
            let iter =
                self.store
                    .forwards_block_roots_iterator_until(start_slot, end_slot, || {
                        (head.beacon_state.clone(), head.beacon_block_root)
                    })?;
=======
            let iter = self.store.forwards_block_roots_iterator_until(
                start_slot,
                end_slot,
                || {
                    Ok((
                        head.beacon_state.clone_with_only_committee_caches(),
                        head.beacon_block_root,
                    ))
                },
                &self.spec,
            )?;
>>>>>>> 57edc0f3
            Ok(iter
                .map(|result| result.map_err(Into::into))
                .take_while(move |result| {
                    result.as_ref().map_or(true, |(_, slot)| *slot <= end_slot)
                }))
        })
    }

    /// Traverse backwards from `block_root` to find the block roots of its ancestors.
    ///
    /// ## Notes
    ///
    /// - `slot` always decreases by `1`.
    /// - Skipped slots contain the root of the closest prior
    ///     non-skipped slot (identical to the way they are stored in `state.block_roots`) .
    /// - Iterator returns `(Hash256, Slot)`.
    /// - The provided `block_root` is included as the first item in the iterator.
    pub fn rev_iter_block_roots_from(
        &self,
        block_root: Hash256,
    ) -> Result<impl Iterator<Item = Result<(Hash256, Slot), Error>> + '_, Error> {
        let block = self
            .get_blinded_block(&block_root)?
            .ok_or(Error::MissingBeaconBlock(block_root))?;
        let state = self
            .get_state(&block.state_root(), Some(block.slot()))?
            .ok_or_else(|| Error::MissingBeaconState(block.state_root()))?;
        let iter = BlockRootsIterator::owned(&self.store, state);
        Ok(std::iter::once(Ok((block_root, block.slot())))
            .chain(iter)
            .map(|result| result.map_err(|e| e.into())))
    }

    /// Iterates backwards across all `(state_root, slot)` pairs starting from
    /// an arbitrary `BeaconState` to the earliest reachable ancestor (may or may not be genesis).
    ///
    /// ## Notes
    ///
    /// - `slot` always decreases by `1`.
    /// - Iterator returns `(Hash256, Slot)`.
    /// - As this iterator starts at the `head` of the chain (viz., the best block), the first slot
    ///     returned may be earlier than the wall-clock slot.
    pub fn rev_iter_state_roots_from<'a>(
        &'a self,
        state_root: Hash256,
        state: &'a BeaconState<T::EthSpec>,
    ) -> impl Iterator<Item = Result<(Hash256, Slot), Error>> + 'a {
        std::iter::once(Ok((state_root, state.slot())))
            .chain(StateRootsIterator::new(&self.store, state))
            .map(|result| result.map_err(Into::into))
    }

    /// Iterates across all `(state_root, slot)` pairs from `start_slot`
    /// to the head of the chain (inclusive).
    ///
    /// ## Notes
    ///
    /// - `slot` always increases by `1`.
    /// - Iterator returns `(Hash256, Slot)`.
    pub fn forwards_iter_state_roots(
        &self,
        start_slot: Slot,
    ) -> Result<impl Iterator<Item = Result<(Hash256, Slot), Error>> + '_, Error> {
        let local_head = self.head_snapshot();

        let iter = self.store.forwards_state_roots_iterator(
            start_slot,
            local_head.beacon_state_root(),
            local_head.beacon_state.clone(),
        )?;

        Ok(iter.map(|result| result.map_err(Into::into)))
    }

    /// Super-efficient forwards state roots iterator that avoids cloning the head if the state
    /// roots lie entirely within the freezer database.
    ///
    /// The iterator returned will include roots for `start_slot..=end_slot`, i.e.  it
    /// is endpoint inclusive.
    pub fn forwards_iter_state_roots_until(
        &self,
        start_slot: Slot,
        end_slot: Slot,
    ) -> Result<impl Iterator<Item = Result<(Hash256, Slot), Error>> + '_, Error> {
        self.with_head(move |head| {
<<<<<<< HEAD
            let iter =
                self.store
                    .forwards_state_roots_iterator_until(start_slot, end_slot, || {
                        (head.beacon_state.clone(), head.beacon_state_root())
                    })?;
=======
            let iter = self.store.forwards_state_roots_iterator_until(
                start_slot,
                end_slot,
                || {
                    Ok((
                        head.beacon_state.clone_with_only_committee_caches(),
                        head.beacon_state_root(),
                    ))
                },
                &self.spec,
            )?;
>>>>>>> 57edc0f3
            Ok(iter
                .map(|result| result.map_err(Into::into))
                .take_while(move |result| {
                    result.as_ref().map_or(true, |(_, slot)| *slot <= end_slot)
                }))
        })
    }

    /// Returns the block at the given slot, if any. Only returns blocks in the canonical chain.
    ///
    /// Use the `skips` parameter to define the behaviour when `request_slot` is a skipped slot.
    ///
    /// ## Errors
    ///
    /// May return a database error.
    pub fn block_at_slot(
        &self,
        request_slot: Slot,
        skips: WhenSlotSkipped,
    ) -> Result<Option<SignedBlindedBeaconBlock<T::EthSpec>>, Error> {
        let root = self.block_root_at_slot(request_slot, skips)?;

        // Only hint the slot if expect a block at this exact slot.
        let slot_hint = match skips {
            WhenSlotSkipped::Prev => None,
            WhenSlotSkipped::None => Some(request_slot),
        };

        if let Some(block_root) = root {
            Ok(self.store.get_blinded_block(&block_root, slot_hint)?)
        } else {
            Ok(None)
        }
    }

    /// Returns the state root at the given slot, if any. Only returns state roots in the canonical chain.
    ///
    /// ## Errors
    ///
    /// May return a database error.
    pub fn state_root_at_slot(&self, request_slot: Slot) -> Result<Option<Hash256>, Error> {
        if request_slot == self.spec.genesis_slot {
            return Ok(Some(self.genesis_state_root));
        } else if request_slot > self.slot()? {
            return Ok(None);
        }

        // Check limits w.r.t historic state bounds.
        let (historic_lower_limit, historic_upper_limit) = self.store.get_historic_state_limits();
        if request_slot > historic_lower_limit && request_slot < historic_upper_limit {
            return Ok(None);
        }

        // Try an optimized path of reading the root directly from the head state.
        let fast_lookup: Option<Hash256> = self.with_head(|head| {
            if head.beacon_block.slot() <= request_slot {
                // Return the head state root if all slots between the request and the head are skipped.
                Ok(Some(head.beacon_state_root()))
            } else if let Ok(root) = head.beacon_state.get_state_root(request_slot) {
                // Return the root if it's easily accessible from the head state.
                Ok(Some(*root))
            } else {
                // Fast lookup is not possible.
                Ok::<_, Error>(None)
            }
        })?;

        if let Some(root) = fast_lookup {
            return Ok(Some(root));
        }

        process_results(
            self.forwards_iter_state_roots_until(request_slot, request_slot)?,
            |mut iter| {
                if let Some((root, slot)) = iter.next() {
                    if slot == request_slot {
                        Ok(Some(root))
                    } else {
                        // Sanity check.
                        Err(Error::InconsistentForwardsIter { request_slot, slot })
                    }
                } else {
                    Ok(None)
                }
            },
        )?
    }

    /// Returns the block root at the given slot, if any. Only returns roots in the canonical chain.
    ///
    /// ## Notes
    ///
    /// - Use the `skips` parameter to define the behaviour when `request_slot` is a skipped slot.
    /// - Returns `Ok(None)` for any slot higher than the current wall-clock slot, or less than
    ///   the oldest known block slot.
    pub fn block_root_at_slot(
        &self,
        request_slot: Slot,
        skips: WhenSlotSkipped,
    ) -> Result<Option<Hash256>, Error> {
        match skips {
            WhenSlotSkipped::None => self.block_root_at_slot_skips_none(request_slot),
            WhenSlotSkipped::Prev => self.block_root_at_slot_skips_prev(request_slot),
        }
        .or_else(|e| match e {
            Error::HistoricalBlockError(_) => Ok(None),
            e => Err(e),
        })
    }

    /// Returns the block root at the given slot, if any. Only returns roots in the canonical chain.
    ///
    /// ## Notes
    ///
    /// - Returns `Ok(None)` if the given `Slot` was skipped.
    /// - Returns `Ok(None)` for any slot higher than the current wall-clock slot.
    ///
    /// ## Errors
    ///
    /// May return a database error.
    fn block_root_at_slot_skips_none(&self, request_slot: Slot) -> Result<Option<Hash256>, Error> {
        if request_slot == self.spec.genesis_slot {
            return Ok(Some(self.genesis_block_root));
        } else if request_slot > self.slot()? {
            return Ok(None);
        }

        let prev_slot = request_slot.saturating_sub(1_u64);

        // Try an optimized path of reading the root directly from the head state.
        let fast_lookup: Option<Option<Hash256>> = self.with_head(|head| {
            let state = &head.beacon_state;

            // Try find the root for the `request_slot`.
            let request_root_opt = match state.slot().cmp(&request_slot) {
                // It's always a skip slot if the head is less than the request slot, return early.
                Ordering::Less => return Ok(Some(None)),
                // The request slot is the head slot.
                Ordering::Equal => Some(head.beacon_block_root),
                // Try find the request slot in the state.
                Ordering::Greater => state.get_block_root(request_slot).ok().copied(),
            };

            if let Some(request_root) = request_root_opt {
                if let Ok(prev_root) = state.get_block_root(prev_slot) {
                    return Ok(Some((*prev_root != request_root).then_some(request_root)));
                }
            }

            // Fast lookup is not possible.
            Ok::<_, Error>(None)
        })?;
        if let Some(root_opt) = fast_lookup {
            return Ok(root_opt);
        }

        if let Some(((prev_root, _), (curr_root, curr_slot))) = process_results(
            self.forwards_iter_block_roots_until(prev_slot, request_slot)?,
            |iter| iter.tuple_windows().next(),
        )? {
            // Sanity check.
            if curr_slot != request_slot {
                return Err(Error::InconsistentForwardsIter {
                    request_slot,
                    slot: curr_slot,
                });
            }
            Ok((curr_root != prev_root).then_some(curr_root))
        } else {
            Ok(None)
        }
    }

    /// Returns the block root at the given slot, if any. Only returns roots in the canonical chain.
    ///
    /// ## Notes
    ///
    /// - Returns the root at the previous non-skipped slot if the given `Slot` was skipped.
    /// - Returns `Ok(None)` for any slot higher than the current wall-clock slot.
    ///
    /// ## Errors
    ///
    /// May return a database error.
    fn block_root_at_slot_skips_prev(&self, request_slot: Slot) -> Result<Option<Hash256>, Error> {
        if request_slot == self.spec.genesis_slot {
            return Ok(Some(self.genesis_block_root));
        } else if request_slot > self.slot()? {
            return Ok(None);
        }

        // Try an optimized path of reading the root directly from the head state.
        let fast_lookup: Option<Hash256> = self.with_head(|head| {
            if head.beacon_block.slot() <= request_slot {
                // Return the head root if all slots between the request and the head are skipped.
                Ok(Some(head.beacon_block_root))
            } else if let Ok(root) = head.beacon_state.get_block_root(request_slot) {
                // Return the root if it's easily accessible from the head state.
                Ok(Some(*root))
            } else {
                // Fast lookup is not possible.
                Ok::<_, Error>(None)
            }
        })?;
        if let Some(root) = fast_lookup {
            return Ok(Some(root));
        }

        process_results(
            self.forwards_iter_block_roots_until(request_slot, request_slot)?,
            |mut iter| {
                if let Some((root, slot)) = iter.next() {
                    if slot == request_slot {
                        Ok(Some(root))
                    } else {
                        // Sanity check.
                        Err(Error::InconsistentForwardsIter { request_slot, slot })
                    }
                } else {
                    Ok(None)
                }
            },
        )?
    }

    /// Returns the block at the given root, if any.
    ///
    /// Will also check the early attester cache for the block. Because of this, there's no
    /// guarantee that a block returned from this function has a `BeaconState` available in
    /// `self.store`. The expected use for this function is *only* for returning blocks requested
    /// from P2P peers.
    ///
    /// ## Errors
    ///
    /// May return a database error.
    pub fn get_blocks_checking_early_attester_cache(
        self: &Arc<Self>,
        block_roots: Vec<Hash256>,
        executor: &TaskExecutor,
    ) -> Result<
        impl Stream<
            Item = (
                Hash256,
                Arc<Result<Option<Arc<SignedBeaconBlock<T::EthSpec>>>, Error>>,
            ),
        >,
        Error,
    > {
        Ok(
            BeaconBlockStreamer::<T>::new(self, CheckEarlyAttesterCache::Yes)?
                .launch_stream(block_roots, executor),
        )
    }

    pub fn get_blocks(
        self: &Arc<Self>,
        block_roots: Vec<Hash256>,
        executor: &TaskExecutor,
    ) -> Result<
        impl Stream<
            Item = (
                Hash256,
                Arc<Result<Option<Arc<SignedBeaconBlock<T::EthSpec>>>, Error>>,
            ),
        >,
        Error,
    > {
        Ok(
            BeaconBlockStreamer::<T>::new(self, CheckEarlyAttesterCache::No)?
                .launch_stream(block_roots, executor),
        )
    }

    pub fn get_blobs_checking_early_attester_cache(
        &self,
        block_root: &Hash256,
    ) -> Result<BlobSidecarList<T::EthSpec>, Error> {
        self.early_attester_cache
            .get_blobs(*block_root)
            .map_or_else(|| self.get_blobs(block_root), Ok)
    }

    /// Returns the block at the given root, if any.
    ///
    /// ## Errors
    ///
    /// May return a database error.
    pub async fn get_block(
        &self,
        block_root: &Hash256,
    ) -> Result<Option<SignedBeaconBlock<T::EthSpec>>, Error> {
        // Load block from database, returning immediately if we have the full block w payload
        // stored.
        let blinded_block = match self.store.try_get_full_block(block_root, None)? {
            Some(DatabaseBlock::Full(block)) => return Ok(Some(block)),
            Some(DatabaseBlock::Blinded(block)) => block,
            None => return Ok(None),
        };
        let fork = blinded_block.fork_name(&self.spec)?;

        // If we only have a blinded block, load the execution payload from the EL.
        let block_message = blinded_block.message();
        let execution_payload_header = block_message
            .execution_payload()
            .map_err(|_| Error::BlockVariantLacksExecutionPayload(*block_root))?
            .to_execution_payload_header();

        let exec_block_hash = execution_payload_header.block_hash();

        let execution_payload = self
            .execution_layer
            .as_ref()
            .ok_or(Error::ExecutionLayerMissing)?
            .get_payload_for_header(&execution_payload_header, fork)
            .await
            .map_err(|e| {
                Error::ExecutionLayerErrorPayloadReconstruction(exec_block_hash, Box::new(e))
            })?
            .ok_or(Error::BlockHashMissingFromExecutionLayer(exec_block_hash))?;

        // Verify payload integrity.
        let header_from_payload = ExecutionPayloadHeader::from(execution_payload.to_ref());
        if header_from_payload != execution_payload_header {
            for txn in execution_payload.transactions() {
                debug!(
                    self.log,
                    "Reconstructed txn";
                    "bytes" => format!("0x{}", hex::encode(&**txn)),
                );
            }

            return Err(Error::InconsistentPayloadReconstructed {
                slot: blinded_block.slot(),
                exec_block_hash,
                canonical_transactions_root: execution_payload_header.transactions_root(),
                reconstructed_transactions_root: header_from_payload.transactions_root(),
            });
        }

        // Add the payload to the block to form a full block.
        blinded_block
            .try_into_full_block(Some(execution_payload))
            .ok_or(Error::AddPayloadLogicError)
            .map(Some)
    }

    /// Returns the blobs at the given root, if any.
    ///
    /// ## Errors
    /// May return a database error.
    pub fn get_blobs(&self, block_root: &Hash256) -> Result<BlobSidecarList<T::EthSpec>, Error> {
        match self.store.get_blobs(block_root)? {
            Some(blobs) => Ok(blobs),
            None => Ok(BlobSidecarList::default()),
        }
    }

    pub fn get_blinded_block(
        &self,
        block_root: &Hash256,
    ) -> Result<Option<SignedBlindedBeaconBlock<T::EthSpec>>, Error> {
        Ok(self.store.get_blinded_block(block_root, None)?)
    }

    /// Returns the state at the given root, if any.
    ///
    /// ## Errors
    ///
    /// May return a database error.
    pub fn get_state(
        &self,
        state_root: &Hash256,
        slot: Option<Slot>,
    ) -> Result<Option<BeaconState<T::EthSpec>>, Error> {
        Ok(self.store.get_state(state_root, slot)?)
    }

    /// Return the sync committee at `slot + 1` from the canonical chain.
    ///
    /// This is useful when dealing with sync committee messages, because messages are signed
    /// and broadcast one slot prior to the slot of the sync committee (which is relevant at
    /// sync committee period boundaries).
    pub fn sync_committee_at_next_slot(
        &self,
        slot: Slot,
    ) -> Result<Arc<SyncCommittee<T::EthSpec>>, Error> {
        let epoch = slot.safe_add(1)?.epoch(T::EthSpec::slots_per_epoch());
        self.sync_committee_at_epoch(epoch)
    }

    /// Return the sync committee at `epoch` from the canonical chain.
    pub fn sync_committee_at_epoch(
        &self,
        epoch: Epoch,
    ) -> Result<Arc<SyncCommittee<T::EthSpec>>, Error> {
        // Try to read a committee from the head. This will work most of the time, but will fail
        // for faraway committees, or if there are skipped slots at the transition to Altair.
        let spec = &self.spec;
        let committee_from_head =
            self.with_head(
                |head| match head.beacon_state.get_built_sync_committee(epoch, spec) {
                    Ok(committee) => Ok(Some(committee.clone())),
                    Err(BeaconStateError::SyncCommitteeNotKnown { .. })
                    | Err(BeaconStateError::IncorrectStateVariant) => Ok(None),
                    Err(e) => Err(Error::from(e)),
                },
            )?;

        if let Some(committee) = committee_from_head {
            Ok(committee)
        } else {
            // Slow path: load a state (or advance the head).
            let sync_committee_period = epoch.sync_committee_period(spec)?;
            let committee = self
                .state_for_sync_committee_period(sync_committee_period)?
                .get_built_sync_committee(epoch, spec)?
                .clone();
            Ok(committee)
        }
    }

    /// Load a state suitable for determining the sync committee for the given period.
    ///
    /// Specifically, the state at the start of the *previous* sync committee period.
    ///
    /// This is sufficient for historical duties, and efficient in the case where the head
    /// is lagging the current period and we need duties for the next period (because we only
    /// have to transition the head to start of the current period).
    ///
    /// We also need to ensure that the load slot is after the Altair fork.
    ///
    /// **WARNING**: the state returned will have dummy state roots. It should only be used
    /// for its sync committees (determining duties, etc).
    pub fn state_for_sync_committee_period(
        &self,
        sync_committee_period: u64,
    ) -> Result<BeaconState<T::EthSpec>, Error> {
        let altair_fork_epoch = self
            .spec
            .altair_fork_epoch
            .ok_or(Error::AltairForkDisabled)?;

        let load_slot = std::cmp::max(
            self.spec.epochs_per_sync_committee_period * sync_committee_period.saturating_sub(1),
            altair_fork_epoch,
        )
        .start_slot(T::EthSpec::slots_per_epoch());

        self.state_at_slot(load_slot, StateSkipConfig::WithoutStateRoots)
    }

    /// Returns the current heads of the `BeaconChain`. For the canonical head, see `Self::head`.
    ///
    /// Returns `(block_root, block_slot)`.
    pub fn heads(&self) -> Vec<(Hash256, Slot)> {
        self.head_tracker.heads()
    }

    pub fn knows_head(&self, block_hash: &SignedBeaconBlockHash) -> bool {
        self.head_tracker.contains_head((*block_hash).into())
    }

    /// Returns the `BeaconState` at the given slot.
    ///
    /// Returns `None` when the state is not found in the database or there is an error skipping
    /// to a future state.
    pub fn state_at_slot(
        &self,
        slot: Slot,
        config: StateSkipConfig,
    ) -> Result<BeaconState<T::EthSpec>, Error> {
        let head_state = self.head_beacon_state_cloned();

        match slot.cmp(&head_state.slot()) {
            Ordering::Equal => Ok(head_state),
            Ordering::Greater => {
                if slot > head_state.slot() + T::EthSpec::slots_per_epoch() {
                    warn!(
                        self.log,
                        "Skipping more than an epoch";
                        "head_slot" => head_state.slot(),
                        "request_slot" => slot
                    )
                }

                let start_slot = head_state.slot();
                let task_start = Instant::now();
                let max_task_runtime = Duration::from_secs(self.spec.seconds_per_slot);

                let head_state_slot = head_state.slot();
                let mut state = head_state;

                let skip_state_root = match config {
                    StateSkipConfig::WithStateRoots => None,
                    StateSkipConfig::WithoutStateRoots => Some(Hash256::zero()),
                };

                while state.slot() < slot {
                    // Do not allow and forward state skip that takes longer than the maximum task duration.
                    //
                    // This is a protection against nodes doing too much work when they're not synced
                    // to a chain.
                    if task_start + max_task_runtime < Instant::now() {
                        return Err(Error::StateSkipTooLarge {
                            start_slot,
                            requested_slot: slot,
                            max_task_runtime,
                        });
                    }

                    // Note: supplying some `state_root` when it is known would be a cheap and easy
                    // optimization.
                    match per_slot_processing(&mut state, skip_state_root, &self.spec) {
                        Ok(_) => (),
                        Err(e) => {
                            warn!(
                                self.log,
                                "Unable to load state at slot";
                                "error" => ?e,
                                "head_slot" => head_state_slot,
                                "requested_slot" => slot
                            );
                            return Err(Error::NoStateForSlot(slot));
                        }
                    };
                }
                Ok(state)
            }
            Ordering::Less => {
                let state_root =
                    process_results(self.forwards_iter_state_roots_until(slot, slot)?, |iter| {
                        iter.take_while(|(_, current_slot)| *current_slot >= slot)
                            .find(|(_, current_slot)| *current_slot == slot)
                            .map(|(root, _slot)| root)
                    })?
                    .ok_or(Error::NoStateForSlot(slot))?;

                Ok(self
                    .get_state(&state_root, Some(slot))?
                    .ok_or(Error::NoStateForSlot(slot))?)
            }
        }
    }

    /// Returns the `BeaconState` the current slot (viz., `self.slot()`).
    ///
    ///  - A reference to the head state (note: this keeps a read lock on the head, try to use
    ///  sparingly).
    ///  - The head state, but with skipped slots (for states later than the head).
    ///
    ///  Returns `None` when there is an error skipping to a future state or the slot clock cannot
    ///  be read.
    pub fn wall_clock_state(&self) -> Result<BeaconState<T::EthSpec>, Error> {
        self.state_at_slot(self.slot()?, StateSkipConfig::WithStateRoots)
    }

    /// Returns the validator index (if any) for the given public key.
    ///
    /// ## Notes
    ///
    /// This query uses the `validator_pubkey_cache` which contains _all_ validators ever seen,
    /// even if those validators aren't included in the head state. It is important to remember
    /// that just because a validator exists here, it doesn't necessarily exist in all
    /// `BeaconStates`.
    ///
    /// ## Errors
    ///
    /// May return an error if acquiring a read-lock on the `validator_pubkey_cache` times out.
    pub fn validator_index(&self, pubkey: &PublicKeyBytes) -> Result<Option<usize>, Error> {
        let pubkey_cache = self.validator_pubkey_cache.read();

        Ok(pubkey_cache.get_index(pubkey))
    }

    /// Return the validator indices of all public keys fetched from an iterator.
    ///
    /// If any public key doesn't belong to a known validator then an error will be returned.
    /// We could consider relaxing this by returning `Vec<Option<usize>>` in future.
    pub fn validator_indices<'a>(
        &self,
        validator_pubkeys: impl Iterator<Item = &'a PublicKeyBytes>,
    ) -> Result<Vec<u64>, Error> {
        let pubkey_cache = self.validator_pubkey_cache.read();

        validator_pubkeys
            .map(|pubkey| {
                pubkey_cache
                    .get_index(pubkey)
                    .map(|id| id as u64)
                    .ok_or(Error::ValidatorPubkeyUnknown(*pubkey))
            })
            .collect()
    }

    /// Returns the validator pubkey (if any) for the given validator index.
    ///
    /// ## Notes
    ///
    /// This query uses the `validator_pubkey_cache` which contains _all_ validators ever seen,
    /// even if those validators aren't included in the head state. It is important to remember
    /// that just because a validator exists here, it doesn't necessarily exist in all
    /// `BeaconStates`.
    ///
    /// ## Errors
    ///
    /// May return an error if acquiring a read-lock on the `validator_pubkey_cache` times out.
    pub fn validator_pubkey(&self, validator_index: usize) -> Result<Option<PublicKey>, Error> {
        let pubkey_cache = self.validator_pubkey_cache.read();

        Ok(pubkey_cache.get(validator_index).cloned())
    }

    /// As per `Self::validator_pubkey`, but returns `PublicKeyBytes`.
    pub fn validator_pubkey_bytes(
        &self,
        validator_index: usize,
    ) -> Result<Option<PublicKeyBytes>, Error> {
        let pubkey_cache = self.validator_pubkey_cache.read();
        Ok(pubkey_cache.get_pubkey_bytes(validator_index).copied())
    }

    /// As per `Self::validator_pubkey_bytes` but will resolve multiple indices at once to avoid
    /// bouncing the read-lock on the pubkey cache.
    ///
    /// Returns a map that may have a length less than `validator_indices.len()` if some indices
    /// were unable to be resolved.
    pub fn validator_pubkey_bytes_many(
        &self,
        validator_indices: &[usize],
    ) -> Result<HashMap<usize, PublicKeyBytes>, Error> {
        let pubkey_cache = self.validator_pubkey_cache.read();

        let mut map = HashMap::with_capacity(validator_indices.len());
        for &validator_index in validator_indices {
            if let Some(pubkey) = pubkey_cache.get_pubkey_bytes(validator_index) {
                map.insert(validator_index, *pubkey);
            }
        }
        Ok(map)
    }

    /// Returns the block canonical root of the current canonical chain at a given slot, starting from the given state.
    ///
    /// Returns `None` if the given slot doesn't exist in the chain.
    pub fn root_at_slot_from_state(
        &self,
        target_slot: Slot,
        beacon_block_root: Hash256,
        state: &BeaconState<T::EthSpec>,
    ) -> Result<Option<Hash256>, Error> {
        let iter = BlockRootsIterator::new(&self.store, state);
        let iter_with_head = std::iter::once(Ok((beacon_block_root, state.slot())))
            .chain(iter)
            .map(|result| result.map_err(|e| e.into()));

        process_results(iter_with_head, |mut iter| {
            iter.find(|(_, slot)| *slot == target_slot)
                .map(|(root, _)| root)
        })
    }

    /// Returns the attestation duties for the given validator indices using the shuffling cache.
    ///
    /// An error may be returned if `head_block_root` is a finalized block, this function is only
    /// designed for operations at the head of the chain.
    ///
    /// The returned `Vec` will have the same length as `validator_indices`, any
    /// non-existing/inactive validators will have `None` values.
    ///
    /// ## Notes
    ///
    /// This function will try to use the shuffling cache to return the value. If the value is not
    /// in the shuffling cache, it will be added. Care should be taken not to wash out the
    /// shuffling cache with historical/useless values.
    pub fn validator_attestation_duties(
        &self,
        validator_indices: &[u64],
        epoch: Epoch,
        head_block_root: Hash256,
    ) -> Result<(Vec<Option<AttestationDuty>>, Hash256, ExecutionStatus), Error> {
        let execution_status = self
            .canonical_head
            .fork_choice_read_lock()
            .get_block_execution_status(&head_block_root)
            .ok_or(Error::AttestationHeadNotInForkChoice(head_block_root))?;

        let (duties, dependent_root) = self.with_committee_cache(
            head_block_root,
            epoch,
            |committee_cache, dependent_root| {
                let duties = validator_indices
                    .iter()
                    .map(|validator_index| {
                        let validator_index = *validator_index as usize;
                        committee_cache.get_attestation_duties(validator_index)
                    })
                    .collect();

                Ok((duties, dependent_root))
            },
        )?;
        Ok((duties, dependent_root, execution_status))
    }

    /// Returns an aggregated `Attestation`, if any, that has a matching `attestation.data`.
    ///
    /// The attestation will be obtained from `self.naive_aggregation_pool`.
    pub fn get_aggregated_attestation(
        &self,
        data: &AttestationData,
    ) -> Result<Option<Attestation<T::EthSpec>>, Error> {
        if let Some(attestation) = self.naive_aggregation_pool.read().get(data) {
            self.filter_optimistic_attestation(attestation)
                .map(Option::Some)
        } else {
            Ok(None)
        }
    }

    /// Returns an aggregated `Attestation`, if any, that has a matching
    /// `attestation.data.tree_hash_root()`.
    ///
    /// The attestation will be obtained from `self.naive_aggregation_pool`.
    pub fn get_aggregated_attestation_by_slot_and_root(
        &self,
        slot: Slot,
        attestation_data_root: &Hash256,
    ) -> Result<Option<Attestation<T::EthSpec>>, Error> {
        if let Some(attestation) = self
            .naive_aggregation_pool
            .read()
            .get_by_slot_and_root(slot, attestation_data_root)
        {
            self.filter_optimistic_attestation(attestation)
                .map(Option::Some)
        } else {
            Ok(None)
        }
    }

    /// Returns `Ok(attestation)` if the supplied `attestation` references a valid
    /// `beacon_block_root`.
    fn filter_optimistic_attestation(
        &self,
        attestation: Attestation<T::EthSpec>,
    ) -> Result<Attestation<T::EthSpec>, Error> {
        let beacon_block_root = attestation.data.beacon_block_root;
        match self
            .canonical_head
            .fork_choice_read_lock()
            .get_block_execution_status(&beacon_block_root)
        {
            // The attestation references a block that is not in fork choice, it must be
            // pre-finalization.
            None => Err(Error::CannotAttestToFinalizedBlock { beacon_block_root }),
            // The attestation references a fully valid `beacon_block_root`.
            Some(execution_status) if execution_status.is_valid_or_irrelevant() => Ok(attestation),
            // The attestation references a block that has not been verified by an EL (i.e. it
            // is optimistic or invalid). Don't return the block, return an error instead.
            Some(execution_status) => Err(Error::HeadBlockNotFullyVerified {
                beacon_block_root,
                execution_status,
            }),
        }
    }

    /// Return an aggregated `SyncCommitteeContribution` matching the given `root`.
    pub fn get_aggregated_sync_committee_contribution(
        &self,
        sync_contribution_data: &SyncContributionData,
    ) -> Result<Option<SyncCommitteeContribution<T::EthSpec>>, Error> {
        if let Some(contribution) = self
            .naive_sync_aggregation_pool
            .read()
            .get(sync_contribution_data)
        {
            self.filter_optimistic_sync_committee_contribution(contribution)
                .map(Option::Some)
        } else {
            Ok(None)
        }
    }

    fn filter_optimistic_sync_committee_contribution(
        &self,
        contribution: SyncCommitteeContribution<T::EthSpec>,
    ) -> Result<SyncCommitteeContribution<T::EthSpec>, Error> {
        let beacon_block_root = contribution.beacon_block_root;
        match self
            .canonical_head
            .fork_choice_read_lock()
            .get_block_execution_status(&beacon_block_root)
        {
            // The contribution references a block that is not in fork choice, it must be
            // pre-finalization.
            None => Err(Error::SyncContributionDataReferencesFinalizedBlock { beacon_block_root }),
            // The contribution references a fully valid `beacon_block_root`.
            Some(execution_status) if execution_status.is_valid_or_irrelevant() => Ok(contribution),
            // The contribution references a block that has not been verified by an EL (i.e. it
            // is optimistic or invalid). Don't return the block, return an error instead.
            Some(execution_status) => Err(Error::HeadBlockNotFullyVerified {
                beacon_block_root,
                execution_status,
            }),
        }
    }

    /// Produce an unaggregated `Attestation` that is valid for the given `slot` and `index`.
    ///
    /// The produced `Attestation` will not be valid until it has been signed by exactly one
    /// validator that is in the committee for `slot` and `index` in the canonical chain.
    ///
    /// Always attests to the canonical chain.
    ///
    /// ## Errors
    ///
    /// May return an error if the `request_slot` is too far behind the head state.
    pub fn produce_unaggregated_attestation(
        &self,
        request_slot: Slot,
        request_index: CommitteeIndex,
    ) -> Result<Attestation<T::EthSpec>, Error> {
        let _total_timer = metrics::start_timer(&metrics::ATTESTATION_PRODUCTION_SECONDS);

        // The early attester cache will return `Some(attestation)` in the scenario where there is a
        // block being imported that will become the head block, but that block has not yet been
        // inserted into the database and set as `self.canonical_head`.
        //
        // In effect, the early attester cache prevents slow database IO from causing missed
        // head/target votes.
        //
        // The early attester cache should never contain an optimistically imported block.
        match self
            .early_attester_cache
            .try_attest(request_slot, request_index, &self.spec)
        {
            // The cache matched this request, return the value.
            Ok(Some(attestation)) => return Ok(attestation),
            // The cache did not match this request, proceed with the rest of this function.
            Ok(None) => (),
            // The cache returned an error. Log the error and proceed with the rest of this
            // function.
            Err(e) => warn!(
                self.log,
                "Early attester cache failed";
                "error" => ?e
            ),
        }

        let slots_per_epoch = T::EthSpec::slots_per_epoch();
        let request_epoch = request_slot.epoch(slots_per_epoch);

        /*
         * Phase 1/2:
         *
         * Take a short-lived read-lock on the head and copy the necessary information from it.
         *
         * It is important that this first phase is as quick as possible; creating contention for
         * the head-lock is not desirable.
         */

        let head_state_slot;
        let beacon_block_root;
        let beacon_state_root;
        let target;
        let current_epoch_attesting_info: Option<(Checkpoint, usize)>;
        let attester_cache_key;
        let head_timer = metrics::start_timer(&metrics::ATTESTATION_PRODUCTION_HEAD_SCRAPE_SECONDS);
        // The following braces are to prevent the `cached_head` Arc from being held for longer than
        // required. It also helps reduce the diff for a very large PR (#3244).
        {
            let head = self.head_snapshot();
            let head_state = &head.beacon_state;
            head_state_slot = head_state.slot();

            // There is no value in producing an attestation to a block that is pre-finalization and
            // it is likely to cause expensive and pointless reads to the freezer database. Exit
            // early if this is the case.
            let finalized_slot = head_state
                .finalized_checkpoint()
                .epoch
                .start_slot(slots_per_epoch);
            if request_slot < finalized_slot {
                return Err(Error::AttestingToFinalizedSlot {
                    finalized_slot,
                    request_slot,
                });
            }

            // This function will eventually fail when trying to access a slot which is
            // out-of-bounds of `state.block_roots`. This explicit error is intended to provide a
            // clearer message to the user than an ambiguous `SlotOutOfBounds` error.
            let slots_per_historical_root = T::EthSpec::slots_per_historical_root() as u64;
            let lowest_permissible_slot =
                head_state.slot().saturating_sub(slots_per_historical_root);
            if request_slot < lowest_permissible_slot {
                return Err(Error::AttestingToAncientSlot {
                    lowest_permissible_slot,
                    request_slot,
                });
            }

            if request_slot >= head_state.slot() {
                // When attesting to the head slot or later, always use the head of the chain.
                beacon_block_root = head.beacon_block_root;
                beacon_state_root = head.beacon_state_root();
            } else {
                // Permit attesting to slots *prior* to the current head. This is desirable when
                // the VC and BN are out-of-sync due to time issues or overloading.
                beacon_block_root = *head_state.get_block_root(request_slot)?;
                beacon_state_root = *head_state.get_state_root(request_slot)?;
            };

            let target_slot = request_epoch.start_slot(T::EthSpec::slots_per_epoch());
            let target_root = if head_state.slot() <= target_slot {
                // If the state is earlier than the target slot then the target *must* be the head
                // block root.
                beacon_block_root
            } else {
                *head_state.get_block_root(target_slot)?
            };
            target = Checkpoint {
                epoch: request_epoch,
                root: target_root,
            };

            current_epoch_attesting_info = if head_state.current_epoch() == request_epoch {
                // When the head state is in the same epoch as the request, all the information
                // required to attest is available on the head state.
                Some((
                    head_state.current_justified_checkpoint(),
                    head_state
                        .get_beacon_committee(request_slot, request_index)?
                        .committee
                        .len(),
                ))
            } else {
                // If the head state is in a *different* epoch to the request, more work is required
                // to determine the justified checkpoint and committee length.
                None
            };

            // Determine the key for `self.attester_cache`, in case it is required later in this
            // routine.
            attester_cache_key =
                AttesterCacheKey::new(request_epoch, head_state, beacon_block_root)?;
        }
        drop(head_timer);

        // Only attest to a block if it is fully verified (i.e. not optimistic or invalid).
        match self
            .canonical_head
            .fork_choice_read_lock()
            .get_block_execution_status(&beacon_block_root)
        {
            Some(execution_status) if execution_status.is_valid_or_irrelevant() => (),
            Some(execution_status) => {
                return Err(Error::HeadBlockNotFullyVerified {
                    beacon_block_root,
                    execution_status,
                })
            }
            None => return Err(Error::HeadMissingFromForkChoice(beacon_block_root)),
        };

        /*
         *  Phase 2/2:
         *
         *  If the justified checkpoint and committee length from the head are suitable for this
         *  attestation, use them. If not, try the attester cache. If the cache misses, load a state
         *  from disk and prime the cache with it.
         */

        let cache_timer =
            metrics::start_timer(&metrics::ATTESTATION_PRODUCTION_CACHE_INTERACTION_SECONDS);
        let (justified_checkpoint, committee_len) =
            if let Some((justified_checkpoint, committee_len)) = current_epoch_attesting_info {
                // The head state is in the same epoch as the attestation, so there is no more
                // required information.
                (justified_checkpoint, committee_len)
            } else if let Some(cached_values) = self.attester_cache.get::<T::EthSpec>(
                &attester_cache_key,
                request_slot,
                request_index,
                &self.spec,
            )? {
                // The suitable values were already cached. Return them.
                cached_values
            } else {
                debug!(
                    self.log,
                    "Attester cache miss";
                    "beacon_block_root" => ?beacon_block_root,
                    "head_state_slot" => %head_state_slot,
                    "request_slot" => %request_slot,
                );

                // Neither the head state, nor the attester cache was able to produce the required
                // information to attest in this epoch. So, load a `BeaconState` from disk and use
                // it to fulfil the request (and prime the cache to avoid this next time).
                let _cache_build_timer =
                    metrics::start_timer(&metrics::ATTESTATION_PRODUCTION_CACHE_PRIME_SECONDS);
                self.attester_cache.load_and_cache_state(
                    beacon_state_root,
                    attester_cache_key,
                    request_slot,
                    request_index,
                    self,
                )?
            };
        drop(cache_timer);

        Ok(Attestation {
            aggregation_bits: BitList::with_capacity(committee_len)?,
            data: AttestationData {
                slot: request_slot,
                index: request_index,
                beacon_block_root,
                source: justified_checkpoint,
                target,
            },
            signature: AggregateSignature::empty(),
        })
    }

    /// Performs the same validation as `Self::verify_unaggregated_attestation_for_gossip`, but for
    /// multiple attestations using batch BLS verification. Batch verification can provide
    /// significant CPU-time savings compared to individual verification.
    pub fn batch_verify_unaggregated_attestations_for_gossip<'a, I>(
        &self,
        attestations: I,
    ) -> Result<
        Vec<Result<VerifiedUnaggregatedAttestation<'a, T>, AttestationError>>,
        AttestationError,
    >
    where
        I: Iterator<Item = (&'a Attestation<T::EthSpec>, Option<SubnetId>)> + ExactSizeIterator,
    {
        batch_verify_unaggregated_attestations(attestations, self)
    }

    /// Accepts some `Attestation` from the network and attempts to verify it, returning `Ok(_)` if
    /// it is valid to be (re)broadcast on the gossip network.
    ///
    /// The attestation must be "unaggregated", that is it must have exactly one
    /// aggregation bit set.
    pub fn verify_unaggregated_attestation_for_gossip<'a>(
        &self,
        unaggregated_attestation: &'a Attestation<T::EthSpec>,
        subnet_id: Option<SubnetId>,
    ) -> Result<VerifiedUnaggregatedAttestation<'a, T>, AttestationError> {
        metrics::inc_counter(&metrics::UNAGGREGATED_ATTESTATION_PROCESSING_REQUESTS);
        let _timer =
            metrics::start_timer(&metrics::UNAGGREGATED_ATTESTATION_GOSSIP_VERIFICATION_TIMES);

        VerifiedUnaggregatedAttestation::verify(unaggregated_attestation, subnet_id, self).map(
            |v| {
                // This method is called for API and gossip attestations, so this covers all unaggregated attestation events
                if let Some(event_handler) = self.event_handler.as_ref() {
                    if event_handler.has_attestation_subscribers() {
                        event_handler
                            .register(EventKind::Attestation(Box::new(v.attestation().clone())));
                    }
                }
                metrics::inc_counter(&metrics::UNAGGREGATED_ATTESTATION_PROCESSING_SUCCESSES);
                v
            },
        )
    }

    /// Performs the same validation as `Self::verify_aggregated_attestation_for_gossip`, but for
    /// multiple attestations using batch BLS verification. Batch verification can provide
    /// significant CPU-time savings compared to individual verification.
    pub fn batch_verify_aggregated_attestations_for_gossip<'a, I>(
        &self,
        aggregates: I,
    ) -> Result<Vec<Result<VerifiedAggregatedAttestation<'a, T>, AttestationError>>, AttestationError>
    where
        I: Iterator<Item = &'a SignedAggregateAndProof<T::EthSpec>> + ExactSizeIterator,
    {
        batch_verify_aggregated_attestations(aggregates, self)
    }

    /// Accepts some `SignedAggregateAndProof` from the network and attempts to verify it,
    /// returning `Ok(_)` if it is valid to be (re)broadcast on the gossip network.
    pub fn verify_aggregated_attestation_for_gossip<'a>(
        &self,
        signed_aggregate: &'a SignedAggregateAndProof<T::EthSpec>,
    ) -> Result<VerifiedAggregatedAttestation<'a, T>, AttestationError> {
        metrics::inc_counter(&metrics::AGGREGATED_ATTESTATION_PROCESSING_REQUESTS);
        let _timer =
            metrics::start_timer(&metrics::AGGREGATED_ATTESTATION_GOSSIP_VERIFICATION_TIMES);

        VerifiedAggregatedAttestation::verify(signed_aggregate, self).map(|v| {
            // This method is called for API and gossip attestations, so this covers all aggregated attestation events
            if let Some(event_handler) = self.event_handler.as_ref() {
                if event_handler.has_attestation_subscribers() {
                    event_handler
                        .register(EventKind::Attestation(Box::new(v.attestation().clone())));
                }
            }
            metrics::inc_counter(&metrics::AGGREGATED_ATTESTATION_PROCESSING_SUCCESSES);
            v
        })
    }

    /// Accepts some `SyncCommitteeMessage` from the network and attempts to verify it, returning `Ok(_)` if
    /// it is valid to be (re)broadcast on the gossip network.
    pub fn verify_sync_committee_message_for_gossip(
        &self,
        sync_message: SyncCommitteeMessage,
        subnet_id: SyncSubnetId,
    ) -> Result<VerifiedSyncCommitteeMessage, SyncCommitteeError> {
        metrics::inc_counter(&metrics::SYNC_MESSAGE_PROCESSING_REQUESTS);
        let _timer = metrics::start_timer(&metrics::SYNC_MESSAGE_GOSSIP_VERIFICATION_TIMES);

        VerifiedSyncCommitteeMessage::verify(sync_message, subnet_id, self).map(|v| {
            metrics::inc_counter(&metrics::SYNC_MESSAGE_PROCESSING_SUCCESSES);
            v
        })
    }

    /// Accepts some `SignedContributionAndProof` from the network and attempts to verify it,
    /// returning `Ok(_)` if it is valid to be (re)broadcast on the gossip network.
    pub fn verify_sync_contribution_for_gossip(
        &self,
        sync_contribution: SignedContributionAndProof<T::EthSpec>,
    ) -> Result<VerifiedSyncContribution<T>, SyncCommitteeError> {
        metrics::inc_counter(&metrics::SYNC_CONTRIBUTION_PROCESSING_REQUESTS);
        let _timer = metrics::start_timer(&metrics::SYNC_CONTRIBUTION_GOSSIP_VERIFICATION_TIMES);
        VerifiedSyncContribution::verify(sync_contribution, self).map(|v| {
            if let Some(event_handler) = self.event_handler.as_ref() {
                if event_handler.has_contribution_subscribers() {
                    event_handler.register(EventKind::ContributionAndProof(Box::new(
                        v.aggregate().clone(),
                    )));
                }
            }
            metrics::inc_counter(&metrics::SYNC_CONTRIBUTION_PROCESSING_SUCCESSES);
            v
        })
    }

    /// Accepts some 'LightClientFinalityUpdate' from the network and attempts to verify it
    pub fn verify_finality_update_for_gossip(
        self: &Arc<Self>,
        light_client_finality_update: LightClientFinalityUpdate<T::EthSpec>,
        seen_timestamp: Duration,
    ) -> Result<VerifiedLightClientFinalityUpdate<T>, LightClientFinalityUpdateError> {
        VerifiedLightClientFinalityUpdate::verify(
            light_client_finality_update,
            self,
            seen_timestamp,
        )
        .map(|v| {
            metrics::inc_counter(&metrics::FINALITY_UPDATE_PROCESSING_SUCCESSES);
            v
        })
    }

    pub fn verify_blob_sidecar_for_gossip(
        self: &Arc<Self>,
        blob_sidecar: SignedBlobSidecar<T::EthSpec>,
        subnet_id: u64,
    ) -> Result<GossipVerifiedBlob<T>, GossipBlobError<T::EthSpec>> {
        metrics::inc_counter(&metrics::BLOBS_SIDECAR_PROCESSING_REQUESTS);
        let _timer = metrics::start_timer(&metrics::BLOBS_SIDECAR_GOSSIP_VERIFICATION_TIMES);
        blob_verification::validate_blob_sidecar_for_gossip(blob_sidecar, subnet_id, self).map(
            |v| {
                metrics::inc_counter(&metrics::BLOBS_SIDECAR_PROCESSING_SUCCESSES);
                v
            },
        )
    }

    /// Accepts some 'LightClientOptimisticUpdate' from the network and attempts to verify it
    pub fn verify_optimistic_update_for_gossip(
        self: &Arc<Self>,
        light_client_optimistic_update: LightClientOptimisticUpdate<T::EthSpec>,
        seen_timestamp: Duration,
    ) -> Result<VerifiedLightClientOptimisticUpdate<T>, LightClientOptimisticUpdateError> {
        VerifiedLightClientOptimisticUpdate::verify(
            light_client_optimistic_update,
            self,
            seen_timestamp,
        )
        .map(|v| {
            metrics::inc_counter(&metrics::OPTIMISTIC_UPDATE_PROCESSING_SUCCESSES);
            v
        })
    }

    /// Accepts some attestation-type object and attempts to verify it in the context of fork
    /// choice. If it is valid it is applied to `self.fork_choice`.
    ///
    /// Common items that implement `VerifiedAttestation`:
    ///
    /// - `VerifiedUnaggregatedAttestation`
    /// - `VerifiedAggregatedAttestation`
    pub fn apply_attestation_to_fork_choice(
        &self,
        verified: &impl VerifiedAttestation<T>,
    ) -> Result<(), Error> {
        let _timer = metrics::start_timer(&metrics::FORK_CHOICE_PROCESS_ATTESTATION_TIMES);

        self.canonical_head
            .fork_choice_write_lock()
            .on_attestation(
                self.slot()?,
                verified.indexed_attestation(),
                AttestationFromBlock::False,
            )
            .map_err(Into::into)
    }

    /// Accepts an `VerifiedUnaggregatedAttestation` and attempts to apply it to the "naive
    /// aggregation pool".
    ///
    /// The naive aggregation pool is used by local validators to produce
    /// `SignedAggregateAndProof`.
    ///
    /// If the attestation is too old (low slot) to be included in the pool it is simply dropped
    /// and no error is returned.
    pub fn add_to_naive_aggregation_pool(
        &self,
        unaggregated_attestation: &impl VerifiedAttestation<T>,
    ) -> Result<(), AttestationError> {
        let _timer = metrics::start_timer(&metrics::ATTESTATION_PROCESSING_APPLY_TO_AGG_POOL);

        let attestation = unaggregated_attestation.attestation();

        match self.naive_aggregation_pool.write().insert(attestation) {
            Ok(outcome) => trace!(
                self.log,
                "Stored unaggregated attestation";
                "outcome" => ?outcome,
                "index" => attestation.data.index,
                "slot" => attestation.data.slot.as_u64(),
            ),
            Err(NaiveAggregationError::SlotTooLow {
                slot,
                lowest_permissible_slot,
            }) => {
                trace!(
                    self.log,
                    "Refused to store unaggregated attestation";
                    "lowest_permissible_slot" => lowest_permissible_slot.as_u64(),
                    "slot" => slot.as_u64(),
                );
            }
            Err(e) => {
                error!(
                        self.log,
                        "Failed to store unaggregated attestation";
                        "error" => ?e,
                        "index" => attestation.data.index,
                        "slot" => attestation.data.slot.as_u64(),
                );
                return Err(Error::from(e).into());
            }
        };

        Ok(())
    }

    /// Accepts a `VerifiedSyncCommitteeMessage` and attempts to apply it to the "naive
    /// aggregation pool".
    ///
    /// The naive aggregation pool is used by local validators to produce
    /// `SignedContributionAndProof`.
    ///
    /// If the sync message is too old (low slot) to be included in the pool it is simply dropped
    /// and no error is returned.
    pub fn add_to_naive_sync_aggregation_pool(
        &self,
        verified_sync_committee_message: VerifiedSyncCommitteeMessage,
    ) -> Result<VerifiedSyncCommitteeMessage, SyncCommitteeError> {
        let sync_message = verified_sync_committee_message.sync_message();
        let positions_by_subnet_id: &HashMap<SyncSubnetId, Vec<usize>> =
            verified_sync_committee_message.subnet_positions();
        for (subnet_id, positions) in positions_by_subnet_id.iter() {
            for position in positions {
                let _timer =
                    metrics::start_timer(&metrics::SYNC_CONTRIBUTION_PROCESSING_APPLY_TO_AGG_POOL);
                let contribution = SyncCommitteeContribution::from_message(
                    sync_message,
                    subnet_id.into(),
                    *position,
                )?;

                match self
                    .naive_sync_aggregation_pool
                    .write()
                    .insert(&contribution)
                {
                    Ok(outcome) => trace!(
                        self.log,
                        "Stored unaggregated sync committee message";
                        "outcome" => ?outcome,
                        "index" => sync_message.validator_index,
                        "slot" => sync_message.slot.as_u64(),
                    ),
                    Err(NaiveAggregationError::SlotTooLow {
                        slot,
                        lowest_permissible_slot,
                    }) => {
                        trace!(
                            self.log,
                            "Refused to store unaggregated sync committee message";
                            "lowest_permissible_slot" => lowest_permissible_slot.as_u64(),
                            "slot" => slot.as_u64(),
                        );
                    }
                    Err(e) => {
                        error!(
                                self.log,
                                "Failed to store unaggregated sync committee message";
                                "error" => ?e,
                                "index" => sync_message.validator_index,
                                "slot" => sync_message.slot.as_u64(),
                        );
                        return Err(Error::from(e).into());
                    }
                };
            }
        }
        Ok(verified_sync_committee_message)
    }

    /// Accepts a `VerifiedAttestation` and attempts to apply it to `self.op_pool`.
    ///
    /// The op pool is used by local block producers to pack blocks with operations.
    pub fn add_to_block_inclusion_pool<A>(
        &self,
        verified_attestation: A,
    ) -> Result<(), AttestationError>
    where
        A: VerifiedAttestation<T>,
    {
        let _timer = metrics::start_timer(&metrics::ATTESTATION_PROCESSING_APPLY_TO_OP_POOL);

        // If there's no eth1 chain then it's impossible to produce blocks and therefore
        // useless to put things in the op pool.
        if self.eth1_chain.is_some() {
            let (attestation, attesting_indices) =
                verified_attestation.into_attestation_and_indices();
            self.op_pool
                .insert_attestation(attestation, attesting_indices)
                .map_err(Error::from)?;
        }

        Ok(())
    }

    /// Accepts a `VerifiedSyncContribution` and attempts to apply it to `self.op_pool`.
    ///
    /// The op pool is used by local block producers to pack blocks with operations.
    pub fn add_contribution_to_block_inclusion_pool(
        &self,
        contribution: VerifiedSyncContribution<T>,
    ) -> Result<(), SyncCommitteeError> {
        let _timer = metrics::start_timer(&metrics::SYNC_CONTRIBUTION_PROCESSING_APPLY_TO_OP_POOL);

        // If there's no eth1 chain then it's impossible to produce blocks and therefore
        // useless to put things in the op pool.
        if self.eth1_chain.is_some() {
            self.op_pool
                .insert_sync_contribution(contribution.contribution())
                .map_err(Error::from)?;
        }

        Ok(())
    }

    /// Filter an attestation from the op pool for shuffling compatibility.
    ///
    /// Use the provided `filter_cache` map to memoize results.
    pub fn filter_op_pool_attestation(
        &self,
        filter_cache: &mut HashMap<(Hash256, Epoch), bool>,
        att: &AttestationRef<T::EthSpec>,
        state: &BeaconState<T::EthSpec>,
    ) -> bool {
        *filter_cache
            .entry((att.data.beacon_block_root, att.checkpoint.target_epoch))
            .or_insert_with(|| {
                self.shuffling_is_compatible(
                    &att.data.beacon_block_root,
                    att.checkpoint.target_epoch,
                    state,
                )
            })
    }

    /// Check that the shuffling at `block_root` is equal to one of the shufflings of `state`.
    ///
    /// The `target_epoch` argument determines which shuffling to check compatibility with, it
    /// should be equal to the current or previous epoch of `state`, or else `false` will be
    /// returned.
    ///
    /// The compatibility check is designed to be fast: we check that the block that
    /// determined the RANDAO mix for the `target_epoch` matches the ancestor of the block
    /// identified by `block_root` (at that slot).
    pub fn shuffling_is_compatible(
        &self,
        block_root: &Hash256,
        target_epoch: Epoch,
        state: &BeaconState<T::EthSpec>,
    ) -> bool {
        self.shuffling_is_compatible_result(block_root, target_epoch, state)
            .unwrap_or_else(|e| {
                debug!(
                    self.log,
                    "Skipping attestation with incompatible shuffling";
                    "block_root" => ?block_root,
                    "target_epoch" => target_epoch,
                    "reason" => ?e,
                );
                false
            })
    }

    fn shuffling_is_compatible_result(
        &self,
        block_root: &Hash256,
        target_epoch: Epoch,
        state: &BeaconState<T::EthSpec>,
    ) -> Result<bool, Error> {
        // Compute the shuffling ID for the head state in the `target_epoch`.
        let relative_epoch = RelativeEpoch::from_epoch(state.current_epoch(), target_epoch)
            .map_err(|e| Error::BeaconStateError(e.into()))?;
        let head_shuffling_id =
            AttestationShufflingId::new(self.genesis_block_root, state, relative_epoch)?;

        // Load the block's shuffling ID from fork choice. We use the variant of `get_block` that
        // checks descent from the finalized block, so there's one case where we'll spuriously
        // return `false`: where an attestation for the previous epoch nominates the pivot block
        // which is the parent block of the finalized block. Such attestations are not useful, so
        // this doesn't matter.
        let fork_choice_lock = self.canonical_head.fork_choice_read_lock();
        let block = fork_choice_lock
            .get_block(block_root)
            .ok_or(Error::AttestationHeadNotInForkChoice(*block_root))?;
        drop(fork_choice_lock);

        let block_shuffling_id = if target_epoch == block.current_epoch_shuffling_id.shuffling_epoch
        {
            block.current_epoch_shuffling_id
        } else if target_epoch == block.next_epoch_shuffling_id.shuffling_epoch {
            block.next_epoch_shuffling_id
        } else if target_epoch > block.next_epoch_shuffling_id.shuffling_epoch {
            AttestationShufflingId {
                shuffling_epoch: target_epoch,
                shuffling_decision_block: *block_root,
            }
        } else {
            debug!(
                self.log,
                "Skipping attestation with incompatible shuffling";
                "block_root" => ?block_root,
                "target_epoch" => target_epoch,
                "reason" => "target epoch less than block epoch"
            );
            return Ok(false);
        };

        if head_shuffling_id == block_shuffling_id {
            Ok(true)
        } else {
            debug!(
                self.log,
                "Skipping attestation with incompatible shuffling";
                "block_root" => ?block_root,
                "target_epoch" => target_epoch,
                "head_shuffling_id" => ?head_shuffling_id,
                "block_shuffling_id" => ?block_shuffling_id,
            );
            Ok(false)
        }
    }

    /// Verify a voluntary exit before allowing it to propagate on the gossip network.
    pub fn verify_voluntary_exit_for_gossip(
        &self,
        exit: SignedVoluntaryExit,
    ) -> Result<ObservationOutcome<SignedVoluntaryExit, T::EthSpec>, Error> {
        let head_snapshot = self.head().snapshot;
        let head_state = &head_snapshot.beacon_state;
        let wall_clock_epoch = self.epoch()?;

        Ok(self
            .observed_voluntary_exits
            .lock()
            .verify_and_observe_at(exit, wall_clock_epoch, head_state, &self.spec)
            .map(|exit| {
                // this method is called for both API and gossip exits, so this covers all exit events
                if let Some(event_handler) = self.event_handler.as_ref() {
                    if event_handler.has_exit_subscribers() {
                        if let ObservationOutcome::New(exit) = exit.clone() {
                            event_handler.register(EventKind::VoluntaryExit(exit.into_inner()));
                        }
                    }
                }
                exit
            })?)
    }

    /// Accept a pre-verified exit and queue it for inclusion in an appropriate block.
    pub fn import_voluntary_exit(&self, exit: SigVerifiedOp<SignedVoluntaryExit, T::EthSpec>) {
        if self.eth1_chain.is_some() {
            self.op_pool.insert_voluntary_exit(exit)
        }
    }

    /// Verify a proposer slashing before allowing it to propagate on the gossip network.
    pub fn verify_proposer_slashing_for_gossip(
        &self,
        proposer_slashing: ProposerSlashing,
    ) -> Result<ObservationOutcome<ProposerSlashing, T::EthSpec>, Error> {
        let wall_clock_state = self.wall_clock_state()?;
        Ok(self.observed_proposer_slashings.lock().verify_and_observe(
            proposer_slashing,
            &wall_clock_state,
            &self.spec,
        )?)
    }

    /// Accept some proposer slashing and queue it for inclusion in an appropriate block.
    pub fn import_proposer_slashing(
        &self,
        proposer_slashing: SigVerifiedOp<ProposerSlashing, T::EthSpec>,
    ) {
        if self.eth1_chain.is_some() {
            self.op_pool.insert_proposer_slashing(proposer_slashing)
        }
    }

    /// Verify an attester slashing before allowing it to propagate on the gossip network.
    pub fn verify_attester_slashing_for_gossip(
        &self,
        attester_slashing: AttesterSlashing<T::EthSpec>,
    ) -> Result<ObservationOutcome<AttesterSlashing<T::EthSpec>, T::EthSpec>, Error> {
        let wall_clock_state = self.wall_clock_state()?;
        Ok(self.observed_attester_slashings.lock().verify_and_observe(
            attester_slashing,
            &wall_clock_state,
            &self.spec,
        )?)
    }

    /// Accept a verified attester slashing and:
    ///
    /// 1. Apply it to fork choice.
    /// 2. Add it to the op pool.
    pub fn import_attester_slashing(
        &self,
        attester_slashing: SigVerifiedOp<AttesterSlashing<T::EthSpec>, T::EthSpec>,
    ) {
        // Add to fork choice.
        self.canonical_head
            .fork_choice_write_lock()
            .on_attester_slashing(attester_slashing.as_inner());

        // Add to the op pool (if we have the ability to propose blocks).
        if self.eth1_chain.is_some() {
            self.op_pool.insert_attester_slashing(attester_slashing)
        }
    }

    /// Verify a signed BLS to execution change before allowing it to propagate on the gossip network.
    pub fn verify_bls_to_execution_change_for_http_api(
        &self,
        bls_to_execution_change: SignedBlsToExecutionChange,
    ) -> Result<ObservationOutcome<SignedBlsToExecutionChange, T::EthSpec>, Error> {
        // Before checking the gossip duplicate filter, check that no prior change is already
        // in our op pool. Ignore these messages: do not gossip, do not try to override the pool.
        match self
            .op_pool
            .bls_to_execution_change_in_pool_equals(&bls_to_execution_change)
        {
            Some(true) => return Ok(ObservationOutcome::AlreadyKnown),
            Some(false) => return Err(Error::BlsToExecutionConflictsWithPool),
            None => (),
        }

        // Use the head state to save advancing to the wall-clock slot unnecessarily. The message is
        // signed with respect to the genesis fork version, and the slot check for gossip is applied
        // separately. This `Arc` clone of the head is nice and cheap.
        let head_snapshot = self.head().snapshot;
        let head_state = &head_snapshot.beacon_state;

        Ok(self
            .observed_bls_to_execution_changes
            .lock()
            .verify_and_observe(bls_to_execution_change, head_state, &self.spec)?)
    }

    /// Verify a signed BLS to execution change before allowing it to propagate on the gossip network.
    pub fn verify_bls_to_execution_change_for_gossip(
        &self,
        bls_to_execution_change: SignedBlsToExecutionChange,
    ) -> Result<ObservationOutcome<SignedBlsToExecutionChange, T::EthSpec>, Error> {
        // Ignore BLS to execution changes on gossip prior to Capella.
        if !self.current_slot_is_post_capella()? {
            return Err(Error::BlsToExecutionPriorToCapella);
        }
        self.verify_bls_to_execution_change_for_http_api(bls_to_execution_change)
            .or_else(|e| {
                // On gossip treat conflicts the same as duplicates [IGNORE].
                match e {
                    Error::BlsToExecutionConflictsWithPool => Ok(ObservationOutcome::AlreadyKnown),
                    e => Err(e),
                }
            })
    }

    /// Check if the current slot is greater than or equal to the Capella fork epoch.
    pub fn current_slot_is_post_capella(&self) -> Result<bool, Error> {
        let current_fork = self.spec.fork_name_at_slot::<T::EthSpec>(self.slot()?);
        if let ForkName::Base | ForkName::Altair | ForkName::Merge = current_fork {
            Ok(false)
        } else {
            Ok(true)
        }
    }

    /// Import a BLS to execution change to the op pool.
    ///
    /// Return `true` if the change was added to the pool.
    pub fn import_bls_to_execution_change(
        &self,
        bls_to_execution_change: SigVerifiedOp<SignedBlsToExecutionChange, T::EthSpec>,
        received_pre_capella: ReceivedPreCapella,
    ) -> bool {
        if self.eth1_chain.is_some() {
            self.op_pool
                .insert_bls_to_execution_change(bls_to_execution_change, received_pre_capella)
        } else {
            false
        }
    }

    /// Attempt to obtain sync committee duties from the head.
    pub fn sync_committee_duties_from_head(
        &self,
        epoch: Epoch,
        validator_indices: &[u64],
    ) -> Result<Vec<Option<SyncDuty>>, Error> {
        self.with_head(move |head| {
            head.beacon_state
                .get_sync_committee_duties(epoch, validator_indices, &self.spec)
                .map_err(Error::SyncDutiesError)
        })
    }

    /// A convenience method for spawning a blocking task. It maps an `Option` and
    /// `tokio::JoinError` into a single `BeaconChainError`.
    pub(crate) async fn spawn_blocking_handle<F, R>(
        &self,
        task: F,
        name: &'static str,
    ) -> Result<R, Error>
    where
        F: FnOnce() -> R + Send + 'static,
        R: Send + 'static,
    {
        let handle = self
            .task_executor
            .spawn_blocking_handle(task, name)
            .ok_or(Error::RuntimeShutdown)?;

        handle.await.map_err(Error::TokioJoin)
    }

    /// Accepts a `chain_segment` and filters out any uninteresting blocks (e.g., pre-finalization
    /// or already-known).
    ///
    /// This method is potentially long-running and should not run on the core executor.
    pub fn filter_chain_segment(
        self: &Arc<Self>,
        chain_segment: Vec<RpcBlock<T::EthSpec>>,
    ) -> Result<Vec<HashBlockTuple<T::EthSpec>>, ChainSegmentResult<T::EthSpec>> {
        // This function will never import any blocks.
        let imported_blocks = 0;
        let mut filtered_chain_segment = Vec::with_capacity(chain_segment.len());

        // Produce a list of the parent root and slot of the child of each block.
        //
        // E.g., `children[0] == (chain_segment[1].parent_root(), chain_segment[1].slot())`
        let children = chain_segment
            .iter()
            .skip(1)
            .map(|block| (block.parent_root(), block.slot()))
            .collect::<Vec<_>>();

        for (i, block) in chain_segment.into_iter().enumerate() {
            // Ensure the block is the correct structure for the fork at `block.slot()`.
            if let Err(e) = block.as_block().fork_name(&self.spec) {
                return Err(ChainSegmentResult::Failed {
                    imported_blocks,
                    error: BlockError::InconsistentFork(e),
                });
            }

            let block_root = get_block_root(block.as_block());

            if let Some((child_parent_root, child_slot)) = children.get(i) {
                // If this block has a child in this chain segment, ensure that its parent root matches
                // the root of this block.
                //
                // Without this check it would be possible to have a block verified using the
                // incorrect shuffling. That would be bad, mmkay.
                if block_root != *child_parent_root {
                    return Err(ChainSegmentResult::Failed {
                        imported_blocks,
                        error: BlockError::NonLinearParentRoots,
                    });
                }

                // Ensure that the slots are strictly increasing throughout the chain segment.
                if *child_slot <= block.slot() {
                    return Err(ChainSegmentResult::Failed {
                        imported_blocks,
                        error: BlockError::NonLinearSlots,
                    });
                }
            }

            match check_block_relevancy(block.as_block(), block_root, self) {
                // If the block is relevant, add it to the filtered chain segment.
                Ok(_) => filtered_chain_segment.push((block_root, block)),
                // If the block is already known, simply ignore this block.
                Err(BlockError::BlockIsAlreadyKnown) => continue,
                // If the block is the genesis block, simply ignore this block.
                Err(BlockError::GenesisBlock) => continue,
                // If the block is is for a finalized slot, simply ignore this block.
                //
                // The block is either:
                //
                // 1. In the canonical finalized chain.
                // 2. In some non-canonical chain at a slot that has been finalized already.
                //
                // In the case of (1), there's no need to re-import and later blocks in this
                // segement might be useful.
                //
                // In the case of (2), skipping the block is valid since we should never import it.
                // However, we will potentially get a `ParentUnknown` on a later block. The sync
                // protocol will need to ensure this is handled gracefully.
                Err(BlockError::WouldRevertFinalizedSlot { .. }) => continue,
                // The block has a known parent that does not descend from the finalized block.
                // There is no need to process this block or any children.
                Err(BlockError::NotFinalizedDescendant { block_parent_root }) => {
                    return Err(ChainSegmentResult::Failed {
                        imported_blocks,
                        error: BlockError::NotFinalizedDescendant { block_parent_root },
                    });
                }
                // If there was an error whilst determining if the block was invalid, return that
                // error.
                Err(BlockError::BeaconChainError(e)) => {
                    return Err(ChainSegmentResult::Failed {
                        imported_blocks,
                        error: BlockError::BeaconChainError(e),
                    });
                }
                // If the block was decided to be irrelevant for any other reason, don't include
                // this block or any of it's children in the filtered chain segment.
                _ => break,
            }
        }

        Ok(filtered_chain_segment)
    }

    /// Attempt to verify and import a chain of blocks to `self`.
    ///
    /// The provided blocks _must_ each reference the previous block via `block.parent_root` (i.e.,
    /// be a chain). An error will be returned if this is not the case.
    ///
    /// This operation is not atomic; if one of the blocks in the chain is invalid then some prior
    /// blocks might be imported.
    ///
    /// This method is generally much more efficient than importing each block using
    /// `Self::process_block`.
    pub async fn process_chain_segment(
        self: &Arc<Self>,
        chain_segment: Vec<RpcBlock<T::EthSpec>>,
        notify_execution_layer: NotifyExecutionLayer,
    ) -> ChainSegmentResult<T::EthSpec> {
        let mut imported_blocks = 0;

        // Filter uninteresting blocks from the chain segment in a blocking task.
        let chain = self.clone();
        let filtered_chain_segment_future = self.spawn_blocking_handle(
            move || chain.filter_chain_segment(chain_segment),
            "filter_chain_segment",
        );
        let mut filtered_chain_segment = match filtered_chain_segment_future.await {
            Ok(Ok(filtered_segment)) => filtered_segment,
            Ok(Err(segment_result)) => return segment_result,
            Err(error) => {
                return ChainSegmentResult::Failed {
                    imported_blocks,
                    error: BlockError::BeaconChainError(error),
                }
            }
        };

        while let Some((_root, block)) = filtered_chain_segment.first() {
            // Determine the epoch of the first block in the remaining segment.
            let start_epoch = block.epoch();

            // The `last_index` indicates the position of the first block in an epoch greater
            // than the current epoch: partitioning the blocks into a run of blocks in the same
            // epoch and everything else. These same-epoch blocks can all be signature-verified with
            // the same `BeaconState`.
            let last_index = filtered_chain_segment
                .iter()
                .position(|(_root, block)| block.epoch() > start_epoch)
                .unwrap_or(filtered_chain_segment.len());

            let mut blocks = filtered_chain_segment.split_off(last_index);
            std::mem::swap(&mut blocks, &mut filtered_chain_segment);

            let chain = self.clone();
            let signature_verification_future = self.spawn_blocking_handle(
                move || signature_verify_chain_segment(blocks, &chain),
                "signature_verify_chain_segment",
            );

            // Verify the signature of the blocks, returning early if the signature is invalid.
            let signature_verified_blocks = match signature_verification_future.await {
                Ok(Ok(blocks)) => blocks,
                Ok(Err(error)) => {
                    return ChainSegmentResult::Failed {
                        imported_blocks,
                        error,
                    };
                }
                Err(error) => {
                    return ChainSegmentResult::Failed {
                        imported_blocks,
                        error: BlockError::BeaconChainError(error),
                    };
                }
            };

            // Import the blocks into the chain.
            for signature_verified_block in signature_verified_blocks {
                match self
                    .process_block(
                        signature_verified_block.block_root(),
                        signature_verified_block,
                        notify_execution_layer,
                        || Ok(()),
                    )
                    .await
                {
                    Ok(status) => {
                        match status {
                            AvailabilityProcessingStatus::Imported(_) => {
                                // The block was imported successfully.
                                imported_blocks += 1;
                            }
                            AvailabilityProcessingStatus::MissingComponents(slot, block_root) => {
                                warn!(self.log, "Blobs missing in response to range request";
                                    "block_root" => ?block_root, "slot" => slot);
                                return ChainSegmentResult::Failed {
                                    imported_blocks,
                                    error: BlockError::AvailabilityCheck(
                                        AvailabilityCheckError::MissingBlobs,
                                    ),
                                };
                            }
                        }
                    }
                    Err(error) => {
                        return ChainSegmentResult::Failed {
                            imported_blocks,
                            error,
                        };
                    }
                }
            }
        }

        ChainSegmentResult::Successful { imported_blocks }
    }

    /// Returns `Ok(GossipVerifiedBlock)` if the supplied `block` should be forwarded onto the
    /// gossip network. The block is not imported into the chain, it is just partially verified.
    ///
    /// The returned `GossipVerifiedBlock` should be provided to `Self::process_block` immediately
    /// after it is returned, unless some other circumstance decides it should not be imported at
    /// all.
    ///
    /// ## Errors
    ///
    /// Returns an `Err` if the given block was invalid, or an error was encountered during
    pub async fn verify_block_for_gossip(
        self: &Arc<Self>,
        block: Arc<SignedBeaconBlock<T::EthSpec>>,
    ) -> Result<GossipVerifiedBlock<T>, BlockError<T::EthSpec>> {
        let chain = self.clone();
        self.task_executor
            .clone()
            .spawn_blocking_handle(
                move || {
                    let slot = block.slot();
                    let graffiti_string = block.message().body().graffiti().as_utf8_lossy();

                    match GossipVerifiedBlock::new(block, &chain) {
                        Ok(verified) => {
                            debug!(
                                chain.log,
                                "Successfully verified gossip block";
                                "graffiti" => graffiti_string,
                                "slot" => slot,
                                "root" => ?verified.block_root(),
                            );

                            Ok(verified)
                        }
                        Err(e) => {
                            debug!(
                                chain.log,
                                "Rejected gossip block";
                                "error" => e.to_string(),
                                "graffiti" => graffiti_string,
                                "slot" => slot,
                            );

                            Err(e)
                        }
                    }
                },
                "payload_verification_handle",
            )
            .ok_or(BeaconChainError::RuntimeShutdown)?
            .await
            .map_err(BeaconChainError::TokioJoin)?
    }

    pub async fn process_blob(
        self: &Arc<Self>,
        blob: GossipVerifiedBlob<T>,
    ) -> Result<AvailabilityProcessingStatus, BlockError<T::EthSpec>> {
        self.check_gossip_blob_availability_and_import(blob).await
    }

    /// Returns `Ok(block_root)` if the given `unverified_block` was successfully verified and
    /// imported into the chain.
    ///
    /// Items that implement `IntoExecutionPendingBlock` include:
    ///
    /// - `SignedBeaconBlock`
    /// - `GossipVerifiedBlock`
    /// - `RpcBlock`
    ///
    /// ## Errors
    ///
    /// Returns an `Err` if the given block was invalid, or an error was encountered during
    /// verification.
    pub async fn process_block<B: IntoExecutionPendingBlock<T>>(
        self: &Arc<Self>,
        block_root: Hash256,
        unverified_block: B,
        notify_execution_layer: NotifyExecutionLayer,
        publish_fn: impl FnOnce() -> Result<(), BlockError<T::EthSpec>> + Send + 'static,
    ) -> Result<AvailabilityProcessingStatus, BlockError<T::EthSpec>> {
        // Start the Prometheus timer.
        let _full_timer = metrics::start_timer(&metrics::BLOCK_PROCESSING_TIMES);

        // Increment the Prometheus counter for block processing requests.
        metrics::inc_counter(&metrics::BLOCK_PROCESSING_REQUESTS);

        let block_slot = unverified_block.block().slot();

        // A small closure to group the verification and import errors.
        let chain = self.clone();
        let import_block = async move {
            let execution_pending = unverified_block.into_execution_pending_block(
                block_root,
                &chain,
                notify_execution_layer,
            )?;
            publish_fn()?;
            let executed_block = chain.into_executed_block(execution_pending).await?;
            match executed_block {
                ExecutedBlock::Available(block) => {
                    self.import_available_block(Box::new(block)).await
                }
                ExecutedBlock::AvailabilityPending(block) => {
                    self.check_block_availability_and_import(block).await
                }
            }
        };

        // Verify and import the block.
        match import_block.await {
            // The block was successfully verified and imported. Yay.
            Ok(status @ AvailabilityProcessingStatus::Imported(block_root)) => {
                trace!(
                    self.log,
                    "Beacon block imported";
                    "block_root" => ?block_root,
                    "block_slot" => block_slot,
                );

                // Increment the Prometheus counter for block processing successes.
                metrics::inc_counter(&metrics::BLOCK_PROCESSING_SUCCESSES);

                Ok(status)
            }
            Ok(status @ AvailabilityProcessingStatus::MissingComponents(slot, block_root)) => {
                trace!(
                    self.log,
                    "Beacon block awaiting blobs";
                    "block_root" => ?block_root,
                    "block_slot" => slot,
                );

                Ok(status)
            }
            Err(e @ BlockError::BeaconChainError(BeaconChainError::TokioJoin(_))) => {
                debug!(
                    self.log,
                    "Beacon block processing cancelled";
                    "error" => ?e,
                );
                Err(e)
            }
            // There was an error whilst attempting to verify and import the block. The block might
            // be partially verified or partially imported.
            Err(BlockError::BeaconChainError(e)) => {
                crit!(
                    self.log,
                    "Beacon block processing error";
                    "error" => ?e,
                );
                Err(BlockError::BeaconChainError(e))
            }
            // The block failed verification.
            Err(other) => {
                debug!(
                    self.log,
                    "Beacon block rejected";
                    "reason" => other.to_string(),
                );
                Err(other)
            }
        }
    }

    /// Accepts a fully-verified block and awaits on it's payload verification handle to
    /// get a fully `ExecutedBlock`
    ///
    /// An error is returned if the verification handle couldn't be awaited.
    pub async fn into_executed_block(
        self: Arc<Self>,
        execution_pending_block: ExecutionPendingBlock<T>,
    ) -> Result<ExecutedBlock<T::EthSpec>, BlockError<T::EthSpec>> {
        let ExecutionPendingBlock {
            block,
            import_data,
            payload_verification_handle,
        } = execution_pending_block;

        let payload_verification_outcome = payload_verification_handle
            .await
            .map_err(BeaconChainError::TokioJoin)?
            .ok_or(BeaconChainError::RuntimeShutdown)??;

        // Log the PoS pandas if a merge transition just occurred.
        if payload_verification_outcome.is_valid_merge_transition_block {
            info!(self.log, "{}", POS_PANDA_BANNER);
            info!(
                self.log,
                "Proof of Stake Activated";
                "slot" => block.slot()
            );
            info!(
                self.log, "";
                "Terminal POW Block Hash" => ?block
                    .message()
                    .execution_payload()?
                    .parent_hash()
                    .into_root()
            );
            info!(
                self.log, "";
                "Merge Transition Block Root" => ?block.message().tree_hash_root()
            );
            info!(
                self.log, "";
                "Merge Transition Execution Hash" => ?block
                    .message()
                    .execution_payload()?
                    .block_hash()
                    .into_root()
            );
        }
        Ok(ExecutedBlock::new(
            block,
            import_data,
            payload_verification_outcome,
        ))
    }

    /* Import methods */

    /// Checks if the block is available, and imports immediately if so, otherwise caches the block
    /// in the data availability checker.
    pub async fn check_block_availability_and_import(
        self: &Arc<Self>,
        block: AvailabilityPendingExecutedBlock<T::EthSpec>,
    ) -> Result<AvailabilityProcessingStatus, BlockError<T::EthSpec>> {
        let slot = block.block.slot();
        let availability = self
            .data_availability_checker
            .put_pending_executed_block(block)?;
        self.process_availability(slot, availability).await
    }

    /// Checks if the provided blob can make any cached blocks available, and imports immediately
    /// if so, otherwise caches the blob in the data availability checker.
    pub async fn check_gossip_blob_availability_and_import(
        self: &Arc<Self>,
        blob: GossipVerifiedBlob<T>,
    ) -> Result<AvailabilityProcessingStatus, BlockError<T::EthSpec>> {
        let slot = blob.slot();
        let availability = self.data_availability_checker.put_gossip_blob(blob)?;

        self.process_availability(slot, availability).await
    }

    /// Checks if the provided blobs can make any cached blocks available, and imports immediately
    /// if so, otherwise caches the blob in the data availability checker.
    pub async fn check_rpc_blob_availability_and_import(
        self: &Arc<Self>,
        slot: Slot,
        block_root: Hash256,
        blobs: FixedBlobSidecarList<T::EthSpec>,
    ) -> Result<AvailabilityProcessingStatus, BlockError<T::EthSpec>> {
        let availability = self
            .data_availability_checker
            .put_rpc_blobs(block_root, blobs)?;

        self.process_availability(slot, availability).await
    }

    /// Imports a fully available block. Otherwise, returns `AvailabilityProcessingStatus::MissingComponents`
    ///
    /// An error is returned if the block was unable to be imported. It may be partially imported
    /// (i.e., this function is not atomic).
    async fn process_availability(
        self: &Arc<Self>,
        slot: Slot,
        availability: Availability<T::EthSpec>,
    ) -> Result<AvailabilityProcessingStatus, BlockError<T::EthSpec>> {
        match availability {
            Availability::Available(block) => {
                // This is the time since start of the slot where all the components of the block have become available
                let delay =
                    get_slot_delay_ms(timestamp_now(), block.block.slot(), &self.slot_clock);
                metrics::observe_duration(&metrics::BLOCK_AVAILABILITY_DELAY, delay);
                // Block is fully available, import into fork choice
                self.import_available_block(block).await
            }
            Availability::MissingComponents(block_root) => Ok(
                AvailabilityProcessingStatus::MissingComponents(slot, block_root),
            ),
        }
    }

    pub async fn import_available_block(
        self: &Arc<Self>,
        block: Box<AvailableExecutedBlock<T::EthSpec>>,
    ) -> Result<AvailabilityProcessingStatus, BlockError<T::EthSpec>> {
        let AvailableExecutedBlock {
            block,
            import_data,
            payload_verification_outcome,
        } = *block;

        let BlockImportData {
            block_root,
            state,
            parent_block,
            parent_eth1_finalization_data,
            confirmed_state_roots,
            consensus_context,
        } = import_data;

        // import
        let chain = self.clone();
        let block_root = self
            .spawn_blocking_handle(
                move || {
                    chain.import_block(
                        block,
                        block_root,
                        state,
                        confirmed_state_roots,
                        payload_verification_outcome.payload_verification_status,
                        parent_block,
                        parent_eth1_finalization_data,
                        consensus_context,
                    )
                },
                "payload_verification_handle",
            )
            .await??;
        Ok(AvailabilityProcessingStatus::Imported(block_root))
    }

    /// Accepts a fully-verified and available block and imports it into the chain without performing any
    /// additional verification.
    ///
    /// An error is returned if the block was unable to be imported. It may be partially imported
    /// (i.e., this function is not atomic).
    #[allow(clippy::too_many_arguments)]
    fn import_block(
        &self,
        signed_block: AvailableBlock<T::EthSpec>,
        block_root: Hash256,
        mut state: BeaconState<T::EthSpec>,
        confirmed_state_roots: Vec<Hash256>,
        payload_verification_status: PayloadVerificationStatus,
        parent_block: SignedBlindedBeaconBlock<T::EthSpec>,
        parent_eth1_finalization_data: Eth1FinalizationData,
        mut consensus_context: ConsensusContext<T::EthSpec>,
    ) -> Result<Hash256, BlockError<T::EthSpec>> {
        // ----------------------------- BLOCK NOT YET ATTESTABLE ----------------------------------
        // Everything in this initial section is on the hot path between processing the block and
        // being able to attest to it. DO NOT add any extra processing in this initial section
        // unless it must run before fork choice.
        // -----------------------------------------------------------------------------------------
        let current_slot = self.slot()?;
        let current_epoch = current_slot.epoch(T::EthSpec::slots_per_epoch());
        let block = signed_block.message();
        let post_exec_timer = metrics::start_timer(&metrics::BLOCK_PROCESSING_POST_EXEC_PROCESSING);

        // Check against weak subjectivity checkpoint.
        self.check_block_against_weak_subjectivity_checkpoint(block, block_root, &state)?;

        // If there are new validators in this block, update our pubkey cache.
        //
        // The only keys imported here will be ones for validators deposited in this block, because
        // the cache *must* already have been updated for the parent block when it was imported.
        // Newly deposited validators are not active and their keys are not required by other parts
        // of block processing. The reason we do this here and not after making the block attestable
        // is so we don't have to think about lock ordering with respect to the fork choice lock.
        // There are a bunch of places where we lock both fork choice and the pubkey cache and it
        // would be difficult to check that they all lock fork choice first.
        let mut ops = self
            .validator_pubkey_cache
            .write()
            .import_new_pubkeys(&state)?;

        // Apply the state to the attester cache, only if it is from the previous epoch or later.
        //
        // In a perfect scenario there should be no need to add previous-epoch states to the cache.
        // However, latency between the VC and the BN might cause the VC to produce attestations at
        // a previous slot.
        if state.current_epoch().saturating_add(1_u64) >= current_epoch {
            self.attester_cache
                .maybe_cache_state(&state, block_root, &self.spec)
                .map_err(BeaconChainError::from)?;
        }

        // Take an exclusive write-lock on fork choice. It's very important to prevent deadlocks by
        // avoiding taking other locks whilst holding this lock.
        let mut fork_choice = self.canonical_head.fork_choice_write_lock();

        // Do not import a block that doesn't descend from the finalized root.
        let signed_block =
            check_block_is_finalized_checkpoint_or_descendant(self, &fork_choice, signed_block)?;
        let block = signed_block.message();

        // Register the new block with the fork choice service.
        {
            let _fork_choice_block_timer =
                metrics::start_timer(&metrics::FORK_CHOICE_PROCESS_BLOCK_TIMES);
            let block_delay = self
                .slot_clock
                .seconds_from_current_slot_start()
                .ok_or(Error::UnableToComputeTimeAtSlot)?;

            fork_choice
                .on_block(
                    current_slot,
                    block,
                    block_root,
                    block_delay,
                    &state,
                    payload_verification_status,
                    self.config.progressive_balances_mode,
                    &self.spec,
                    &self.log,
                )
                .map_err(|e| BlockError::BeaconChainError(e.into()))?;
        }

        // If the block is recent enough and it was not optimistically imported, check to see if it
        // becomes the head block. If so, apply it to the early attester cache. This will allow
        // attestations to the block without waiting for the block and state to be inserted to the
        // database.
        //
        // Only performing this check on recent blocks avoids slowing down sync with lots of calls
        // to fork choice `get_head`.
        //
        // Optimistically imported blocks are not added to the cache since the cache is only useful
        // for a small window of time and the complexity of keeping track of the optimistic status
        // is not worth it.
        if !payload_verification_status.is_optimistic()
            && block.slot() + EARLY_ATTESTER_CACHE_HISTORIC_SLOTS >= current_slot
        {
            let fork_choice_timer = metrics::start_timer(&metrics::BLOCK_PROCESSING_FORK_CHOICE);
            match fork_choice.get_head(current_slot, &self.spec) {
                // This block became the head, add it to the early attester cache.
                Ok(new_head_root) if new_head_root == block_root => {
                    if let Some(proto_block) = fork_choice.get_block(&block_root) {
                        if let Err(e) = self.early_attester_cache.add_head_block(
                            block_root,
                            signed_block.clone(),
                            proto_block,
                            &state,
                            &self.spec,
                        ) {
                            warn!(
                                self.log,
                                "Early attester cache insert failed";
                                "error" => ?e
                            );
                        } else {
                            // Success, record the block as capable of being attested to.
                            self.block_times_cache.write().set_time_attestable(
                                block_root,
                                block.slot(),
                                timestamp_now(),
                            );
                        }
                    } else {
                        warn!(
                            self.log,
                            "Early attester block missing";
                            "block_root" => ?block_root
                        );
                    }
                }
                // This block did not become the head, nothing to do.
                Ok(_) => (),
                Err(e) => error!(
                    self.log,
                    "Failed to compute head during block import";
                    "error" => ?e
                ),
            }
            drop(fork_choice_timer);
        }
        drop(post_exec_timer);

        // ---------------------------- BLOCK PROBABLY ATTESTABLE ----------------------------------
        // Most blocks are now capable of being attested to thanks to the `early_attester_cache`
        // cache above. Resume non-essential processing.
        //
        // It is important NOT to return errors here before the database commit, because the block
        // has already been added to fork choice and the database would be left in an inconsistent
        // state if we returned early without committing. In other words, an error here would
        // corrupt the node's database permanently.
        // -----------------------------------------------------------------------------------------

        self.import_block_update_shuffling_cache(block_root, &mut state);
        self.import_block_observe_attestations(
            block,
            &state,
            &mut consensus_context,
            current_epoch,
        );
        self.import_block_update_validator_monitor(
            block,
            &state,
            &mut consensus_context,
            current_slot,
            parent_block.slot(),
        );
        self.import_block_update_slasher(block, &state, &mut consensus_context);

        let db_write_timer = metrics::start_timer(&metrics::BLOCK_PROCESSING_DB_WRITE);

        // Store the block and its state, and execute the confirmation batch for the intermediate
        // states, which will delete their temporary flags.
        // If the write fails, revert fork choice to the version from disk, else we can
        // end up with blocks in fork choice that are missing from disk.
        // See https://github.com/sigp/lighthouse/issues/2028
        let (signed_block, blobs) = signed_block.deconstruct();
        let block = signed_block.message();
        ops.extend(
            confirmed_state_roots
                .into_iter()
                .map(StoreOp::DeleteStateTemporaryFlag),
        );
        ops.push(StoreOp::PutBlock(block_root, signed_block.clone()));
        ops.push(StoreOp::PutState(block.state_root(), &state));

        if let Some(blobs) = blobs {
            if !blobs.is_empty() {
                debug!(
                    self.log, "Writing blobs to store";
                    "block_root" => %block_root,
                    "count" => blobs.len(),
                );
                ops.push(StoreOp::PutBlobs(block_root, blobs));
            }
        }

        let txn_lock = self.store.hot_db.begin_rw_transaction();

        if let Err(e) = self.store.do_atomically_with_block_and_blobs_cache(ops) {
            error!(
                self.log,
                "Database write failed!";
                "msg" => "Restoring fork choice from disk",
                "error" => ?e,
            );

            // Clear the early attester cache to prevent attestations which we would later be unable
            // to verify due to the failure.
            self.early_attester_cache.clear();

            // Since the write failed, try to revert the canonical head back to what was stored
            // in the database. This attempts to prevent inconsistency between the database and
            // fork choice.
            if let Err(e) = self.canonical_head.restore_from_store(
                fork_choice,
                ResetPayloadStatuses::always_reset_conditionally(
                    self.config.always_reset_payload_statuses,
                ),
                &self.store,
                &self.spec,
                &self.log,
            ) {
                crit!(
                    self.log,
                    "No stored fork choice found to restore from";
                    "error" => ?e,
                    "warning" => "The database is likely corrupt now, consider --purge-db"
                );
                return Err(BlockError::BeaconChainError(e));
            }

            return Err(e.into());
        }
        drop(txn_lock);

        // The fork choice write-lock is dropped *after* the on-disk database has been updated.
        // This prevents inconsistency between the two at the expense of concurrency.
        drop(fork_choice);

        // We're declaring the block "imported" at this point, since fork choice and the DB know
        // about it.
        let block_time_imported = timestamp_now();

        let parent_root = block.parent_root();
        let slot = block.slot();

        let current_eth1_finalization_data = Eth1FinalizationData {
            eth1_data: state.eth1_data().clone(),
            eth1_deposit_index: state.eth1_deposit_index(),
        };
        let current_finalized_checkpoint = state.finalized_checkpoint();

        self.head_tracker
            .register_block(block_root, parent_root, slot);

        metrics::stop_timer(db_write_timer);

        metrics::inc_counter(&metrics::BLOCK_PROCESSING_SUCCESSES);

        // Update the deposit contract cache.
        self.import_block_update_deposit_contract_finalization(
            block,
            block_root,
            current_epoch,
            current_finalized_checkpoint,
            current_eth1_finalization_data,
            parent_eth1_finalization_data,
            parent_block.slot(),
        );

        // Inform the unknown block cache, in case it was waiting on this block.
        self.pre_finalization_block_cache
            .block_processed(block_root);

        self.import_block_update_metrics_and_events(
            block,
            block_root,
            block_time_imported,
            payload_verification_status,
            current_slot,
        );

        Ok(block_root)
    }

    /// Check block's consistentency with any configured weak subjectivity checkpoint.
    fn check_block_against_weak_subjectivity_checkpoint(
        &self,
        block: BeaconBlockRef<T::EthSpec>,
        block_root: Hash256,
        state: &BeaconState<T::EthSpec>,
    ) -> Result<(), BlockError<T::EthSpec>> {
        // Only perform the weak subjectivity check if it was configured.
        let wss_checkpoint = if let Some(checkpoint) = self.config.weak_subjectivity_checkpoint {
            checkpoint
        } else {
            return Ok(());
        };
        // Note: we're using the finalized checkpoint from the head state, rather than fork
        // choice.
        //
        // We are doing this to ensure that we detect changes in finalization. It's possible
        // that fork choice has already been updated to the finalized checkpoint in the block
        // we're importing.
        let current_head_finalized_checkpoint =
            self.canonical_head.cached_head().finalized_checkpoint();
        // Compare the existing finalized checkpoint with the incoming block's finalized checkpoint.
        let new_finalized_checkpoint = state.finalized_checkpoint();

        // This ensures we only perform the check once.
        if current_head_finalized_checkpoint.epoch < wss_checkpoint.epoch
            && wss_checkpoint.epoch <= new_finalized_checkpoint.epoch
        {
            if let Err(e) =
                self.verify_weak_subjectivity_checkpoint(wss_checkpoint, block_root, state)
            {
                let mut shutdown_sender = self.shutdown_sender();
                crit!(
                    self.log,
                    "Weak subjectivity checkpoint verification failed while importing block!";
                    "block_root" => ?block_root,
                    "parent_root" => ?block.parent_root(),
                    "old_finalized_epoch" => ?current_head_finalized_checkpoint.epoch,
                    "new_finalized_epoch" => ?new_finalized_checkpoint.epoch,
                    "weak_subjectivity_epoch" => ?wss_checkpoint.epoch,
                    "error" => ?e
                );
                crit!(
                    self.log,
                    "You must use the `--purge-db` flag to clear the database and restart sync. \
                         You may be on a hostile network."
                );
                shutdown_sender
                    .try_send(ShutdownReason::Failure(
                        "Weak subjectivity checkpoint verification failed. \
                             Provided block root is not a checkpoint.",
                    ))
                    .map_err(|err| {
                        BlockError::BeaconChainError(
                            BeaconChainError::WeakSubjectivtyShutdownError(err),
                        )
                    })?;
                return Err(BlockError::WeakSubjectivityConflict);
            }
        }
        Ok(())
    }

    /// Process a block for the validator monitor, including all its constituent messages.
    fn import_block_update_validator_monitor(
        &self,
        block: BeaconBlockRef<T::EthSpec>,
        state: &BeaconState<T::EthSpec>,
        ctxt: &mut ConsensusContext<T::EthSpec>,
        current_slot: Slot,
        parent_block_slot: Slot,
    ) {
        // Only register blocks with the validator monitor when the block is sufficiently close to
        // the current slot.
        if VALIDATOR_MONITOR_HISTORIC_EPOCHS as u64 * T::EthSpec::slots_per_epoch()
            + block.slot().as_u64()
            < current_slot.as_u64()
        {
            return;
        }

        // Allow the validator monitor to learn about a new valid state.
        self.validator_monitor
            .write()
            .process_valid_state(current_slot.epoch(T::EthSpec::slots_per_epoch()), state);

        let validator_monitor = self.validator_monitor.read();

        // Sync aggregate.
        if let Ok(sync_aggregate) = block.body().sync_aggregate() {
            // `SyncCommittee` for the sync_aggregate should correspond to the duty slot
            let duty_epoch = block.epoch();

            match self.sync_committee_at_epoch(duty_epoch) {
                Ok(sync_committee) => {
                    let participant_pubkeys = sync_committee
                        .pubkeys
                        .iter()
                        .zip(sync_aggregate.sync_committee_bits.iter())
                        .filter_map(|(pubkey, bit)| bit.then_some(pubkey))
                        .collect::<Vec<_>>();

                    validator_monitor.register_sync_aggregate_in_block(
                        block.slot(),
                        block.parent_root(),
                        participant_pubkeys,
                    );
                }
                Err(e) => {
                    warn!(
                        self.log,
                        "Unable to fetch sync committee";
                        "epoch" => duty_epoch,
                        "purpose" => "validator monitor",
                        "error" => ?e,
                    );
                }
            }
        }

        // Attestations.
        for attestation in block.body().attestations() {
            let indexed_attestation = match ctxt.get_indexed_attestation(state, attestation) {
                Ok(indexed) => indexed,
                Err(e) => {
                    debug!(
                        self.log,
                        "Failed to get indexed attestation";
                        "purpose" => "validator monitor",
                        "attestation_slot" => attestation.data.slot,
                        "error" => ?e,
                    );
                    continue;
                }
            };
            validator_monitor.register_attestation_in_block(
                indexed_attestation,
                parent_block_slot,
                &self.spec,
            );
        }

        for exit in block.body().voluntary_exits() {
            validator_monitor.register_block_voluntary_exit(&exit.message)
        }

        for slashing in block.body().attester_slashings() {
            validator_monitor.register_block_attester_slashing(slashing)
        }

        for slashing in block.body().proposer_slashings() {
            validator_monitor.register_block_proposer_slashing(slashing)
        }
    }

    /// Iterate through the attestations in the block and register them as "observed".
    ///
    /// This will stop us from propagating them on the gossip network.
    fn import_block_observe_attestations(
        &self,
        block: BeaconBlockRef<T::EthSpec>,
        state: &BeaconState<T::EthSpec>,
        ctxt: &mut ConsensusContext<T::EthSpec>,
        current_epoch: Epoch,
    ) {
        // To avoid slowing down sync, only observe attestations if the block is from the
        // previous epoch or later.
        if state.current_epoch() + 1 < current_epoch {
            return;
        }

        let _timer = metrics::start_timer(&metrics::BLOCK_PROCESSING_ATTESTATION_OBSERVATION);

        for a in block.body().attestations() {
            match self.observed_attestations.write().observe_item(a, None) {
                // If the observation was successful or if the slot for the attestation was too
                // low, continue.
                //
                // We ignore `SlotTooLow` since this will be very common whilst syncing.
                Ok(_) | Err(AttestationObservationError::SlotTooLow { .. }) => {}
                Err(e) => {
                    debug!(
                        self.log,
                        "Failed to register observed attestation";
                        "error" => ?e,
                        "epoch" => a.data.target.epoch
                    );
                }
            }

            let indexed_attestation = match ctxt.get_indexed_attestation(state, a) {
                Ok(indexed) => indexed,
                Err(e) => {
                    debug!(
                        self.log,
                        "Failed to get indexed attestation";
                        "purpose" => "observation",
                        "attestation_slot" => a.data.slot,
                        "error" => ?e,
                    );
                    continue;
                }
            };

            let mut observed_block_attesters = self.observed_block_attesters.write();

            for &validator_index in &indexed_attestation.attesting_indices {
                if let Err(e) = observed_block_attesters
                    .observe_validator(a.data.target.epoch, validator_index as usize)
                {
                    debug!(
                        self.log,
                        "Failed to register observed block attester";
                        "error" => ?e,
                        "epoch" => a.data.target.epoch,
                        "validator_index" => validator_index,
                    )
                }
            }
        }
    }

    /// If a slasher is configured, provide the attestations from the block.
    fn import_block_update_slasher(
        &self,
        block: BeaconBlockRef<T::EthSpec>,
        state: &BeaconState<T::EthSpec>,
        ctxt: &mut ConsensusContext<T::EthSpec>,
    ) {
        if let Some(slasher) = self.slasher.as_ref() {
            for attestation in block.body().attestations() {
                let indexed_attestation = match ctxt.get_indexed_attestation(state, attestation) {
                    Ok(indexed) => indexed,
                    Err(e) => {
                        debug!(
                            self.log,
                            "Failed to get indexed attestation";
                            "purpose" => "slasher",
                            "attestation_slot" => attestation.data.slot,
                            "error" => ?e,
                        );
                        continue;
                    }
                };
                slasher.accept_attestation(indexed_attestation.clone());
            }
        }
    }

    fn import_block_update_metrics_and_events(
        &self,
        block: BeaconBlockRef<T::EthSpec>,
        block_root: Hash256,
        block_time_imported: Duration,
        payload_verification_status: PayloadVerificationStatus,
        current_slot: Slot,
    ) {
        // Only present some metrics for blocks from the previous epoch or later.
        //
        // This helps avoid noise in the metrics during sync.
        if block.slot() + 2 * T::EthSpec::slots_per_epoch() >= current_slot {
            metrics::observe(
                &metrics::OPERATIONS_PER_BLOCK_ATTESTATION,
                block.body().attestations().len() as f64,
            );

            if let Ok(sync_aggregate) = block.body().sync_aggregate() {
                metrics::set_gauge(
                    &metrics::BLOCK_SYNC_AGGREGATE_SET_BITS,
                    sync_aggregate.num_set_bits() as i64,
                );
            }
        }

        let block_delay_total =
            get_slot_delay_ms(block_time_imported, block.slot(), &self.slot_clock);

        // Do not write to the cache for blocks older than 2 epochs, this helps reduce writes to
        // the cache during sync.
        if block_delay_total < self.slot_clock.slot_duration() * 64 {
            // Store the timestamp of the block being imported into the cache.
            self.block_times_cache.write().set_time_imported(
                block_root,
                current_slot,
                block_time_imported,
            );
        }

        // Do not store metrics if the block was > 4 slots old, this helps prevent noise during
        // sync.
        if block_delay_total < self.slot_clock.slot_duration() * 4 {
            // Observe the delay between when we observed the block and when we imported it.
            let block_delays = self.block_times_cache.read().get_block_delays(
                block_root,
                self.slot_clock
                    .start_of(current_slot)
                    .unwrap_or_else(|| Duration::from_secs(0)),
            );

            metrics::observe_duration(
                &metrics::BEACON_BLOCK_IMPORTED_OBSERVED_DELAY_TIME,
                block_delays
                    .imported
                    .unwrap_or_else(|| Duration::from_secs(0)),
            );
        }

        if let Some(event_handler) = self.event_handler.as_ref() {
            if event_handler.has_block_subscribers() {
                event_handler.register(EventKind::Block(SseBlock {
                    slot: block.slot(),
                    block: block_root,
                    execution_optimistic: payload_verification_status.is_optimistic(),
                }));
            }
        }
    }

    // For the current and next epoch of this state, ensure we have the shuffling from this
    // block in our cache.
    fn import_block_update_shuffling_cache(
        &self,
        block_root: Hash256,
        state: &mut BeaconState<T::EthSpec>,
    ) {
        if let Err(e) = self.import_block_update_shuffling_cache_fallible(block_root, state) {
            warn!(
                self.log,
                "Failed to prime shuffling cache";
                "error" => ?e
            );
        }
    }

    fn import_block_update_shuffling_cache_fallible(
        &self,
        block_root: Hash256,
        state: &mut BeaconState<T::EthSpec>,
    ) -> Result<(), BlockError<T::EthSpec>> {
        for relative_epoch in [RelativeEpoch::Current, RelativeEpoch::Next] {
            let shuffling_id = AttestationShufflingId::new(block_root, state, relative_epoch)?;

            let shuffling_is_cached = self
                .shuffling_cache
                .try_read_for(ATTESTATION_CACHE_LOCK_TIMEOUT)
                .ok_or(Error::AttestationCacheLockTimeout)?
                .contains(&shuffling_id);

            if !shuffling_is_cached {
                state.build_committee_cache(relative_epoch, &self.spec)?;
                let committee_cache = state.committee_cache(relative_epoch)?;
                self.shuffling_cache
                    .try_write_for(ATTESTATION_CACHE_LOCK_TIMEOUT)
                    .ok_or(Error::AttestationCacheLockTimeout)?
                    .insert_committee_cache(shuffling_id, committee_cache);
            }
        }
        Ok(())
    }

    #[allow(clippy::too_many_arguments)]
    fn import_block_update_deposit_contract_finalization(
        &self,
        block: BeaconBlockRef<T::EthSpec>,
        block_root: Hash256,
        current_epoch: Epoch,
        current_finalized_checkpoint: Checkpoint,
        current_eth1_finalization_data: Eth1FinalizationData,
        parent_eth1_finalization_data: Eth1FinalizationData,
        parent_block_slot: Slot,
    ) {
        // Do not write to eth1 finalization cache for blocks older than 5 epochs.
        if block.epoch() + 5 < current_epoch {
            return;
        }

        let parent_block_epoch = parent_block_slot.epoch(T::EthSpec::slots_per_epoch());
        if parent_block_epoch < current_epoch {
            // we've crossed epoch boundary, store Eth1FinalizationData
            let (checkpoint, eth1_finalization_data) =
                if block.slot() % T::EthSpec::slots_per_epoch() == 0 {
                    // current block is the checkpoint
                    (
                        Checkpoint {
                            epoch: current_epoch,
                            root: block_root,
                        },
                        current_eth1_finalization_data,
                    )
                } else {
                    // parent block is the checkpoint
                    (
                        Checkpoint {
                            epoch: current_epoch,
                            root: block.parent_root(),
                        },
                        parent_eth1_finalization_data,
                    )
                };

            if let Some(finalized_eth1_data) = self
                .eth1_finalization_cache
                .try_write_for(ETH1_FINALIZATION_CACHE_LOCK_TIMEOUT)
                .and_then(|mut cache| {
                    cache.insert(checkpoint, eth1_finalization_data);
                    cache.finalize(&current_finalized_checkpoint)
                })
            {
                if let Some(eth1_chain) = self.eth1_chain.as_ref() {
                    let finalized_deposit_count = finalized_eth1_data.deposit_count;
                    eth1_chain.finalize_eth1_data(finalized_eth1_data);
                    debug!(
                        self.log,
                        "called eth1_chain.finalize_eth1_data()";
                        "epoch" => current_finalized_checkpoint.epoch,
                        "deposit count" => finalized_deposit_count,
                    );
                }
            }
        }
    }

    /// If configured, wait for the fork choice run at the start of the slot to complete.
    fn wait_for_fork_choice_before_block_production(
        self: &Arc<Self>,
        slot: Slot,
    ) -> Result<(), BlockProductionError> {
        if let Some(rx) = &self.fork_choice_signal_rx {
            let current_slot = self
                .slot()
                .map_err(|_| BlockProductionError::UnableToReadSlot)?;

            let timeout = Duration::from_millis(self.config.fork_choice_before_proposal_timeout_ms);

            if slot == current_slot || slot == current_slot + 1 {
                match rx.wait_for_fork_choice(slot, timeout) {
                    ForkChoiceWaitResult::Success(fc_slot) => {
                        debug!(
                            self.log,
                            "Fork choice successfully updated before block production";
                            "slot" => slot,
                            "fork_choice_slot" => fc_slot,
                        );
                    }
                    ForkChoiceWaitResult::Behind(fc_slot) => {
                        warn!(
                            self.log,
                            "Fork choice notifier out of sync with block production";
                            "fork_choice_slot" => fc_slot,
                            "slot" => slot,
                            "message" => "this block may be orphaned",
                        );
                    }
                    ForkChoiceWaitResult::TimeOut => {
                        warn!(
                            self.log,
                            "Timed out waiting for fork choice before proposal";
                            "message" => "this block may be orphaned",
                        );
                    }
                }
            } else {
                error!(
                    self.log,
                    "Producing block at incorrect slot";
                    "block_slot" => slot,
                    "current_slot" => current_slot,
                    "message" => "check clock sync, this block may be orphaned",
                );
            }
        }
        Ok(())
    }

    /// Produce a new block at the given `slot`.
    ///
    /// The produced block will not be inherently valid, it must be signed by a block producer.
    /// Block signing is out of the scope of this function and should be done by a separate program.
    pub async fn produce_block<Payload: AbstractExecPayload<T::EthSpec> + 'static>(
        self: &Arc<Self>,
        randao_reveal: Signature,
        slot: Slot,
        validator_graffiti: Option<Graffiti>,
    ) -> Result<BeaconBlockAndState<T::EthSpec, Payload>, BlockProductionError> {
        self.produce_block_with_verification(
            randao_reveal,
            slot,
            validator_graffiti,
            ProduceBlockVerification::VerifyRandao,
        )
        .await
    }

    /// Same as `produce_block` but allowing for configuration of RANDAO-verification.
    pub async fn produce_block_with_verification<
        Payload: AbstractExecPayload<T::EthSpec> + 'static,
    >(
        self: &Arc<Self>,
        randao_reveal: Signature,
        slot: Slot,
        validator_graffiti: Option<Graffiti>,
        verification: ProduceBlockVerification,
    ) -> Result<BeaconBlockAndState<T::EthSpec, Payload>, BlockProductionError> {
        // Part 1/2 (blocking)
        //
        // Load the parent state from disk.
        let chain = self.clone();
        let (state, state_root_opt) = self
            .task_executor
            .spawn_blocking_handle(
                move || chain.load_state_for_block_production(slot),
                "produce_partial_beacon_block",
            )
            .ok_or(BlockProductionError::ShuttingDown)?
            .await
            .map_err(BlockProductionError::TokioJoin)??;

        // Part 2/2 (async, with some blocking components)
        //
        // Produce the block upon the state
        self.produce_block_on_state::<Payload>(
            state,
            state_root_opt,
            slot,
            randao_reveal,
            validator_graffiti,
            verification,
        )
        .await
    }

    /// Load a beacon state from the database for block production. This is a long-running process
    /// that should not be performed in an `async` context.
    fn load_state_for_block_production(
        self: &Arc<Self>,
        slot: Slot,
    ) -> Result<(BeaconState<T::EthSpec>, Option<Hash256>), BlockProductionError> {
        metrics::inc_counter(&metrics::BLOCK_PRODUCTION_REQUESTS);
        let _complete_timer = metrics::start_timer(&metrics::BLOCK_PRODUCTION_TIMES);

        let fork_choice_timer = metrics::start_timer(&metrics::BLOCK_PRODUCTION_FORK_CHOICE_TIMES);
        self.wait_for_fork_choice_before_block_production(slot)?;
        drop(fork_choice_timer);

        let state_load_timer = metrics::start_timer(&metrics::BLOCK_PRODUCTION_STATE_LOAD_TIMES);

        // Atomically read some values from the head whilst avoiding holding cached head `Arc` any
        // longer than necessary.
        let (head_slot, head_block_root, head_state_root) = {
            let head = self.canonical_head.cached_head();
            (
                head.head_slot(),
                head.head_block_root(),
                head.head_state_root(),
            )
        };
        let (state, state_root_opt) = if head_slot < slot {
            // Attempt an aggressive re-org if configured and the conditions are right.
            if let Some((re_org_state, re_org_state_root)) =
                self.get_state_for_re_org(slot, head_slot, head_block_root)
            {
                info!(
                    self.log,
                    "Proposing block to re-org current head";
                    "slot" => slot,
                    "head_to_reorg" => %head_block_root,
                );
                (re_org_state, Some(re_org_state_root))
            } else {
                // Fetch the head state advanced through to `slot`, which should be present in the
                // state cache thanks to the state advance timer.
                let (state_root, state) = self
                    .store
                    .get_advanced_hot_state(head_block_root, slot, head_state_root)
                    .map_err(BlockProductionError::FailedToLoadState)?
                    .ok_or(BlockProductionError::UnableToProduceAtSlot(slot))?;
                (state, Some(state_root))
            }
        } else {
            warn!(
                self.log,
                "Producing block that conflicts with head";
                "message" => "this block is more likely to be orphaned",
                "slot" => slot,
            );
            let state = self
                .state_at_slot(slot - 1, StateSkipConfig::WithStateRoots)
                .map_err(|_| BlockProductionError::UnableToProduceAtSlot(slot))?;

            (state, None)
        };

        drop(state_load_timer);

        Ok((state, state_root_opt))
    }

    /// Fetch the beacon state to use for producing a block if a 1-slot proposer re-org is viable.
    ///
    /// This function will return `None` if proposer re-orgs are disabled.
    fn get_state_for_re_org(
        &self,
        slot: Slot,
        head_slot: Slot,
        canonical_head: Hash256,
    ) -> Option<(BeaconState<T::EthSpec>, Hash256)> {
        let re_org_threshold = self.config.re_org_threshold?;

        if self.spec.proposer_score_boost.is_none() {
            warn!(
                self.log,
                "Ignoring proposer re-org configuration";
                "reason" => "this network does not have proposer boost enabled"
            );
            return None;
        }

        let slot_delay = self
            .slot_clock
            .seconds_from_current_slot_start()
            .or_else(|| {
                warn!(
                    self.log,
                    "Not attempting re-org";
                    "error" => "unable to read slot clock"
                );
                None
            })?;

        // Attempt a proposer re-org if:
        //
        // 1. It seems we have time to propagate and still receive the proposer boost.
        // 2. The current head block was seen late.
        // 3. The `get_proposer_head` conditions from fork choice pass.
        let proposing_on_time = slot_delay < self.config.re_org_cutoff(self.spec.seconds_per_slot);
        if !proposing_on_time {
            debug!(
                self.log,
                "Not attempting re-org";
                "reason" => "not proposing on time",
            );
            return None;
        }

        let head_late = self.block_observed_after_attestation_deadline(canonical_head, head_slot);
        if !head_late {
            debug!(
                self.log,
                "Not attempting re-org";
                "reason" => "head not late"
            );
            return None;
        }

        // Is the current head weak and appropriate for re-orging?
        let proposer_head_timer =
            metrics::start_timer(&metrics::BLOCK_PRODUCTION_GET_PROPOSER_HEAD_TIMES);
        let proposer_head = self
            .canonical_head
            .fork_choice_read_lock()
            .get_proposer_head(
                slot,
                canonical_head,
                re_org_threshold,
                &self.config.re_org_disallowed_offsets,
                self.config.re_org_max_epochs_since_finalization,
            )
            .map_err(|e| match e {
                ProposerHeadError::DoNotReOrg(reason) => {
                    debug!(
                        self.log,
                        "Not attempting re-org";
                        "reason" => %reason,
                    );
                }
                ProposerHeadError::Error(e) => {
                    warn!(
                        self.log,
                        "Not attempting re-org";
                        "error" => ?e,
                    );
                }
            })
            .ok()?;
        drop(proposer_head_timer);
        let re_org_parent_block = proposer_head.parent_node.root;
        let re_org_parent_state_root = proposer_head.parent_node.state_root;

        // FIXME(sproul): consider not re-orging if we miss the cache
        let (state_root, state) = self
            .store
            .get_advanced_hot_state(re_org_parent_block, slot, re_org_parent_state_root)
            .map_err(|e| {
                warn!(
                    self.log,
                    "Error loading block production state";
                    "error" => ?e,
                );
            })
            .ok()??;

        info!(
            self.log,
            "Attempting re-org due to weak head";
            "weak_head" => ?canonical_head,
            "parent" => ?re_org_parent_block,
            "head_weight" => proposer_head.head_node.weight,
            "threshold_weight" => proposer_head.re_org_weight_threshold
        );

        Some((state, state_root))
    }

    /// Get the proposer index and `prev_randao` value for a proposal at slot `proposal_slot`.
    ///
    /// The `proposer_head` may be the head block of `cached_head` or its parent. An error will
    /// be returned for any other value.
    pub fn get_pre_payload_attributes(
        &self,
        proposal_slot: Slot,
        proposer_head: Hash256,
        cached_head: &CachedHead<T::EthSpec>,
    ) -> Result<Option<PrePayloadAttributes>, Error> {
        let proposal_epoch = proposal_slot.epoch(T::EthSpec::slots_per_epoch());

        let head_block_root = cached_head.head_block_root();
        let head_parent_block_root = cached_head.parent_block_root();

        // The proposer head must be equal to the canonical head or its parent.
        if proposer_head != head_block_root && proposer_head != head_parent_block_root {
            warn!(
                self.log,
                "Unable to compute payload attributes";
                "block_root" => ?proposer_head,
                "head_block_root" => ?head_block_root,
            );
            return Ok(None);
        }

        // Compute the proposer index.
        let head_epoch = cached_head.head_slot().epoch(T::EthSpec::slots_per_epoch());
        let shuffling_decision_root = if head_epoch == proposal_epoch {
            cached_head
                .snapshot
                .beacon_state
                .proposer_shuffling_decision_root(proposer_head)?
        } else {
            proposer_head
        };
        let cached_proposer = self
            .beacon_proposer_cache
            .lock()
            .get_slot::<T::EthSpec>(shuffling_decision_root, proposal_slot);
        let proposer_index = if let Some(proposer) = cached_proposer {
            proposer.index as u64
        } else {
            if head_epoch + 2 < proposal_epoch {
                warn!(
                    self.log,
                    "Skipping proposer preparation";
                    "msg" => "this is a non-critical issue that can happen on unhealthy nodes or \
                              networks.",
                    "proposal_epoch" => proposal_epoch,
                    "head_epoch" => head_epoch,
                );

                // Don't skip the head forward more than two epochs. This avoids burdening an
                // unhealthy node.
                //
                // Although this node might miss out on preparing for a proposal, they should still
                // be able to propose. This will prioritise beacon chain health over efficient
                // packing of execution blocks.
                return Ok(None);
            }

            let (proposers, decision_root, _, fork) =
                compute_proposer_duties_from_head(proposal_epoch, self)?;

            let proposer_offset = (proposal_slot % T::EthSpec::slots_per_epoch()).as_usize();
            let proposer = *proposers
                .get(proposer_offset)
                .ok_or(BeaconChainError::NoProposerForSlot(proposal_slot))?;

            self.beacon_proposer_cache.lock().insert(
                proposal_epoch,
                decision_root,
                proposers,
                fork,
            )?;

            // It's possible that the head changes whilst computing these duties. If so, abandon
            // this routine since the change of head would have also spawned another instance of
            // this routine.
            //
            // Exit now, after updating the cache.
            if decision_root != shuffling_decision_root {
                warn!(
                    self.log,
                    "Head changed during proposer preparation";
                );
                return Ok(None);
            }

            proposer as u64
        };

        // Get the `prev_randao` and parent block number.
        let head_block_number = cached_head.head_block_number()?;
        let (prev_randao, parent_block_number) = if proposer_head == head_parent_block_root {
            (
                cached_head.parent_random()?,
                head_block_number.saturating_sub(1),
            )
        } else {
            (cached_head.head_random()?, head_block_number)
        };

        Ok(Some(PrePayloadAttributes {
            proposer_index,
            prev_randao,
            parent_block_number,
            parent_beacon_block_root: proposer_head,
        }))
    }

    pub fn get_expected_withdrawals(
        &self,
        forkchoice_update_params: &ForkchoiceUpdateParameters,
        proposal_slot: Slot,
    ) -> Result<Withdrawals<T::EthSpec>, Error> {
        let cached_head = self.canonical_head.cached_head();
        let head_state = &cached_head.snapshot.beacon_state;

        let parent_block_root = forkchoice_update_params.head_root;

        // FIXME(sproul): optimise this for tree-states
        let (unadvanced_state, unadvanced_state_root) =
            if cached_head.head_block_root() == parent_block_root {
                (Cow::Borrowed(head_state), cached_head.head_state_root())
            } else {
                info!(
                    self.log,
                    "Missed snapshot cache during withdrawals calculation";
                    "slot" => proposal_slot,
                    "parent_block_root" => ?parent_block_root
                );
                let block = self
                    .get_blinded_block(&parent_block_root)?
                    .ok_or(Error::MissingBeaconBlock(parent_block_root))?;
                let state = self
                    .get_state(&block.state_root(), Some(block.slot()))?
                    .ok_or(Error::MissingBeaconState(block.state_root()))?;
                (Cow::Owned(state), block.state_root())
            };

        // Parent state epoch is the same as the proposal, we don't need to advance because the
        // list of expected withdrawals can only change after an epoch advance or a
        // block application.
        let proposal_epoch = proposal_slot.epoch(T::EthSpec::slots_per_epoch());
        if head_state.current_epoch() == proposal_epoch {
            return get_expected_withdrawals(&unadvanced_state, &self.spec)
                .map_err(Error::PrepareProposerFailed);
        }

        // Advance the state using the partial method.
        debug!(
            self.log,
            "Advancing state for withdrawals calculation";
            "proposal_slot" => proposal_slot,
            "parent_block_root" => ?parent_block_root,
        );
        let mut advanced_state = unadvanced_state.into_owned();
        partial_state_advance(
            &mut advanced_state,
            Some(unadvanced_state_root),
            proposal_epoch.start_slot(T::EthSpec::slots_per_epoch()),
            &self.spec,
        )?;
        get_expected_withdrawals(&advanced_state, &self.spec).map_err(Error::PrepareProposerFailed)
    }

    /// Determine whether a fork choice update to the execution layer should be overridden.
    ///
    /// This is *only* necessary when proposer re-orgs are enabled, because we have to prevent the
    /// execution layer from enshrining the block we want to re-org as the head.
    ///
    /// This function uses heuristics that align quite closely but not exactly with the re-org
    /// conditions set out in `get_state_for_re_org` and `get_proposer_head`. The differences are
    /// documented below.
    fn overridden_forkchoice_update_params(
        &self,
        canonical_forkchoice_params: ForkchoiceUpdateParameters,
    ) -> Result<ForkchoiceUpdateParameters, Error> {
        self.overridden_forkchoice_update_params_or_failure_reason(&canonical_forkchoice_params)
            .or_else(|e| match e {
                ProposerHeadError::DoNotReOrg(reason) => {
                    trace!(
                        self.log,
                        "Not suppressing fork choice update";
                        "reason" => %reason,
                    );
                    Ok(canonical_forkchoice_params)
                }
                ProposerHeadError::Error(e) => Err(e),
            })
    }

    fn overridden_forkchoice_update_params_or_failure_reason(
        &self,
        canonical_forkchoice_params: &ForkchoiceUpdateParameters,
    ) -> Result<ForkchoiceUpdateParameters, ProposerHeadError<Error>> {
        let _timer = metrics::start_timer(&metrics::FORK_CHOICE_OVERRIDE_FCU_TIMES);

        // Never override if proposer re-orgs are disabled.
        let re_org_threshold = self
            .config
            .re_org_threshold
            .ok_or(DoNotReOrg::ReOrgsDisabled)?;

        let head_block_root = canonical_forkchoice_params.head_root;

        // Perform initial checks and load the relevant info from fork choice.
        let info = self
            .canonical_head
            .fork_choice_read_lock()
            .get_preliminary_proposer_head(
                head_block_root,
                re_org_threshold,
                &self.config.re_org_disallowed_offsets,
                self.config.re_org_max_epochs_since_finalization,
            )
            .map_err(|e| e.map_inner_error(Error::ProposerHeadForkChoiceError))?;

        // The slot of our potential re-org block is always 1 greater than the head block because we
        // only attempt single-slot re-orgs.
        let head_slot = info.head_node.slot;
        let re_org_block_slot = head_slot + 1;
        let fork_choice_slot = info.current_slot;

        // If a re-orging proposal isn't made by the `re_org_cutoff` then we give up
        // and allow the fork choice update for the canonical head through so that we may attest
        // correctly.
        let current_slot_ok = if head_slot == fork_choice_slot {
            true
        } else if re_org_block_slot == fork_choice_slot {
            self.slot_clock
                .start_of(re_org_block_slot)
                .and_then(|slot_start| {
                    let now = self.slot_clock.now_duration()?;
                    let slot_delay = now.saturating_sub(slot_start);
                    Some(slot_delay <= self.config.re_org_cutoff(self.spec.seconds_per_slot))
                })
                .unwrap_or(false)
        } else {
            false
        };
        if !current_slot_ok {
            return Err(DoNotReOrg::HeadDistance.into());
        }

        // Only attempt a re-org if we have a proposer registered for the re-org slot.
        let proposing_at_re_org_slot = {
            // The proposer shuffling has the same decision root as the next epoch attestation
            // shuffling. We know our re-org block is not on the epoch boundary, so it has the
            // same proposer shuffling as the head (but not necessarily the parent which may lie
            // in the previous epoch).
            let shuffling_decision_root = info
                .head_node
                .next_epoch_shuffling_id
                .shuffling_decision_block;
            let proposer_index = self
                .beacon_proposer_cache
                .lock()
                .get_slot::<T::EthSpec>(shuffling_decision_root, re_org_block_slot)
                .ok_or_else(|| {
                    debug!(
                        self.log,
                        "Fork choice override proposer shuffling miss";
                        "slot" => re_org_block_slot,
                        "decision_root" => ?shuffling_decision_root,
                    );
                    DoNotReOrg::NotProposing
                })?
                .index as u64;

            self.execution_layer
                .as_ref()
                .ok_or(ProposerHeadError::Error(Error::ExecutionLayerMissing))?
                .has_proposer_preparation_data_blocking(proposer_index)
        };
        if !proposing_at_re_org_slot {
            return Err(DoNotReOrg::NotProposing.into());
        }

        // If the current slot is already equal to the proposal slot (or we are in the tail end of
        // the prior slot), then check the actual weight of the head against the re-org threshold.
        let head_weak = if fork_choice_slot == re_org_block_slot {
            info.head_node.weight < info.re_org_weight_threshold
        } else {
            true
        };
        if !head_weak {
            return Err(DoNotReOrg::HeadNotWeak {
                head_weight: info.head_node.weight,
                re_org_weight_threshold: info.re_org_weight_threshold,
            }
            .into());
        }

        // Check that the head block arrived late and is vulnerable to a re-org. This check is only
        // a heuristic compared to the proper weight check in `get_state_for_re_org`, the reason
        // being that we may have only *just* received the block and not yet processed any
        // attestations for it. We also can't dequeue attestations for the block during the
        // current slot, which would be necessary for determining its weight.
        let head_block_late =
            self.block_observed_after_attestation_deadline(head_block_root, head_slot);
        if !head_block_late {
            return Err(DoNotReOrg::HeadNotLate.into());
        }

        let parent_head_hash = info.parent_node.execution_status.block_hash();
        let forkchoice_update_params = ForkchoiceUpdateParameters {
            head_root: info.parent_node.root,
            head_hash: parent_head_hash,
            justified_hash: canonical_forkchoice_params.justified_hash,
            finalized_hash: canonical_forkchoice_params.finalized_hash,
        };

        debug!(
            self.log,
            "Fork choice update overridden";
            "canonical_head" => ?head_block_root,
            "override" => ?info.parent_node.root,
            "slot" => fork_choice_slot,
        );

        Ok(forkchoice_update_params)
    }

    /// Check if the block with `block_root` was observed after the attestation deadline of `slot`.
    fn block_observed_after_attestation_deadline(&self, block_root: Hash256, slot: Slot) -> bool {
        let block_delays = self.block_times_cache.read().get_block_delays(
            block_root,
            self.slot_clock
                .start_of(slot)
                .unwrap_or_else(|| Duration::from_secs(0)),
        );
        block_delays.observed.map_or(false, |delay| {
            delay > self.slot_clock.unagg_attestation_production_delay()
        })
    }

    /// Produce a block for some `slot` upon the given `state`.
    ///
    /// Typically the `self.produce_block()` function should be used, instead of calling this
    /// function directly. This function is useful for purposefully creating forks or blocks at
    /// non-current slots.
    ///
    /// If required, the given state will be advanced to the given `produce_at_slot`, then a block
    /// will be produced at that slot height.
    ///
    /// The provided `state_root_opt` should only ever be set to `Some` if the contained value is
    /// equal to the root of `state`. Providing this value will serve as an optimization to avoid
    /// performing a tree hash in some scenarios.
    pub async fn produce_block_on_state<Payload: AbstractExecPayload<T::EthSpec> + 'static>(
        self: &Arc<Self>,
        state: BeaconState<T::EthSpec>,
        state_root_opt: Option<Hash256>,
        produce_at_slot: Slot,
        randao_reveal: Signature,
        validator_graffiti: Option<Graffiti>,
        verification: ProduceBlockVerification,
    ) -> Result<BeaconBlockAndState<T::EthSpec, Payload>, BlockProductionError> {
        // Part 1/3 (blocking)
        //
        // Perform the state advance and block-packing functions.
        let chain = self.clone();
        let mut partial_beacon_block = self
            .task_executor
            .spawn_blocking_handle(
                move || {
                    chain.produce_partial_beacon_block(
                        state,
                        state_root_opt,
                        produce_at_slot,
                        randao_reveal,
                        validator_graffiti,
                    )
                },
                "produce_partial_beacon_block",
            )
            .ok_or(BlockProductionError::ShuttingDown)?
            .await
            .map_err(BlockProductionError::TokioJoin)??;

        // Part 2/3 (async)
        //
        // Wait for the execution layer to return an execution payload (if one is required).
        let prepare_payload_handle = partial_beacon_block.prepare_payload_handle.take();
        let block_contents = if let Some(prepare_payload_handle) = prepare_payload_handle {
            Some(
                prepare_payload_handle
                    .await
                    .map_err(BlockProductionError::TokioJoin)?
                    .ok_or(BlockProductionError::ShuttingDown)??,
            )
        } else {
            None
        };

        // Part 3/3 (blocking)
        //
        // Perform the final steps of combining all the parts and computing the state root.
        let chain = self.clone();
        self.task_executor
            .spawn_blocking_handle(
                move || {
                    chain.complete_partial_beacon_block(
                        partial_beacon_block,
                        block_contents,
                        verification,
                    )
                },
                "complete_partial_beacon_block",
            )
            .ok_or(BlockProductionError::ShuttingDown)?
            .await
            .map_err(BlockProductionError::TokioJoin)?
    }

    fn produce_partial_beacon_block<Payload: AbstractExecPayload<T::EthSpec> + 'static>(
        self: &Arc<Self>,
        mut state: BeaconState<T::EthSpec>,
        state_root_opt: Option<Hash256>,
        produce_at_slot: Slot,
        randao_reveal: Signature,
        validator_graffiti: Option<Graffiti>,
    ) -> Result<PartialBeaconBlock<T::EthSpec, Payload>, BlockProductionError> {
        let eth1_chain = self
            .eth1_chain
            .as_ref()
            .ok_or(BlockProductionError::NoEth1ChainConnection)?;

        // It is invalid to try to produce a block using a state from a future slot.
        if state.slot() > produce_at_slot {
            return Err(BlockProductionError::StateSlotTooHigh {
                produce_at_slot,
                state_slot: state.slot(),
            });
        }

        let slot_timer = metrics::start_timer(&metrics::BLOCK_PRODUCTION_SLOT_PROCESS_TIMES);

        // Ensure the state has performed a complete transition into the required slot.
        complete_state_advance(&mut state, state_root_opt, produce_at_slot, &self.spec)?;

        drop(slot_timer);

        state.build_committee_cache(RelativeEpoch::Current, &self.spec)?;
        state.apply_pending_mutations()?;

        let parent_root = if state.slot() > 0 {
            *state
                .get_block_root(state.slot() - 1)
                .map_err(|_| BlockProductionError::UnableToGetBlockRootFromState)?
        } else {
            state.latest_block_header().canonical_root()
        };

        let proposer_index = state.get_beacon_proposer_index(state.slot(), &self.spec)? as u64;

        let pubkey = state
            .validators()
            .get(proposer_index as usize)
            .map(|v| *v.pubkey())
            .ok_or(BlockProductionError::BeaconChain(
                BeaconChainError::ValidatorIndexUnknown(proposer_index as usize),
            ))?;

        let builder_params = BuilderParams {
            pubkey,
            slot: state.slot(),
            chain_health: self
                .is_healthy(&parent_root)
                .map_err(BlockProductionError::BeaconChain)?,
        };

        // If required, start the process of loading an execution payload from the EL early. This
        // allows it to run concurrently with things like attestation packing.
        let prepare_payload_handle = match &state {
            BeaconState::Base(_) | BeaconState::Altair(_) => None,
            BeaconState::Merge(_) | BeaconState::Capella(_) | BeaconState::Deneb(_) => {
                let prepare_payload_handle = get_execution_payload(
                    self.clone(),
                    &state,
                    parent_root,
                    proposer_index,
                    builder_params,
                )?;
                Some(prepare_payload_handle)
            }
        };

        let (mut proposer_slashings, mut attester_slashings, mut voluntary_exits) =
            self.op_pool.get_slashings_and_exits(&state, &self.spec);

        let eth1_data = eth1_chain.eth1_data_for_block_production(&state, &self.spec)?;
        let deposits = eth1_chain.deposits_for_block_inclusion(&state, &eth1_data, &self.spec)?;

        let bls_to_execution_changes = self
            .op_pool
            .get_bls_to_execution_changes(&state, &self.spec);

        // Iterate through the naive aggregation pool and ensure all the attestations from there
        // are included in the operation pool.
        let unagg_import_timer =
            metrics::start_timer(&metrics::BLOCK_PRODUCTION_UNAGGREGATED_TIMES);
        for attestation in self.naive_aggregation_pool.read().iter() {
            let import = |attestation: &Attestation<T::EthSpec>| {
                let attesting_indices = get_attesting_indices_from_state(&state, attestation)?;
                self.op_pool
                    .insert_attestation(attestation.clone(), attesting_indices)
            };
            if let Err(e) = import(attestation) {
                // Don't stop block production if there's an error, just create a log.
                error!(
                    self.log,
                    "Attestation did not transfer to op pool";
                    "reason" => ?e
                );
            }
        }
        drop(unagg_import_timer);

        // Override the beacon node's graffiti with graffiti from the validator, if present.
        let graffiti = match validator_graffiti {
            Some(graffiti) => graffiti,
            None => self.graffiti,
        };

        let attestation_packing_timer =
            metrics::start_timer(&metrics::BLOCK_PRODUCTION_ATTESTATION_TIMES);

        state.build_total_active_balance_cache_at(state.current_epoch(), &self.spec)?;
        let mut prev_filter_cache = HashMap::new();
        let prev_attestation_filter = |att: &AttestationRef<T::EthSpec>| {
            self.filter_op_pool_attestation(&mut prev_filter_cache, att, &state)
        };
        let mut curr_filter_cache = HashMap::new();
        let curr_attestation_filter = |att: &AttestationRef<T::EthSpec>| {
            self.filter_op_pool_attestation(&mut curr_filter_cache, att, &state)
        };

        let mut attestations = self
            .op_pool
            .get_attestations(
                &state,
                prev_attestation_filter,
                curr_attestation_filter,
                &self.spec,
            )
            .map_err(BlockProductionError::OpPoolError)?;
        drop(attestation_packing_timer);

        // If paranoid mode is enabled re-check the signatures of every included message.
        // This will be a lot slower but guards against bugs in block production and can be
        // quickly rolled out without a release.
        if self.config.paranoid_block_proposal {
            let mut tmp_ctxt = ConsensusContext::new(state.slot());
            attestations.retain(|att| {
                verify_attestation_for_block_inclusion(
                    &state,
                    att,
                    &mut tmp_ctxt,
                    VerifySignatures::True,
                    &self.spec,
                )
                .map_err(|e| {
                    warn!(
                        self.log,
                        "Attempted to include an invalid attestation";
                        "err" => ?e,
                        "block_slot" => state.slot(),
                        "attestation" => ?att
                    );
                })
                .is_ok()
            });

            proposer_slashings.retain(|slashing| {
                slashing
                    .clone()
                    .validate(&state, &self.spec)
                    .map_err(|e| {
                        warn!(
                            self.log,
                            "Attempted to include an invalid proposer slashing";
                            "err" => ?e,
                            "block_slot" => state.slot(),
                            "slashing" => ?slashing
                        );
                    })
                    .is_ok()
            });

            attester_slashings.retain(|slashing| {
                slashing
                    .clone()
                    .validate(&state, &self.spec)
                    .map_err(|e| {
                        warn!(
                            self.log,
                            "Attempted to include an invalid attester slashing";
                            "err" => ?e,
                            "block_slot" => state.slot(),
                            "slashing" => ?slashing
                        );
                    })
                    .is_ok()
            });

            voluntary_exits.retain(|exit| {
                exit.clone()
                    .validate(&state, &self.spec)
                    .map_err(|e| {
                        warn!(
                            self.log,
                            "Attempted to include an invalid proposer slashing";
                            "err" => ?e,
                            "block_slot" => state.slot(),
                            "exit" => ?exit
                        );
                    })
                    .is_ok()
            });
        }

        let slot = state.slot();

        let sync_aggregate = if matches!(&state, BeaconState::Base(_)) {
            None
        } else {
            let sync_aggregate = self
                .op_pool
                .get_sync_aggregate(&state)
                .map_err(BlockProductionError::OpPoolError)?
                .unwrap_or_else(|| {
                    warn!(
                        self.log,
                        "Producing block with no sync contributions";
                        "slot" => state.slot(),
                    );
                    SyncAggregate::new()
                });
            Some(sync_aggregate)
        };

        Ok(PartialBeaconBlock {
            state,
            slot,
            proposer_index,
            parent_root,
            randao_reveal,
            eth1_data,
            graffiti,
            proposer_slashings,
            attester_slashings,
            attestations,
            deposits,
            voluntary_exits,
            sync_aggregate,
            prepare_payload_handle,
            bls_to_execution_changes,
        })
    }

    fn complete_partial_beacon_block<Payload: AbstractExecPayload<T::EthSpec>>(
        &self,
        partial_beacon_block: PartialBeaconBlock<T::EthSpec, Payload>,
        block_contents: Option<BlockProposalContents<T::EthSpec, Payload>>,
        verification: ProduceBlockVerification,
    ) -> Result<BeaconBlockAndState<T::EthSpec, Payload>, BlockProductionError> {
        let PartialBeaconBlock {
            mut state,
            slot,
            proposer_index,
            parent_root,
            randao_reveal,
            eth1_data,
            graffiti,
            proposer_slashings,
            attester_slashings,
            attestations,
            deposits,
            voluntary_exits,
            sync_aggregate,
            // We don't need the prepare payload handle since the `execution_payload` is passed into
            // this function. We can assume that the handle has already been consumed in order to
            // produce said `execution_payload`.
            prepare_payload_handle: _,
            bls_to_execution_changes,
        } = partial_beacon_block;

        let (inner_block, blobs_opt, proofs_opt) = match &state {
            BeaconState::Base(_) => (
                BeaconBlock::Base(BeaconBlockBase {
                    slot,
                    proposer_index,
                    parent_root,
                    state_root: Hash256::zero(),
                    body: BeaconBlockBodyBase {
                        randao_reveal,
                        eth1_data,
                        graffiti,
                        proposer_slashings: proposer_slashings.into(),
                        attester_slashings: attester_slashings.into(),
                        attestations: attestations.into(),
                        deposits: deposits.into(),
                        voluntary_exits: voluntary_exits.into(),
                        _phantom: PhantomData,
                    },
                }),
                None,
                None,
            ),
            BeaconState::Altair(_) => (
                BeaconBlock::Altair(BeaconBlockAltair {
                    slot,
                    proposer_index,
                    parent_root,
                    state_root: Hash256::zero(),
                    body: BeaconBlockBodyAltair {
                        randao_reveal,
                        eth1_data,
                        graffiti,
                        proposer_slashings: proposer_slashings.into(),
                        attester_slashings: attester_slashings.into(),
                        attestations: attestations.into(),
                        deposits: deposits.into(),
                        voluntary_exits: voluntary_exits.into(),
                        sync_aggregate: sync_aggregate
                            .ok_or(BlockProductionError::MissingSyncAggregate)?,
                        _phantom: PhantomData,
                    },
                }),
                None,
                None,
            ),
            BeaconState::Merge(_) => {
                let (payload, _, _, _) = block_contents
                    .ok_or(BlockProductionError::MissingExecutionPayload)?
                    .deconstruct();
                (
                    BeaconBlock::Merge(BeaconBlockMerge {
                        slot,
                        proposer_index,
                        parent_root,
                        state_root: Hash256::zero(),
                        body: BeaconBlockBodyMerge {
                            randao_reveal,
                            eth1_data,
                            graffiti,
                            proposer_slashings: proposer_slashings.into(),
                            attester_slashings: attester_slashings.into(),
                            attestations: attestations.into(),
                            deposits: deposits.into(),
                            voluntary_exits: voluntary_exits.into(),
                            sync_aggregate: sync_aggregate
                                .ok_or(BlockProductionError::MissingSyncAggregate)?,
                            execution_payload: payload
                                .try_into()
                                .map_err(|_| BlockProductionError::InvalidPayloadFork)?,
                        },
                    }),
                    None,
                    None,
                )
            }
            BeaconState::Capella(_) => {
                let (payload, _, _, _) = block_contents
                    .ok_or(BlockProductionError::MissingExecutionPayload)?
                    .deconstruct();
                (
                    BeaconBlock::Capella(BeaconBlockCapella {
                        slot,
                        proposer_index,
                        parent_root,
                        state_root: Hash256::zero(),
                        body: BeaconBlockBodyCapella {
                            randao_reveal,
                            eth1_data,
                            graffiti,
                            proposer_slashings: proposer_slashings.into(),
                            attester_slashings: attester_slashings.into(),
                            attestations: attestations.into(),
                            deposits: deposits.into(),
                            voluntary_exits: voluntary_exits.into(),
                            sync_aggregate: sync_aggregate
                                .ok_or(BlockProductionError::MissingSyncAggregate)?,
                            execution_payload: payload
                                .try_into()
                                .map_err(|_| BlockProductionError::InvalidPayloadFork)?,
                            bls_to_execution_changes: bls_to_execution_changes.into(),
                        },
                    }),
                    None,
                    None,
                )
            }
            BeaconState::Deneb(_) => {
                let (payload, kzg_commitments, blobs, proofs) = block_contents
                    .ok_or(BlockProductionError::MissingExecutionPayload)?
                    .deconstruct();
                (
                    BeaconBlock::Deneb(BeaconBlockDeneb {
                        slot,
                        proposer_index,
                        parent_root,
                        state_root: Hash256::zero(),
                        body: BeaconBlockBodyDeneb {
                            randao_reveal,
                            eth1_data,
                            graffiti,
                            proposer_slashings: proposer_slashings.into(),
                            attester_slashings: attester_slashings.into(),
                            attestations: attestations.into(),
                            deposits: deposits.into(),
                            voluntary_exits: voluntary_exits.into(),
                            sync_aggregate: sync_aggregate
                                .ok_or(BlockProductionError::MissingSyncAggregate)?,
                            execution_payload: payload
                                .try_into()
                                .map_err(|_| BlockProductionError::InvalidPayloadFork)?,
                            bls_to_execution_changes: bls_to_execution_changes.into(),
                            blob_kzg_commitments: kzg_commitments
                                .ok_or(BlockProductionError::InvalidPayloadFork)?,
                        },
                    }),
                    blobs,
                    proofs,
                )
            }
        };

        let block = SignedBeaconBlock::from_block(
            inner_block,
            // The block is not signed here, that is the task of a validator client.
            Signature::empty(),
        );

        let block_size = block.ssz_bytes_len();
        debug!(
            self.log,
            "Produced block on state";
            "block_size" => block_size,
            "slot" => block.slot(),
        );

        metrics::observe(&metrics::BLOCK_SIZE, block_size as f64);

        if block_size > self.config.max_network_size {
            return Err(BlockProductionError::BlockTooLarge(block_size));
        }

        let process_timer = metrics::start_timer(&metrics::BLOCK_PRODUCTION_PROCESS_TIMES);
        let signature_strategy = match verification {
            ProduceBlockVerification::VerifyRandao => BlockSignatureStrategy::VerifyRandao,
            ProduceBlockVerification::NoVerification => BlockSignatureStrategy::NoVerification,
        };

        // Use a context without block root or proposer index so that both are checked.
        let mut ctxt = ConsensusContext::new(block.slot());

        per_block_processing(
            &mut state,
            &block,
            signature_strategy,
            StateProcessingStrategy::Accurate,
            VerifyBlockRoot::True,
            &mut ctxt,
            &self.spec,
        )?;
        drop(process_timer);

        let state_root_timer = metrics::start_timer(&metrics::BLOCK_PRODUCTION_STATE_ROOT_TIMES);
        let state_root = state.update_tree_hash_cache()?;
        drop(state_root_timer);

        let (mut block, _) = block.deconstruct();
        *block.state_root_mut() = state_root;

        let blobs_verification_timer =
            metrics::start_timer(&metrics::BLOCK_PRODUCTION_BLOBS_VERIFICATION_TIMES);
        let maybe_sidecar_list = match (blobs_opt, proofs_opt) {
            (Some(blobs_or_blobs_roots), Some(proofs)) => {
                let expected_kzg_commitments =
                    block.body().blob_kzg_commitments().map_err(|_| {
                        BlockProductionError::InvalidBlockVariant(
                            "deneb block does not contain kzg commitments".to_string(),
                        )
                    })?;

                if expected_kzg_commitments.len() != blobs_or_blobs_roots.len() {
                    return Err(BlockProductionError::MissingKzgCommitment(format!(
                        "Missing KZG commitment for slot {}. Expected {}, got: {}",
                        block.slot(),
                        blobs_or_blobs_roots.len(),
                        expected_kzg_commitments.len()
                    )));
                }

                let kzg_proofs = Vec::from(proofs);

                if let Some(blobs) = blobs_or_blobs_roots.blobs() {
                    let kzg = self
                        .kzg
                        .as_ref()
                        .ok_or(BlockProductionError::TrustedSetupNotInitialized)?;
                    kzg_utils::validate_blobs::<T::EthSpec>(
                        kzg,
                        expected_kzg_commitments,
                        blobs,
                        &kzg_proofs,
                    )
                    .map_err(BlockProductionError::KzgError)?;
                }

                Some(
                    Sidecar::build_sidecar(
                        blobs_or_blobs_roots,
                        &block,
                        expected_kzg_commitments,
                        kzg_proofs,
                    )
                    .map_err(BlockProductionError::FailedToBuildBlobSidecars)?,
                )
            }
            _ => None,
        };

        drop(blobs_verification_timer);

        metrics::inc_counter(&metrics::BLOCK_PRODUCTION_SUCCESSES);

        trace!(
            self.log,
            "Produced beacon block";
            "parent" => ?block.parent_root(),
            "attestations" => block.body().attestations().len(),
            "slot" => block.slot()
        );

        Ok((block, state, maybe_sidecar_list))
    }

    /// This method must be called whenever an execution engine indicates that a payload is
    /// invalid.
    ///
    /// Fork choice will be run after the invalidation. The client may be shut down if the `op`
    /// results in the justified checkpoint being invalidated.
    ///
    /// See the documentation of `InvalidationOperation` for information about defining `op`.
    pub async fn process_invalid_execution_payload(
        self: &Arc<Self>,
        op: &InvalidationOperation,
    ) -> Result<(), Error> {
        debug!(
            self.log,
            "Processing payload invalidation";
            "op" => ?op,
        );

        // Update the execution status in fork choice.
        //
        // Use a blocking task since it interacts with the `canonical_head` lock. Lock contention
        // on the core executor is bad.
        let chain = self.clone();
        let inner_op = op.clone();
        let fork_choice_result = self
            .spawn_blocking_handle(
                move || {
                    chain
                        .canonical_head
                        .fork_choice_write_lock()
                        .on_invalid_execution_payload(&inner_op)
                },
                "invalid_payload_fork_choice_update",
            )
            .await?;

        // Update fork choice.
        if let Err(e) = fork_choice_result {
            crit!(
                self.log,
                "Failed to process invalid payload";
                "error" => ?e,
                "latest_valid_ancestor" => ?op.latest_valid_ancestor(),
                "block_root" => ?op.block_root(),
            );
        }

        // Run fork choice since it's possible that the payload invalidation might result in a new
        // head.
        self.recompute_head_at_current_slot().await;

        // Obtain the justified root from fork choice.
        //
        // Use a blocking task since it interacts with the `canonical_head` lock. Lock contention
        // on the core executor is bad.
        let chain = self.clone();
        let justified_block = self
            .spawn_blocking_handle(
                move || {
                    chain
                        .canonical_head
                        .fork_choice_read_lock()
                        .get_justified_block()
                },
                "invalid_payload_fork_choice_get_justified",
            )
            .await??;

        if justified_block.execution_status.is_invalid() {
            crit!(
                self.log,
                "The justified checkpoint is invalid";
                "msg" => "ensure you are not connected to a malicious network. This error is not \
                recoverable, please reach out to the lighthouse developers for assistance."
            );

            let mut shutdown_sender = self.shutdown_sender();
            if let Err(e) = shutdown_sender.try_send(ShutdownReason::Failure(
                INVALID_JUSTIFIED_PAYLOAD_SHUTDOWN_REASON,
            )) {
                crit!(
                    self.log,
                    "Unable to trigger client shut down";
                    "msg" => "shut down may already be under way",
                    "error" => ?e
                );
            }

            // Return an error here to try and prevent progression by upstream functions.
            return Err(Error::JustifiedPayloadInvalid {
                justified_root: justified_block.root,
                execution_block_hash: justified_block.execution_status.block_hash(),
            });
        }

        Ok(())
    }

    pub fn block_is_known_to_fork_choice(&self, root: &Hash256) -> bool {
        self.canonical_head
            .fork_choice_read_lock()
            .contains_block(root)
    }

    /// Determines the beacon proposer for the next slot. If that proposer is registered in the
    /// `execution_layer`, provide the `execution_layer` with the necessary information to produce
    /// `PayloadAttributes` for future calls to fork choice.
    ///
    /// The `PayloadAttributes` are used by the EL to give it a look-ahead for preparing an optimal
    /// set of transactions for a new `ExecutionPayload`.
    ///
    /// This function will result in a call to `forkchoiceUpdated` on the EL if we're in the
    /// tail-end of the slot (as defined by `self.config.prepare_payload_lookahead`).
    pub async fn prepare_beacon_proposer(
        self: &Arc<Self>,
        current_slot: Slot,
    ) -> Result<(), Error> {
        let prepare_slot = current_slot + 1;

        // There's no need to run the proposer preparation routine before the bellatrix fork.
        if self.slot_is_prior_to_bellatrix(prepare_slot) {
            return Ok(());
        }

        let execution_layer = self
            .execution_layer
            .clone()
            .ok_or(Error::ExecutionLayerMissing)?;

        // Nothing to do if there are no proposers registered with the EL, exit early to avoid
        // wasting cycles.
        if !self.config.always_prepare_payload
            && !execution_layer.has_any_proposer_preparation_data().await
        {
            return Ok(());
        }

        // Load the cached head and its forkchoice update parameters.
        //
        // Use a blocking task since blocking the core executor on the canonical head read lock can
        // block the core tokio executor.
        let chain = self.clone();
        let maybe_prep_data = self
            .spawn_blocking_handle(
                move || {
                    let cached_head = chain.canonical_head.cached_head();

                    // Don't bother with proposer prep if the head is more than
                    // `PREPARE_PROPOSER_HISTORIC_EPOCHS` prior to the current slot.
                    //
                    // This prevents the routine from running during sync.
                    let head_slot = cached_head.head_slot();
                    if head_slot + T::EthSpec::slots_per_epoch() * PREPARE_PROPOSER_HISTORIC_EPOCHS
                        < current_slot
                    {
                        debug!(
                            chain.log,
                            "Head too old for proposer prep";
                            "head_slot" => head_slot,
                            "current_slot" => current_slot,
                        );
                        return Ok(None);
                    }

                    let canonical_fcu_params = cached_head.forkchoice_update_parameters();
                    let fcu_params =
                        chain.overridden_forkchoice_update_params(canonical_fcu_params)?;
                    let pre_payload_attributes = chain.get_pre_payload_attributes(
                        prepare_slot,
                        fcu_params.head_root,
                        &cached_head,
                    )?;
                    Ok::<_, Error>(Some((fcu_params, pre_payload_attributes)))
                },
                "prepare_beacon_proposer_head_read",
            )
            .await??;

        let (forkchoice_update_params, pre_payload_attributes) =
            if let Some((fcu, Some(pre_payload))) = maybe_prep_data {
                (fcu, pre_payload)
            } else {
                // Appropriate log messages have already been logged above and in
                // `get_pre_payload_attributes`.
                return Ok(());
            };

        // If the execution layer doesn't have any proposer data for this validator then we assume
        // it's not connected to this BN and no action is required.
        let proposer = pre_payload_attributes.proposer_index;
        if !self.config.always_prepare_payload
            && !execution_layer
                .has_proposer_preparation_data(proposer)
                .await
        {
            return Ok(());
        }

        // Fetch payoad attributes from the execution layer's cache, or compute them from scratch
        // if no matching entry is found. This saves recomputing the withdrawals which can take
        // considerable time to compute if a state load is required.
        let head_root = forkchoice_update_params.head_root;
        let payload_attributes = if let Some(payload_attributes) = execution_layer
            .payload_attributes(prepare_slot, head_root)
            .await
        {
            payload_attributes
        } else {
            let prepare_slot_fork = self.spec.fork_name_at_slot::<T::EthSpec>(prepare_slot);
            let withdrawals = match prepare_slot_fork {
                ForkName::Base | ForkName::Altair | ForkName::Merge => None,
                ForkName::Capella | ForkName::Deneb => {
                    let chain = self.clone();
                    self.spawn_blocking_handle(
                        move || {
                            chain.get_expected_withdrawals(&forkchoice_update_params, prepare_slot)
                        },
                        "prepare_beacon_proposer_withdrawals",
                    )
                    .await?
                    .map(Some)?
                }
            };

            let parent_beacon_block_root = match prepare_slot_fork {
                ForkName::Base | ForkName::Altair | ForkName::Merge | ForkName::Capella => None,
                ForkName::Deneb => Some(pre_payload_attributes.parent_beacon_block_root),
            };

            let payload_attributes = PayloadAttributes::new(
                self.slot_clock
                    .start_of(prepare_slot)
                    .ok_or(Error::InvalidSlot(prepare_slot))?
                    .as_secs(),
                pre_payload_attributes.prev_randao,
                execution_layer.get_suggested_fee_recipient(proposer).await,
                withdrawals.map(Into::into),
                parent_beacon_block_root,
            );

            execution_layer
                .insert_proposer(
                    prepare_slot,
                    head_root,
                    proposer,
                    payload_attributes.clone(),
                )
                .await;

            // Only push a log to the user if this is the first time we've seen this proposer for
            // this slot.
            info!(
                self.log,
                "Prepared beacon proposer";
                "prepare_slot" => prepare_slot,
                "validator" => proposer,
                "parent_root" => ?head_root,
            );
            payload_attributes
        };

        // Push a server-sent event (probably to a block builder or relay).
        if let Some(event_handler) = &self.event_handler {
            if event_handler.has_payload_attributes_subscribers() {
                event_handler.register(EventKind::PayloadAttributes(ForkVersionedResponse {
                    data: SseExtendedPayloadAttributes {
                        proposal_slot: prepare_slot,
                        proposer_index: proposer,
                        parent_block_root: head_root,
                        parent_block_number: pre_payload_attributes.parent_block_number,
                        parent_block_hash: forkchoice_update_params.head_hash.unwrap_or_default(),
                        payload_attributes: payload_attributes.into(),
                    },
                    version: Some(self.spec.fork_name_at_slot::<T::EthSpec>(prepare_slot)),
                }));
            }
        }

        let till_prepare_slot =
            if let Some(duration) = self.slot_clock.duration_to_slot(prepare_slot) {
                duration
            } else {
                // `SlotClock::duration_to_slot` will return `None` when we are past the start
                // of `prepare_slot`. Don't bother sending a `forkchoiceUpdated` in that case,
                // it's too late.
                //
                // This scenario might occur on an overloaded/under-resourced node.
                warn!(
                    self.log,
                    "Delayed proposer preparation";
                    "prepare_slot" => prepare_slot,
                    "validator" => proposer,
                );
                return Ok(());
            };

        // If we are close enough to the proposal slot, send an fcU, which will have payload
        // attributes filled in by the execution layer cache we just primed.
        if self.config.always_prepare_payload
            || till_prepare_slot <= self.config.prepare_payload_lookahead
        {
            debug!(
                self.log,
                "Sending forkchoiceUpdate for proposer prep";
                "till_prepare_slot" => ?till_prepare_slot,
                "prepare_slot" => prepare_slot
            );

            self.update_execution_engine_forkchoice(
                current_slot,
                forkchoice_update_params,
                OverrideForkchoiceUpdate::AlreadyApplied,
            )
            .await?;
        }

        Ok(())
    }

    pub async fn update_execution_engine_forkchoice(
        self: &Arc<Self>,
        current_slot: Slot,
        input_params: ForkchoiceUpdateParameters,
        override_forkchoice_update: OverrideForkchoiceUpdate,
    ) -> Result<(), Error> {
        let next_slot = current_slot + 1;

        // There is no need to issue a `forkchoiceUpdated` (fcU) message unless the Bellatrix fork
        // has:
        //
        // 1. Already happened.
        // 2. Will happen in the next slot.
        //
        // The reason for a fcU message in the slot prior to the Bellatrix fork is in case the
        // terminal difficulty has already been reached and a payload preparation message needs to
        // be issued.
        if self.slot_is_prior_to_bellatrix(next_slot) {
            return Ok(());
        }

        let execution_layer = self
            .execution_layer
            .as_ref()
            .ok_or(Error::ExecutionLayerMissing)?;

        // Determine whether to override the forkchoiceUpdated message if we want to re-org
        // the current head at the next slot.
        let params = if override_forkchoice_update == OverrideForkchoiceUpdate::Yes {
            let chain = self.clone();
            self.spawn_blocking_handle(
                move || chain.overridden_forkchoice_update_params(input_params),
                "update_execution_engine_forkchoice_override",
            )
            .await??
        } else {
            input_params
        };

        // Take the global lock for updating the execution engine fork choice.
        //
        // Whilst holding this lock we must:
        //
        // 1. Read the canonical head.
        // 2. Issue a forkchoiceUpdated call to the execution engine.
        //
        // This will allow us to ensure that we provide the execution layer with an *ordered* view
        // of the head. I.e., we will never communicate a past head after communicating a later
        // one.
        //
        // There is a "deadlock warning" in this function. The downside of this nice ordering is the
        // potential for deadlock. I would advise against any other use of
        // `execution_engine_forkchoice_lock` apart from the one here.
        let forkchoice_lock = execution_layer.execution_engine_forkchoice_lock().await;

        let (head_block_root, head_hash, justified_hash, finalized_hash) = if let Some(head_hash) =
            params.head_hash
        {
            (
                params.head_root,
                head_hash,
                params
                    .justified_hash
                    .unwrap_or_else(ExecutionBlockHash::zero),
                params
                    .finalized_hash
                    .unwrap_or_else(ExecutionBlockHash::zero),
            )
        } else {
            // The head block does not have an execution block hash. We must check to see if we
            // happen to be the proposer of the transition block, in which case we still need to
            // send forkchoice_updated.
            match self.spec.fork_name_at_slot::<T::EthSpec>(next_slot) {
                // We are pre-bellatrix; no need to update the EL.
                ForkName::Base | ForkName::Altair => return Ok(()),
                _ => {
                    // We are post-bellatrix
                    if let Some(payload_attributes) = execution_layer
                        .payload_attributes(next_slot, params.head_root)
                        .await
                    {
                        // We are a proposer, check for terminal_pow_block_hash
                        if let Some(terminal_pow_block_hash) = execution_layer
                            .get_terminal_pow_block_hash(&self.spec, payload_attributes.timestamp())
                            .await
                            .map_err(Error::ForkchoiceUpdate)?
                        {
                            info!(
                                self.log,
                                "Prepared POS transition block proposer"; "slot" => next_slot
                            );
                            (
                                params.head_root,
                                terminal_pow_block_hash,
                                params
                                    .justified_hash
                                    .unwrap_or_else(ExecutionBlockHash::zero),
                                params
                                    .finalized_hash
                                    .unwrap_or_else(ExecutionBlockHash::zero),
                            )
                        } else {
                            // TTD hasn't been reached yet, no need to update the EL.
                            return Ok(());
                        }
                    } else {
                        // We are not a proposer, no need to update the EL.
                        return Ok(());
                    }
                }
            }
        };

        let forkchoice_updated_response = execution_layer
            .notify_forkchoice_updated(
                head_hash,
                justified_hash,
                finalized_hash,
                current_slot,
                head_block_root,
            )
            .await
            .map_err(Error::ExecutionForkChoiceUpdateFailed);

        // The head has been read and the execution layer has been updated. It is now valid to send
        // another fork choice update.
        drop(forkchoice_lock);

        match forkchoice_updated_response {
            Ok(status) => match status {
                PayloadStatus::Valid => {
                    // Ensure that fork choice knows that the block is no longer optimistic.
                    let chain = self.clone();
                    let fork_choice_update_result = self
                        .spawn_blocking_handle(
                            move || {
                                chain
                                    .canonical_head
                                    .fork_choice_write_lock()
                                    .on_valid_execution_payload(head_block_root)
                            },
                            "update_execution_engine_valid_payload",
                        )
                        .await?;
                    if let Err(e) = fork_choice_update_result {
                        error!(
                            self.log,
                            "Failed to validate payload";
                            "error" => ?e
                        )
                    };
                    Ok(())
                }
                // There's nothing to be done for a syncing response. If the block is already
                // `SYNCING` in fork choice, there's nothing to do. If already known to be `VALID`
                // or `INVALID` then we don't want to change it to syncing.
                PayloadStatus::Syncing => Ok(()),
                // The specification doesn't list `ACCEPTED` as a valid response to a fork choice
                // update. This response *seems* innocent enough, so we won't return early with an
                // error. However, we create a log to bring attention to the issue.
                PayloadStatus::Accepted => {
                    warn!(
                        self.log,
                        "Fork choice update received ACCEPTED";
                        "msg" => "execution engine provided an unexpected response to a fork \
                        choice update. although this is not a serious issue, please raise \
                        an issue."
                    );
                    Ok(())
                }
                PayloadStatus::Invalid {
                    latest_valid_hash,
                    ref validation_error,
                } => {
                    warn!(
                        self.log,
                        "Invalid execution payload";
                        "validation_error" => ?validation_error,
                        "latest_valid_hash" => ?latest_valid_hash,
                        "head_hash" => ?head_hash,
                        "head_block_root" => ?head_block_root,
                        "method" => "fcU",
                    );

                    match latest_valid_hash {
                        // The `latest_valid_hash` is set to `None` when the EE
                        // "cannot determine the ancestor of the invalid
                        // payload". In such a scenario we should only
                        // invalidate the head block and nothing else.
                        None => {
                            self.process_invalid_execution_payload(
                                &InvalidationOperation::InvalidateOne {
                                    block_root: head_block_root,
                                },
                            )
                            .await?;
                        }
                        // An all-zeros execution block hash implies that
                        // the terminal block was invalid. We are being
                        // explicit in invalidating only the head block in
                        // this case.
                        Some(hash) if hash == ExecutionBlockHash::zero() => {
                            self.process_invalid_execution_payload(
                                &InvalidationOperation::InvalidateOne {
                                    block_root: head_block_root,
                                },
                            )
                            .await?;
                        }
                        // The execution engine has stated that all blocks between the
                        // `head_execution_block_hash` and `latest_valid_hash` are invalid.
                        Some(latest_valid_hash) => {
                            self.process_invalid_execution_payload(
                                &InvalidationOperation::InvalidateMany {
                                    head_block_root,
                                    always_invalidate_head: true,
                                    latest_valid_ancestor: latest_valid_hash,
                                },
                            )
                            .await?;
                        }
                    }

                    Err(BeaconChainError::ExecutionForkChoiceUpdateInvalid { status })
                }
                PayloadStatus::InvalidBlockHash {
                    ref validation_error,
                } => {
                    warn!(
                        self.log,
                        "Invalid execution payload block hash";
                        "validation_error" => ?validation_error,
                        "head_hash" => ?head_hash,
                        "head_block_root" => ?head_block_root,
                        "method" => "fcU",
                    );
                    // The execution engine has stated that the head block is invalid, however it
                    // hasn't returned a latest valid ancestor.
                    //
                    // Using a `None` latest valid ancestor will result in only the head block
                    // being invalidated (no ancestors).
                    self.process_invalid_execution_payload(&InvalidationOperation::InvalidateOne {
                        block_root: head_block_root,
                    })
                    .await?;

                    Err(BeaconChainError::ExecutionForkChoiceUpdateInvalid { status })
                }
            },
            Err(e) => Err(e),
        }
    }

    /// Returns `true` if the given slot is prior to the `bellatrix_fork_epoch`.
    pub fn slot_is_prior_to_bellatrix(&self, slot: Slot) -> bool {
        self.spec.bellatrix_fork_epoch.map_or(true, |bellatrix| {
            slot.epoch(T::EthSpec::slots_per_epoch()) < bellatrix
        })
    }

    /// Returns the value of `execution_optimistic` for `block`.
    ///
    /// Returns `Ok(false)` if the block is pre-Bellatrix, or has `ExecutionStatus::Valid`.
    /// Returns `Ok(true)` if the block has `ExecutionStatus::Optimistic` or has
    /// `ExecutionStatus::Invalid`.
    pub fn is_optimistic_or_invalid_block<Payload: AbstractExecPayload<T::EthSpec>>(
        &self,
        block: &SignedBeaconBlock<T::EthSpec, Payload>,
    ) -> Result<bool, BeaconChainError> {
        // Check if the block is pre-Bellatrix.
        if self.slot_is_prior_to_bellatrix(block.slot()) {
            Ok(false)
        } else {
            self.canonical_head
                .fork_choice_read_lock()
                .is_optimistic_or_invalid_block(&block.canonical_root())
                .map_err(BeaconChainError::ForkChoiceError)
        }
    }

    /// Returns the value of `execution_optimistic` for `head_block`.
    ///
    /// Returns `Ok(false)` if the block is pre-Bellatrix, or has `ExecutionStatus::Valid`.
    /// Returns `Ok(true)` if the block has `ExecutionStatus::Optimistic` or `ExecutionStatus::Invalid`.
    ///
    /// This function will return an error if `head_block` is not present in the fork choice store
    /// and so should only be used on the head block or when the block *should* be present in the
    /// fork choice store.
    ///
    /// There is a potential race condition when syncing where the block_root of `head_block` could
    /// be pruned from the fork choice store before being read.
    pub fn is_optimistic_or_invalid_head_block<Payload: AbstractExecPayload<T::EthSpec>>(
        &self,
        head_block: &SignedBeaconBlock<T::EthSpec, Payload>,
    ) -> Result<bool, BeaconChainError> {
        // Check if the block is pre-Bellatrix.
        if self.slot_is_prior_to_bellatrix(head_block.slot()) {
            Ok(false)
        } else {
            self.canonical_head
                .fork_choice_read_lock()
                .is_optimistic_or_invalid_block_no_fallback(&head_block.canonical_root())
                .map_err(BeaconChainError::ForkChoiceError)
        }
    }

    /// Returns the value of `execution_optimistic` for the current head block.
    /// You can optionally provide `head_info` if it was computed previously.
    ///
    /// Returns `Ok(false)` if the head block is pre-Bellatrix, or has `ExecutionStatus::Valid`.
    /// Returns `Ok(true)` if the head block has `ExecutionStatus::Optimistic` or `ExecutionStatus::Invalid`.
    ///
    /// There is a potential race condition when syncing where the block root of `head_info` could
    /// be pruned from the fork choice store before being read.
    pub fn is_optimistic_or_invalid_head(&self) -> Result<bool, BeaconChainError> {
        self.canonical_head
            .head_execution_status()
            .map(|status| status.is_optimistic_or_invalid())
    }

    pub fn is_optimistic_or_invalid_block_root(
        &self,
        block_slot: Slot,
        block_root: &Hash256,
    ) -> Result<bool, BeaconChainError> {
        // Check if the block is pre-Bellatrix.
        if self.slot_is_prior_to_bellatrix(block_slot) {
            Ok(false)
        } else {
            self.canonical_head
                .fork_choice_read_lock()
                .is_optimistic_or_invalid_block_no_fallback(block_root)
                .map_err(BeaconChainError::ForkChoiceError)
        }
    }

    /// This function takes a configured weak subjectivity `Checkpoint` and the latest finalized `Checkpoint`.
    /// If the weak subjectivity checkpoint and finalized checkpoint share the same epoch, we compare
    /// roots. If we the weak subjectivity checkpoint is from an older epoch, we iterate back through
    /// roots in the canonical chain until we reach the finalized checkpoint from the correct epoch, and
    /// compare roots. This must called on startup and during verification of any block which causes a finality
    /// change affecting the weak subjectivity checkpoint.
    pub fn verify_weak_subjectivity_checkpoint(
        &self,
        wss_checkpoint: Checkpoint,
        beacon_block_root: Hash256,
        state: &BeaconState<T::EthSpec>,
    ) -> Result<(), BeaconChainError> {
        let finalized_checkpoint = state.finalized_checkpoint();
        info!(self.log, "Verifying the configured weak subjectivity checkpoint"; "weak_subjectivity_epoch" => wss_checkpoint.epoch, "weak_subjectivity_root" => ?wss_checkpoint.root);
        // If epochs match, simply compare roots.
        if wss_checkpoint.epoch == finalized_checkpoint.epoch
            && wss_checkpoint.root != finalized_checkpoint.root
        {
            crit!(
                self.log,
                 "Root found at the specified checkpoint differs";
                  "weak_subjectivity_root" => ?wss_checkpoint.root,
                  "finalized_checkpoint_root" => ?finalized_checkpoint.root
            );
            return Err(BeaconChainError::WeakSubjectivtyVerificationFailure);
        } else if wss_checkpoint.epoch < finalized_checkpoint.epoch {
            let slot = wss_checkpoint
                .epoch
                .start_slot(T::EthSpec::slots_per_epoch());

            // Iterate backwards through block roots from the given state. If first slot of the epoch is a skip-slot,
            // this will return the root of the closest prior non-skipped slot.
            match self.root_at_slot_from_state(slot, beacon_block_root, state)? {
                Some(root) => {
                    if root != wss_checkpoint.root {
                        crit!(
                            self.log,
                             "Root found at the specified checkpoint differs";
                              "weak_subjectivity_root" => ?wss_checkpoint.root,
                              "finalized_checkpoint_root" => ?finalized_checkpoint.root
                        );
                        return Err(BeaconChainError::WeakSubjectivtyVerificationFailure);
                    }
                }
                None => {
                    crit!(self.log, "The root at the start slot of the given epoch could not be found";
                    "wss_checkpoint_slot" => ?slot);
                    return Err(BeaconChainError::WeakSubjectivtyVerificationFailure);
                }
            }
        }
        Ok(())
    }

    /// Called by the timer on every slot.
    ///
    /// Note: this function **MUST** be called from a non-async context since
    /// it contains a call to `fork_choice` which may eventually call
    /// `tokio::runtime::block_on` in certain cases.
    pub async fn per_slot_task(self: &Arc<Self>) {
        if let Some(slot) = self.slot_clock.now() {
            debug!(
                self.log,
                "Running beacon chain per slot tasks";
                "slot" => ?slot
            );

            // Always run the light-weight pruning tasks (these structures should be empty during
            // sync anyway).
            self.naive_aggregation_pool.write().prune(slot);
            self.block_times_cache.write().prune(slot);

            // Don't run heavy-weight tasks during sync.
            if self.best_slot() + MAX_PER_SLOT_FORK_CHOICE_DISTANCE < slot {
                return;
            }

            // Run fork choice and signal to any waiting task that it has completed.
            self.recompute_head_at_current_slot().await;

            // Send the notification regardless of fork choice success, this is a "best effort"
            // notification and we don't want block production to hit the timeout in case of error.
            // Use a blocking task to avoid blocking the core executor whilst waiting for locks
            // in `ForkChoiceSignalTx`.
            let chain = self.clone();
            self.task_executor.clone().spawn_blocking(
                move || {
                    // Signal block proposal for the next slot (if it happens to be waiting).
                    if let Some(tx) = &chain.fork_choice_signal_tx {
                        if let Err(e) = tx.notify_fork_choice_complete(slot) {
                            warn!(
                                chain.log,
                                "Error signalling fork choice waiter";
                                "error" => ?e,
                                "slot" => slot,
                            );
                        }
                    }
                },
                "per_slot_task_fc_signal_tx",
            );
        }
    }

    /// Runs the `map_fn` with the committee cache for `shuffling_epoch` from the chain with head
    /// `head_block_root`. The `map_fn` will be supplied two values:
    ///
    /// - `&CommitteeCache`: the committee cache that serves the given parameters.
    /// - `Hash256`: the "shuffling decision root" which uniquely identifies the `CommitteeCache`.
    ///
    /// It's not necessary that `head_block_root` matches our current view of the chain, it can be
    /// any block that is:
    ///
    /// - Known to us.
    /// - The finalized block or a descendant of the finalized block.
    ///
    /// It would be quite common for attestation verification operations to use a `head_block_root`
    /// that differs from our view of the head.
    ///
    /// ## Important
    ///
    /// This function is **not** suitable for determining proposer duties (only attester duties).
    ///
    /// ## Notes
    ///
    /// This function exists in this odd "map" pattern because efficiently obtaining a committee
    /// can be complex. It might involve reading straight from the `beacon_chain.shuffling_cache`
    /// or it might involve reading it from a state from the DB. Due to the complexities of
    /// `RwLock`s on the shuffling cache, a simple `Cow` isn't suitable here.
    ///
    /// If the committee for `(head_block_root, shuffling_epoch)` isn't found in the
    /// `shuffling_cache`, we will read a state from disk and then update the `shuffling_cache`.
    pub fn with_committee_cache<F, R>(
        &self,
        head_block_root: Hash256,
        shuffling_epoch: Epoch,
        map_fn: F,
    ) -> Result<R, Error>
    where
        F: Fn(&CommitteeCache, Hash256) -> Result<R, Error>,
    {
        let head_block = self
            .canonical_head
            .fork_choice_read_lock()
            .get_block(&head_block_root)
            .ok_or(Error::MissingBeaconBlock(head_block_root))?;

        let shuffling_id = BlockShufflingIds {
            current: head_block.current_epoch_shuffling_id.clone(),
            next: head_block.next_epoch_shuffling_id.clone(),
            previous: None,
            block_root: head_block.root,
        }
        .id_for_epoch(shuffling_epoch)
        .ok_or_else(|| Error::InvalidShufflingId {
            shuffling_epoch,
            head_block_epoch: head_block.slot.epoch(T::EthSpec::slots_per_epoch()),
        })?;

        // Obtain the shuffling cache, timing how long we wait.
        let cache_wait_timer =
            metrics::start_timer(&metrics::ATTESTATION_PROCESSING_SHUFFLING_CACHE_WAIT_TIMES);

        let mut shuffling_cache = self
            .shuffling_cache
            .try_write_for(ATTESTATION_CACHE_LOCK_TIMEOUT)
            .ok_or(Error::AttestationCacheLockTimeout)?;

        metrics::stop_timer(cache_wait_timer);

        if let Some(cache_item) = shuffling_cache.get(&shuffling_id) {
            // The shuffling cache is no longer required, drop the write-lock to allow concurrent
            // access.
            drop(shuffling_cache);

            let committee_cache = cache_item.wait()?;
            map_fn(&committee_cache, shuffling_id.shuffling_decision_block)
        } else {
            // Create an entry in the cache that "promises" this value will eventually be computed.
            // This avoids the case where multiple threads attempt to produce the same value at the
            // same time.
            //
            // Creating the promise whilst we hold the `shuffling_cache` lock will prevent the same
            // promise from being created twice.
            let sender = shuffling_cache.create_promise(shuffling_id.clone())?;

            // Drop the shuffling cache to avoid holding the lock for any longer than
            // required.
            drop(shuffling_cache);

            debug!(
                self.log,
                "Committee cache miss";
                "shuffling_id" => ?shuffling_epoch,
                "head_block_root" => head_block_root.to_string(),
            );

            // If the block's state will be so far ahead of `shuffling_epoch` that even its
            // previous epoch committee cache will be too new, then error. Callers of this function
            // shouldn't be requesting such old shufflings for this `head_block_root`.
            let head_block_epoch = head_block.slot.epoch(T::EthSpec::slots_per_epoch());
            if head_block_epoch > shuffling_epoch + 1 {
                return Err(Error::InvalidStateForShuffling {
                    state_epoch: head_block_epoch,
                    shuffling_epoch,
                });
            }

            let state_read_timer =
                metrics::start_timer(&metrics::ATTESTATION_PROCESSING_STATE_READ_TIMES);

            // If the head of the chain can serve this request, use it.
            //
            // This code is a little awkward because we need to ensure that the head we read and
            // the head we copy is identical. Taking one lock to read the head values and another
            // to copy the head is liable to race-conditions.
            let head_state_opt = self.with_head(|head| {
                if head.beacon_block_root == head_block_root {
                    Ok(Some((head.beacon_state.clone(), head.beacon_state_root())))
                } else {
                    Ok::<_, Error>(None)
                }
            })?;

            // Compute the `target_slot` to advance the block's state to.
            //
            // Since there's a one-epoch look-ahead on the attester shuffling, it suffices to
            // only advance into the first slot of the epoch prior to `shuffling_epoch`.
            //
            // If the `head_block` is already ahead of that slot, then we should load the state
            // at that slot, as we've determined above that the `shuffling_epoch` cache will
            // not be too far in the past.
            let target_slot = std::cmp::max(
                shuffling_epoch
                    .saturating_sub(1_u64)
                    .start_slot(T::EthSpec::slots_per_epoch()),
                head_block.slot,
            );

            // If the head state is useful for this request, use it. Otherwise, read a state from
            // disk that is advanced as close as possible to `target_slot`.
            let (mut state, state_root) = if let Some((state, state_root)) = head_state_opt {
                (state, state_root)
            } else {
                let (state_root, state) = self
                    .store
                    .get_advanced_hot_state(head_block_root, target_slot, head_block.state_root)?
                    .ok_or(Error::MissingBeaconState(head_block.state_root))?;
                (state, state_root)
            };

            metrics::stop_timer(state_read_timer);
            let state_skip_timer =
                metrics::start_timer(&metrics::ATTESTATION_PROCESSING_STATE_SKIP_TIMES);

            // If the state is still in an earlier epoch, advance it to the `target_slot` so
            // that its next epoch committee cache matches the `shuffling_epoch`.
            if state.current_epoch() + 1 < shuffling_epoch {
                // Advance the state into the required slot, using the "partial" method since the
                // state roots are not relevant for the shuffling.
                partial_state_advance(&mut state, Some(state_root), target_slot, &self.spec)?;
            }
            metrics::stop_timer(state_skip_timer);

            let committee_building_timer =
                metrics::start_timer(&metrics::ATTESTATION_PROCESSING_COMMITTEE_BUILDING_TIMES);

            let relative_epoch = RelativeEpoch::from_epoch(state.current_epoch(), shuffling_epoch)
                .map_err(Error::IncorrectStateForAttestation)?;

            state.build_committee_cache(relative_epoch, &self.spec)?;

            let committee_cache = state.committee_cache(relative_epoch)?.clone();
            let shuffling_decision_block = shuffling_id.shuffling_decision_block;

            self.shuffling_cache
                .try_write_for(ATTESTATION_CACHE_LOCK_TIMEOUT)
                .ok_or(Error::AttestationCacheLockTimeout)?
                .insert_committee_cache(shuffling_id, &committee_cache);

            metrics::stop_timer(committee_building_timer);

            sender.send(committee_cache.clone());

            map_fn(&committee_cache, shuffling_decision_block)
        }
    }

    /// Dumps the entire canonical chain, from the head to genesis to a vector for analysis.
    ///
    /// This could be a very expensive operation and should only be done in testing/analysis
    /// activities.
    ///
    /// This dump function previously used a backwards iterator but has been swapped to a forwards
    /// iterator as it allows for MUCH better caching and rebasing. Memory usage of some tests went
    /// from 5GB per test to 90MB.
    #[allow(clippy::type_complexity)]
    pub fn chain_dump(
        &self,
    ) -> Result<Vec<BeaconSnapshot<T::EthSpec, BlindedPayload<T::EthSpec>>>, Error> {
        let mut dump = vec![];

        let mut prev_block_root = None;
        let mut prev_beacon_state = None;

        for res in self.forwards_iter_block_roots(Slot::new(0))? {
            let (beacon_block_root, _) = res?;

            // Do not include snapshots at skipped slots.
            if Some(beacon_block_root) == prev_block_root {
                continue;
            }
            prev_block_root = Some(beacon_block_root);

            let beacon_block = self
                .store
                .get_blinded_block(&beacon_block_root, None)?
                .ok_or_else(|| {
                    Error::DBInconsistent(format!("Missing block {}", beacon_block_root))
                })?;
            let beacon_state_root = beacon_block.state_root();

            let mut beacon_state = self
                .store
                .get_state(&beacon_state_root, Some(beacon_block.slot()))?
                .ok_or_else(|| {
                    Error::DBInconsistent(format!("Missing state {:?}", beacon_state_root))
                })?;

            // This beacon state might come from the freezer DB, which means it could have pending
            // updates or lots of untethered memory. We rebase it on the previous state in order to
            // address this.
            beacon_state.apply_pending_mutations()?;
            if let Some(prev) = prev_beacon_state {
                beacon_state.rebase_on(&prev, &self.spec)?;
            }
            beacon_state.build_caches(&self.spec)?;
            prev_beacon_state = Some(beacon_state.clone());

            let snapshot = BeaconSnapshot {
                beacon_block: Arc::new(beacon_block),
                beacon_block_root,
                beacon_state,
            };
            dump.push(snapshot);
        }
        Ok(dump)
    }

    /// Gets the current `EnrForkId`.
    pub fn enr_fork_id(&self) -> EnrForkId {
        // If we are unable to read the slot clock we assume that it is prior to genesis and
        // therefore use the genesis slot.
        let slot = self.slot().unwrap_or(self.spec.genesis_slot);

        self.spec
            .enr_fork_id::<T::EthSpec>(slot, self.genesis_validators_root)
    }

    /// Calculates the `Duration` to the next fork if it exists and returns it
    /// with it's corresponding `ForkName`.
    pub fn duration_to_next_fork(&self) -> Option<(ForkName, Duration)> {
        // If we are unable to read the slot clock we assume that it is prior to genesis and
        // therefore use the genesis slot.
        let slot = self.slot().unwrap_or(self.spec.genesis_slot);

        let (fork_name, epoch) = self.spec.next_fork_epoch::<T::EthSpec>(slot)?;
        self.slot_clock
            .duration_to_slot(epoch.start_slot(T::EthSpec::slots_per_epoch()))
            .map(|duration| (fork_name, duration))
    }

    /// This method serves to get a sense of the current chain health. It is used in block proposal
    /// to determine whether we should outsource payload production duties.
    ///
    /// Since we are likely calling this during the slot we are going to propose in, don't take into
    /// account the current slot when accounting for skips.
    pub fn is_healthy(&self, parent_root: &Hash256) -> Result<ChainHealth, Error> {
        let cached_head = self.canonical_head.cached_head();
        // Check if the merge has been finalized.
        if let Some(finalized_hash) = cached_head.forkchoice_update_parameters().finalized_hash {
            if ExecutionBlockHash::zero() == finalized_hash {
                return Ok(ChainHealth::PreMerge);
            }
        } else {
            return Ok(ChainHealth::PreMerge);
        };

        // Check that the parent is NOT optimistic.
        if let Some(execution_status) = self
            .canonical_head
            .fork_choice_read_lock()
            .get_block_execution_status(parent_root)
        {
            if execution_status.is_strictly_optimistic() {
                return Ok(ChainHealth::Optimistic);
            }
        }

        if self.config.builder_fallback_disable_checks {
            return Ok(ChainHealth::Healthy);
        }

        let current_slot = self.slot()?;

        // Check slots at the head of the chain.
        let prev_slot = current_slot.saturating_sub(Slot::new(1));
        let head_skips = prev_slot.saturating_sub(cached_head.head_slot());
        let head_skips_check = head_skips.as_usize() <= self.config.builder_fallback_skips;

        // Check if finalization is advancing.
        let current_epoch = current_slot.epoch(T::EthSpec::slots_per_epoch());
        let epochs_since_finalization =
            current_epoch.saturating_sub(cached_head.finalized_checkpoint().epoch);
        let finalization_check = epochs_since_finalization.as_usize()
            <= self.config.builder_fallback_epochs_since_finalization;

        // Check skip slots in the last `SLOTS_PER_EPOCH`.
        let start_slot = current_slot.saturating_sub(T::EthSpec::slots_per_epoch());
        let mut epoch_skips = 0;
        for slot in start_slot.as_u64()..current_slot.as_u64() {
            if self
                .block_root_at_slot_skips_none(Slot::new(slot))?
                .is_none()
            {
                epoch_skips += 1;
            }
        }
        let epoch_skips_check = epoch_skips <= self.config.builder_fallback_skips_per_epoch;

        if !head_skips_check {
            Ok(ChainHealth::Unhealthy(FailedCondition::Skips))
        } else if !finalization_check {
            Ok(ChainHealth::Unhealthy(
                FailedCondition::EpochsSinceFinalization,
            ))
        } else if !epoch_skips_check {
            Ok(ChainHealth::Unhealthy(FailedCondition::SkipsPerEpoch))
        } else {
            Ok(ChainHealth::Healthy)
        }
    }

    pub fn dump_as_dot<W: Write>(&self, output: &mut W) {
        let canonical_head_hash = self.canonical_head.cached_head().head_block_root();
        let mut visited: HashSet<Hash256> = HashSet::new();
        let mut finalized_blocks: HashSet<Hash256> = HashSet::new();
        let mut justified_blocks: HashSet<Hash256> = HashSet::new();

        let genesis_block_hash = Hash256::zero();
        writeln!(output, "digraph beacon {{").unwrap();
        writeln!(output, "\t_{:?}[label=\"zero\"];", genesis_block_hash).unwrap();

        // Canonical head needs to be processed first as otherwise finalized blocks aren't detected
        // properly.
        let heads = {
            let mut heads = self.heads();
            let canonical_head_index = heads
                .iter()
                .position(|(block_hash, _)| *block_hash == canonical_head_hash)
                .unwrap();
            let (canonical_head_hash, canonical_head_slot) =
                heads.swap_remove(canonical_head_index);
            heads.insert(0, (canonical_head_hash, canonical_head_slot));
            heads
        };

        for (head_hash, _head_slot) in heads {
            for maybe_pair in ParentRootBlockIterator::new(&*self.store, head_hash) {
                let (block_hash, signed_beacon_block) = maybe_pair.unwrap();
                if visited.contains(&block_hash) {
                    break;
                }
                visited.insert(block_hash);

                if signed_beacon_block.slot() % T::EthSpec::slots_per_epoch() == 0 {
                    let block = self.get_blinded_block(&block_hash).unwrap().unwrap();
                    let state = self
                        .get_state(&block.state_root(), Some(block.slot()))
                        .unwrap()
                        .unwrap();
                    finalized_blocks.insert(state.finalized_checkpoint().root);
                    justified_blocks.insert(state.current_justified_checkpoint().root);
                    justified_blocks.insert(state.previous_justified_checkpoint().root);
                }

                if block_hash == canonical_head_hash {
                    writeln!(
                        output,
                        "\t_{:?}[label=\"{} ({})\" shape=box3d];",
                        block_hash,
                        block_hash,
                        signed_beacon_block.slot()
                    )
                    .unwrap();
                } else if finalized_blocks.contains(&block_hash) {
                    writeln!(
                        output,
                        "\t_{:?}[label=\"{} ({})\" shape=Msquare];",
                        block_hash,
                        block_hash,
                        signed_beacon_block.slot()
                    )
                    .unwrap();
                } else if justified_blocks.contains(&block_hash) {
                    writeln!(
                        output,
                        "\t_{:?}[label=\"{} ({})\" shape=cds];",
                        block_hash,
                        block_hash,
                        signed_beacon_block.slot()
                    )
                    .unwrap();
                } else {
                    writeln!(
                        output,
                        "\t_{:?}[label=\"{} ({})\" shape=box];",
                        block_hash,
                        block_hash,
                        signed_beacon_block.slot()
                    )
                    .unwrap();
                }
                writeln!(
                    output,
                    "\t_{:?} -> _{:?};",
                    block_hash,
                    signed_beacon_block.parent_root()
                )
                .unwrap();
            }
        }

        writeln!(output, "}}").unwrap();
    }

    /// Get a channel to request shutting down.
    pub fn shutdown_sender(&self) -> Sender<ShutdownReason> {
        self.shutdown_sender.clone()
    }

    // Used for debugging
    #[allow(dead_code)]
    pub fn dump_dot_file(&self, file_name: &str) {
        let mut file = std::fs::File::create(file_name).unwrap();
        self.dump_as_dot(&mut file);
    }

    /// Checks if attestations have been seen from the given `validator_index` at the
    /// given `epoch`.
    pub fn validator_seen_at_epoch(&self, validator_index: usize, epoch: Epoch) -> bool {
        // It's necessary to assign these checks to intermediate variables to avoid a deadlock.
        //
        // See: https://github.com/sigp/lighthouse/pull/2230#discussion_r620013993
        let gossip_attested = self
            .observed_gossip_attesters
            .read()
            .index_seen_at_epoch(validator_index, epoch);
        let block_attested = self
            .observed_block_attesters
            .read()
            .index_seen_at_epoch(validator_index, epoch);
        let aggregated = self
            .observed_aggregators
            .read()
            .index_seen_at_epoch(validator_index, epoch);
        let produced_block = self
            .observed_block_producers
            .read()
            .index_seen_at_epoch(validator_index as u64, epoch);

        gossip_attested || block_attested || aggregated || produced_block
    }

    /// The epoch at which we require a data availability check in block processing.
    /// `None` if the `Deneb` fork is disabled.
    pub fn data_availability_boundary(&self) -> Option<Epoch> {
        self.data_availability_checker.data_availability_boundary()
    }
}

impl<T: BeaconChainTypes> Drop for BeaconChain<T> {
    fn drop(&mut self) {
        let drop = || -> Result<(), Error> {
            self.persist_head_and_fork_choice()?;
            self.persist_op_pool()?;
            self.persist_data_availability_checker()?;
            self.persist_eth1_cache()
        };

        if let Err(e) = drop() {
            error!(
                self.log,
                "Failed to persist on BeaconChain drop";
                "error" => ?e
            )
        } else {
            info!(
                self.log,
                "Saved beacon chain to disk";
            )
        }
    }
}

impl From<DBError> for Error {
    fn from(e: DBError) -> Error {
        Error::DBError(e)
    }
}

impl From<ForkChoiceError> for Error {
    fn from(e: ForkChoiceError) -> Error {
        Error::ForkChoiceError(e)
    }
}

impl From<BeaconStateError> for Error {
    fn from(e: BeaconStateError) -> Error {
        Error::BeaconStateError(e)
    }
}

impl<T: EthSpec> ChainSegmentResult<T> {
    pub fn into_block_error(self) -> Result<(), BlockError<T>> {
        match self {
            ChainSegmentResult::Failed { error, .. } => Err(error),
            ChainSegmentResult::Successful { .. } => Ok(()),
        }
    }
}<|MERGE_RESOLUTION|>--- conflicted
+++ resolved
@@ -117,12 +117,8 @@
 use task_executor::{ShutdownReason, TaskExecutor};
 use tokio_stream::Stream;
 use tree_hash::TreeHash;
-<<<<<<< HEAD
-=======
-use types::beacon_state::CloneConfig;
 use types::blob_sidecar::{BlobSidecarList, FixedBlobSidecarList};
 use types::sidecar::BlobItems;
->>>>>>> 57edc0f3
 use types::*;
 
 pub type ForkChoiceError = fork_choice::Error<crate::ForkChoiceStoreError>;
@@ -728,25 +724,11 @@
         }
 
         self.with_head(move |head| {
-<<<<<<< HEAD
             let iter =
                 self.store
                     .forwards_block_roots_iterator_until(start_slot, end_slot, || {
                         (head.beacon_state.clone(), head.beacon_block_root)
                     })?;
-=======
-            let iter = self.store.forwards_block_roots_iterator_until(
-                start_slot,
-                end_slot,
-                || {
-                    Ok((
-                        head.beacon_state.clone_with_only_committee_caches(),
-                        head.beacon_block_root,
-                    ))
-                },
-                &self.spec,
-            )?;
->>>>>>> 57edc0f3
             Ok(iter
                 .map(|result| result.map_err(Into::into))
                 .take_while(move |result| {
@@ -832,25 +814,11 @@
         end_slot: Slot,
     ) -> Result<impl Iterator<Item = Result<(Hash256, Slot), Error>> + '_, Error> {
         self.with_head(move |head| {
-<<<<<<< HEAD
             let iter =
                 self.store
                     .forwards_state_roots_iterator_until(start_slot, end_slot, || {
                         (head.beacon_state.clone(), head.beacon_state_root())
                     })?;
-=======
-            let iter = self.store.forwards_state_roots_iterator_until(
-                start_slot,
-                end_slot,
-                || {
-                    Ok((
-                        head.beacon_state.clone_with_only_committee_caches(),
-                        head.beacon_state_root(),
-                    ))
-                },
-                &self.spec,
-            )?;
->>>>>>> 57edc0f3
             Ok(iter
                 .map(|result| result.map_err(Into::into))
                 .take_while(move |result| {
