use crate::attestation_verification::{
    batch_verify_aggregated_attestations, batch_verify_unaggregated_attestations,
    Error as AttestationError, VerifiedAggregatedAttestation, VerifiedAttestation,
    VerifiedUnaggregatedAttestation,
};
use crate::attester_cache::{AttesterCache, AttesterCacheKey};
use crate::beacon_proposer_cache::compute_proposer_duties_from_head;
use crate::beacon_proposer_cache::BeaconProposerCache;
use crate::block_times_cache::BlockTimesCache;
use crate::block_verification::{
    check_block_is_finalized_descendant, check_block_relevancy, get_block_root,
    signature_verify_chain_segment, BlockError, ExecutionPendingBlock, GossipVerifiedBlock,
    IntoExecutionPendingBlock, PayloadVerificationOutcome, POS_PANDA_BANNER,
};
use crate::chain_config::ChainConfig;
use crate::early_attester_cache::EarlyAttesterCache;
use crate::errors::{BeaconChainError as Error, BlockProductionError};
use crate::eth1_chain::{Eth1Chain, Eth1ChainBackend};
use crate::events::ServerSentEventHandler;
use crate::execution_payload::{get_execution_payload, PreparePayloadHandle};
use crate::fork_choice_signal::{ForkChoiceSignalRx, ForkChoiceSignalTx, ForkChoiceWaitResult};
use crate::head_tracker::HeadTracker;
use crate::historical_blocks::HistoricalBlockError;
use crate::migrate::BackgroundMigrator;
use crate::naive_aggregation_pool::{
    AggregatedAttestationMap, Error as NaiveAggregationError, NaiveAggregationPool,
    SyncContributionAggregateMap,
};
use crate::observed_aggregates::{
    Error as AttestationObservationError, ObservedAggregateAttestations, ObservedSyncContributions,
};
use crate::observed_attesters::{
    ObservedAggregators, ObservedAttesters, ObservedSyncAggregators, ObservedSyncContributors,
};
use crate::observed_block_producers::ObservedBlockProducers;
use crate::observed_operations::{ObservationOutcome, ObservedOperations};
use crate::persisted_beacon_chain::{PersistedBeaconChain, DUMMY_CANONICAL_HEAD_BLOCK_ROOT};
use crate::persisted_fork_choice::PersistedForkChoice;
use crate::pre_finalization_cache::PreFinalizationBlockCache;
use crate::proposer_prep_service::PAYLOAD_PREPARATION_LOOKAHEAD_FACTOR;
use crate::shuffling_cache::{BlockShufflingIds, ShufflingCache};
use crate::snapshot_cache::SnapshotCache;
use crate::sync_committee_verification::{
    Error as SyncCommitteeError, VerifiedSyncCommitteeMessage, VerifiedSyncContribution,
};
use crate::timeout_rw_lock::TimeoutRwLock;
use crate::validator_monitor::{
    get_slot_delay_ms, timestamp_now, ValidatorMonitor,
    HISTORIC_EPOCHS as VALIDATOR_MONITOR_HISTORIC_EPOCHS,
};
use crate::validator_pubkey_cache::ValidatorPubkeyCache;
use crate::BeaconForkChoiceStore;
use crate::BeaconSnapshot;
use crate::{metrics, BeaconChainError};
use eth2::types::{EventKind, SseBlock, SyncDuty};
use execution_layer::{
    BuilderParams, ChainHealth, ExecutionLayer, FailedCondition, PayloadAttributes, PayloadStatus,
};
use fork_choice::{
    AttestationFromBlock, ExecutionStatus, ForkChoice, ForkchoiceUpdateParameters,
    InvalidationOperation, PayloadVerificationStatus, ResetPayloadStatuses,
};
use futures::channel::mpsc::Sender;
use itertools::process_results;
use itertools::Itertools;
use operation_pool::{AttestationRef, OperationPool, PersistedOperationPool};
use parking_lot::{Mutex, RwLock};
use safe_arith::SafeArith;
use slasher::Slasher;
use slog::{crit, debug, error, info, trace, warn, Logger};
use slot_clock::SlotClock;
use ssz::Encode;
use state_processing::{
    common::{get_attesting_indices_from_state, get_indexed_attestation},
    per_block_processing,
    per_block_processing::{
        errors::AttestationValidationError, verify_attestation_for_block_inclusion,
        VerifySignatures,
    },
    per_slot_processing,
    state_advance::{complete_state_advance, partial_state_advance},
    BlockSignatureStrategy, SigVerifiedOp, VerifyBlockRoot, VerifyOperation,
};
use std::cmp::Ordering;
use std::collections::HashMap;
use std::collections::HashSet;
use std::io::prelude::*;
use std::marker::PhantomData;
use std::sync::Arc;
use std::time::{Duration, Instant};
use store::iter::{BlockRootsIterator, ParentRootBlockIterator, StateRootsIterator};
use store::{
    DatabaseBlock, Error as DBError, HotColdDB, KeyValueStore, KeyValueStoreOp, StoreItem, StoreOp,
};
use task_executor::{ShutdownReason, TaskExecutor};
use tree_hash::TreeHash;
use types::beacon_state::CloneConfig;
use types::*;

pub use crate::canonical_head::{CanonicalHead, CanonicalHeadRwLock};
pub use fork_choice::CountUnrealized;

pub type ForkChoiceError = fork_choice::Error<crate::ForkChoiceStoreError>;

/// Alias to appease clippy.
type HashBlockTuple<E> = (Hash256, Arc<SignedBeaconBlock<E>>);

/// The time-out before failure during an operation to take a read/write RwLock on the block
/// processing cache.
pub const BLOCK_PROCESSING_CACHE_LOCK_TIMEOUT: Duration = Duration::from_secs(1);
/// The time-out before failure during an operation to take a read/write RwLock on the
/// attestation cache.
pub const ATTESTATION_CACHE_LOCK_TIMEOUT: Duration = Duration::from_secs(1);

/// The time-out before failure during an operation to take a read/write RwLock on the
/// validator pubkey cache.
pub const VALIDATOR_PUBKEY_CACHE_LOCK_TIMEOUT: Duration = Duration::from_secs(1);

// These keys are all zero because they get stored in different columns, see `DBColumn` type.
pub const BEACON_CHAIN_DB_KEY: Hash256 = Hash256::zero();
pub const OP_POOL_DB_KEY: Hash256 = Hash256::zero();
pub const ETH1_CACHE_DB_KEY: Hash256 = Hash256::zero();
pub const FORK_CHOICE_DB_KEY: Hash256 = Hash256::zero();

/// Defines how old a block can be before it's no longer a candidate for the early attester cache.
const EARLY_ATTESTER_CACHE_HISTORIC_SLOTS: u64 = 4;

/// Defines a distance between the head block slot and the current slot.
///
/// If the head block is older than this value, don't bother preparing beacon proposers.
const PREPARE_PROPOSER_HISTORIC_EPOCHS: u64 = 4;

/// If the head is more than `MAX_PER_SLOT_FORK_CHOICE_DISTANCE` slots behind the wall-clock slot, DO NOT
/// run the per-slot tasks (primarily fork choice).
///
/// This prevents unnecessary work during sync.
///
/// The value is set to 256 since this would be just over one slot (12.8s) when syncing at
/// 20 slots/second. Having a single fork-choice run interrupt syncing would have very little
/// impact whilst having 8 epochs without a block is a comfortable grace period.
const MAX_PER_SLOT_FORK_CHOICE_DISTANCE: u64 = 256;

/// Reported to the user when the justified block has an invalid execution payload.
pub const INVALID_JUSTIFIED_PAYLOAD_SHUTDOWN_REASON: &str =
    "Justified block has an invalid execution payload.";

pub const INVALID_FINALIZED_MERGE_TRANSITION_BLOCK_SHUTDOWN_REASON: &str =
    "Finalized merge transition block is invalid.";

/// Defines the behaviour when a block/block-root for a skipped slot is requested.
pub enum WhenSlotSkipped {
    /// If the slot is a skip slot, return `None`.
    ///
    /// This is how the HTTP API behaves.
    None,
    /// If the slot it a skip slot, return the previous non-skipped block.
    ///
    /// This is generally how the specification behaves.
    Prev,
}

/// The result of a chain segment processing.
pub enum ChainSegmentResult<T: EthSpec> {
    /// Processing this chain segment finished successfully.
    Successful { imported_blocks: usize },
    /// There was an error processing this chain segment. Before the error, some blocks could
    /// have been imported.
    Failed {
        imported_blocks: usize,
        error: BlockError<T>,
    },
}

/// Configure the signature verification of produced blocks.
pub enum ProduceBlockVerification {
    VerifyRandao,
    NoVerification,
}

/// The accepted clock drift for nodes gossiping blocks and attestations. See:
///
/// https://github.com/ethereum/eth2.0-specs/blob/v0.12.1/specs/phase0/p2p-interface.md#configuration
pub const MAXIMUM_GOSSIP_CLOCK_DISPARITY: Duration = Duration::from_millis(500);

#[derive(Debug, PartialEq)]
pub enum AttestationProcessingOutcome {
    Processed,
    EmptyAggregationBitfield,
    UnknownHeadBlock {
        beacon_block_root: Hash256,
    },
    /// The attestation is attesting to a state that is later than itself. (Viz., attesting to the
    /// future).
    AttestsToFutureBlock {
        block: Slot,
        attestation: Slot,
    },
    /// The slot is finalized, no need to import.
    FinalizedSlot {
        attestation: Slot,
        finalized: Slot,
    },
    FutureEpoch {
        attestation_epoch: Epoch,
        current_epoch: Epoch,
    },
    PastEpoch {
        attestation_epoch: Epoch,
        current_epoch: Epoch,
    },
    BadTargetEpoch,
    UnknownTargetRoot(Hash256),
    InvalidSignature,
    NoCommitteeForSlotAndIndex {
        slot: Slot,
        index: CommitteeIndex,
    },
    Invalid(AttestationValidationError),
}

/// Defines how a `BeaconState` should be "skipped" through skip-slots.
pub enum StateSkipConfig {
    /// Calculate the state root during each skip slot, producing a fully-valid `BeaconState`.
    WithStateRoots,
    /// Don't calculate the state root at each slot, instead just use the zero hash. This is orders
    /// of magnitude faster, however it produces a partially invalid state.
    ///
    /// This state is useful for operations that don't use the state roots; e.g., for calculating
    /// the shuffling.
    WithoutStateRoots,
}

pub trait BeaconChainTypes: Send + Sync + 'static {
    type HotStore: store::ItemStore<Self::EthSpec>;
    type ColdStore: store::ItemStore<Self::EthSpec>;
    type SlotClock: slot_clock::SlotClock;
    type Eth1Chain: Eth1ChainBackend<Self::EthSpec>;
    type EthSpec: types::EthSpec;
}

/// Used internally to split block production into discrete functions.
struct PartialBeaconBlock<E: EthSpec, Payload> {
    state: BeaconState<E>,
    slot: Slot,
    proposer_index: u64,
    parent_root: Hash256,
    randao_reveal: Signature,
    eth1_data: Eth1Data,
    graffiti: Graffiti,
    proposer_slashings: Vec<ProposerSlashing>,
    attester_slashings: Vec<AttesterSlashing<E>>,
    attestations: Vec<Attestation<E>>,
    deposits: Vec<Deposit>,
    voluntary_exits: Vec<SignedVoluntaryExit>,
    sync_aggregate: Option<SyncAggregate<E>>,
    prepare_payload_handle: Option<PreparePayloadHandle<Payload>>,
}

pub type BeaconForkChoice<T> = ForkChoice<
    BeaconForkChoiceStore<
        <T as BeaconChainTypes>::EthSpec,
        <T as BeaconChainTypes>::HotStore,
        <T as BeaconChainTypes>::ColdStore,
    >,
    <T as BeaconChainTypes>::EthSpec,
>;

pub type BeaconStore<T> = Arc<
    HotColdDB<
        <T as BeaconChainTypes>::EthSpec,
        <T as BeaconChainTypes>::HotStore,
        <T as BeaconChainTypes>::ColdStore,
    >,
>;

/// Represents the "Beacon Chain" component of Ethereum 2.0. Allows import of blocks and block
/// operations and chooses a canonical head.
pub struct BeaconChain<T: BeaconChainTypes> {
    pub spec: ChainSpec,
    /// Configuration for `BeaconChain` runtime behaviour.
    pub config: ChainConfig,
    /// Persistent storage for blocks, states, etc. Typically an on-disk store, such as LevelDB.
    pub store: BeaconStore<T>,
    /// Used for spawning async and blocking tasks.
    pub task_executor: TaskExecutor,
    /// Database migrator for running background maintenance on the store.
    pub store_migrator: BackgroundMigrator<T::EthSpec, T::HotStore, T::ColdStore>,
    /// Reports the current slot, typically based upon the system clock.
    pub slot_clock: T::SlotClock,
    /// Stores all operations (e.g., `Attestation`, `Deposit`, etc) that are candidates for
    /// inclusion in a block.
    pub op_pool: OperationPool<T::EthSpec>,
    /// A pool of attestations dedicated to the "naive aggregation strategy" defined in the eth2
    /// specs.
    ///
    /// This pool accepts `Attestation` objects that only have one aggregation bit set and provides
    /// a method to get an aggregated `Attestation` for some `AttestationData`.
    pub naive_aggregation_pool: RwLock<NaiveAggregationPool<AggregatedAttestationMap<T::EthSpec>>>,
    /// A pool of `SyncCommitteeContribution` dedicated to the "naive aggregation strategy" defined in the eth2
    /// specs.
    ///
    /// This pool accepts `SyncCommitteeContribution` objects that only have one aggregation bit set and provides
    /// a method to get an aggregated `SyncCommitteeContribution` for some `SyncCommitteeContributionData`.
    pub naive_sync_aggregation_pool:
        RwLock<NaiveAggregationPool<SyncContributionAggregateMap<T::EthSpec>>>,
    /// Contains a store of attestations which have been observed by the beacon chain.
    pub(crate) observed_attestations: RwLock<ObservedAggregateAttestations<T::EthSpec>>,
    /// Contains a store of sync contributions which have been observed by the beacon chain.
    pub(crate) observed_sync_contributions: RwLock<ObservedSyncContributions<T::EthSpec>>,
    /// Maintains a record of which validators have been seen to publish gossip attestations in
    /// recent epochs.
    pub observed_gossip_attesters: RwLock<ObservedAttesters<T::EthSpec>>,
    /// Maintains a record of which validators have been seen to have attestations included in
    /// blocks in recent epochs.
    pub observed_block_attesters: RwLock<ObservedAttesters<T::EthSpec>>,
    /// Maintains a record of which validators have been seen sending sync messages in recent epochs.
    pub(crate) observed_sync_contributors: RwLock<ObservedSyncContributors<T::EthSpec>>,
    /// Maintains a record of which validators have been seen to create `SignedAggregateAndProofs`
    /// in recent epochs.
    pub observed_aggregators: RwLock<ObservedAggregators<T::EthSpec>>,
    /// Maintains a record of which validators have been seen to create `SignedContributionAndProofs`
    /// in recent epochs.
    pub(crate) observed_sync_aggregators: RwLock<ObservedSyncAggregators<T::EthSpec>>,
    /// Maintains a record of which validators have proposed blocks for each slot.
    pub(crate) observed_block_producers: RwLock<ObservedBlockProducers<T::EthSpec>>,
    /// Maintains a record of which validators have submitted voluntary exits.
    pub(crate) observed_voluntary_exits: Mutex<ObservedOperations<SignedVoluntaryExit, T::EthSpec>>,
    /// Maintains a record of which validators we've seen proposer slashings for.
    pub(crate) observed_proposer_slashings: Mutex<ObservedOperations<ProposerSlashing, T::EthSpec>>,
    /// Maintains a record of which validators we've seen attester slashings for.
    pub(crate) observed_attester_slashings:
        Mutex<ObservedOperations<AttesterSlashing<T::EthSpec>, T::EthSpec>>,
    /// Provides information from the Ethereum 1 (PoW) chain.
    pub eth1_chain: Option<Eth1Chain<T::Eth1Chain, T::EthSpec>>,
    /// Interfaces with the execution client.
    pub execution_layer: Option<ExecutionLayer<T::EthSpec>>,
    /// Stores information about the canonical head and finalized/justified checkpoints of the
    /// chain. Also contains the fork choice struct, for computing the canonical head.
    pub canonical_head: CanonicalHead<T>,
    /// The root of the genesis block.
    pub genesis_block_root: Hash256,
    /// The root of the genesis state.
    pub genesis_state_root: Hash256,
    /// The root of the list of genesis validators, used during syncing.
    pub genesis_validators_root: Hash256,
    /// Transmitter used to indicate that slot-start fork choice has completed running.
    pub fork_choice_signal_tx: Option<ForkChoiceSignalTx>,
    /// Receiver used by block production to wait on slot-start fork choice.
    pub fork_choice_signal_rx: Option<ForkChoiceSignalRx>,
    /// The genesis time of this `BeaconChain` (seconds since UNIX epoch).
    pub genesis_time: u64,
    /// A handler for events generated by the beacon chain. This is only initialized when the
    /// HTTP server is enabled.
    pub event_handler: Option<ServerSentEventHandler<T::EthSpec>>,
    /// Used to track the heads of the beacon chain.
    pub(crate) head_tracker: Arc<HeadTracker>,
    /// A cache dedicated to block processing.
    pub(crate) snapshot_cache: TimeoutRwLock<SnapshotCache<T::EthSpec>>,
    /// Caches the attester shuffling for a given epoch and shuffling key root.
    pub shuffling_cache: TimeoutRwLock<ShufflingCache>,
    /// Caches the beacon block proposer shuffling for a given epoch and shuffling key root.
    pub beacon_proposer_cache: Mutex<BeaconProposerCache>,
    /// Caches a map of `validator_index -> validator_pubkey`.
    pub(crate) validator_pubkey_cache: TimeoutRwLock<ValidatorPubkeyCache<T>>,
    /// A cache used when producing attestations.
    pub(crate) attester_cache: Arc<AttesterCache>,
    /// A cache used when producing attestations whilst the head block is still being imported.
    pub early_attester_cache: EarlyAttesterCache<T::EthSpec>,
    /// A cache used to keep track of various block timings.
    pub block_times_cache: Arc<RwLock<BlockTimesCache>>,
    /// A cache used to track pre-finalization block roots for quick rejection.
    pub pre_finalization_block_cache: PreFinalizationBlockCache,
    /// Sender given to tasks, so that if they encounter a state in which execution cannot
    /// continue they can request that everything shuts down.
    pub shutdown_sender: Sender<ShutdownReason>,
    /// Logging to CLI, etc.
    pub(crate) log: Logger,
    /// Arbitrary bytes included in the blocks.
    pub(crate) graffiti: Graffiti,
    /// Optional slasher.
    pub slasher: Option<Arc<Slasher<T::EthSpec>>>,
    /// Provides monitoring of a set of explicitly defined validators.
    pub validator_monitor: RwLock<ValidatorMonitor<T::EthSpec>>,
}

type BeaconBlockAndState<T, Payload> = (BeaconBlock<T, Payload>, BeaconState<T>);

impl<T: BeaconChainTypes> BeaconChain<T> {
    /// Persists the head tracker and fork choice.
    ///
    /// We do it atomically even though no guarantees need to be made about blocks from
    /// the head tracker also being present in fork choice.
    pub fn persist_head_and_fork_choice(&self) -> Result<(), Error> {
        let mut batch = vec![];

        let _head_timer = metrics::start_timer(&metrics::PERSIST_HEAD);
        batch.push(self.persist_head_in_batch());

        let _fork_choice_timer = metrics::start_timer(&metrics::PERSIST_FORK_CHOICE);
        batch.push(self.persist_fork_choice_in_batch());

        self.store.hot_db.do_atomically(batch)?;

        Ok(())
    }

    /// Return a `PersistedBeaconChain` without reference to a `BeaconChain`.
    pub fn make_persisted_head(
        genesis_block_root: Hash256,
        head_tracker: &HeadTracker,
    ) -> PersistedBeaconChain {
        PersistedBeaconChain {
            _canonical_head_block_root: DUMMY_CANONICAL_HEAD_BLOCK_ROOT,
            genesis_block_root,
            ssz_head_tracker: head_tracker.to_ssz_container(),
        }
    }

    /// Return a database operation for writing the beacon chain head to disk.
    pub fn persist_head_in_batch(&self) -> KeyValueStoreOp {
        Self::persist_head_in_batch_standalone(self.genesis_block_root, &self.head_tracker)
    }

    pub fn persist_head_in_batch_standalone(
        genesis_block_root: Hash256,
        head_tracker: &HeadTracker,
    ) -> KeyValueStoreOp {
        Self::make_persisted_head(genesis_block_root, head_tracker)
            .as_kv_store_op(BEACON_CHAIN_DB_KEY)
    }

    /// Load fork choice from disk, returning `None` if it isn't found.
    pub fn load_fork_choice(
        store: BeaconStore<T>,
        reset_payload_statuses: ResetPayloadStatuses,
        spec: &ChainSpec,
        log: &Logger,
    ) -> Result<Option<BeaconForkChoice<T>>, Error> {
        let persisted_fork_choice =
            match store.get_item::<PersistedForkChoice>(&FORK_CHOICE_DB_KEY)? {
                Some(fc) => fc,
                None => return Ok(None),
            };

        let fc_store =
            BeaconForkChoiceStore::from_persisted(persisted_fork_choice.fork_choice_store, store)?;

        Ok(Some(ForkChoice::from_persisted(
            persisted_fork_choice.fork_choice,
            reset_payload_statuses,
            fc_store,
            spec,
            log,
        )?))
    }

    /// Persists `self.op_pool` to disk.
    ///
    /// ## Notes
    ///
    /// This operation is typically slow and causes a lot of allocations. It should be used
    /// sparingly.
    pub fn persist_op_pool(&self) -> Result<(), Error> {
        let _timer = metrics::start_timer(&metrics::PERSIST_OP_POOL);

        self.store.put_item(
            &OP_POOL_DB_KEY,
            &PersistedOperationPool::from_operation_pool(&self.op_pool),
        )?;

        Ok(())
    }

    /// Persists `self.eth1_chain` and its caches to disk.
    pub fn persist_eth1_cache(&self) -> Result<(), Error> {
        let _timer = metrics::start_timer(&metrics::PERSIST_OP_POOL);

        if let Some(eth1_chain) = self.eth1_chain.as_ref() {
            self.store
                .put_item(&ETH1_CACHE_DB_KEY, &eth1_chain.as_ssz_container())?;
        }

        Ok(())
    }

    /// Returns the slot _right now_ according to `self.slot_clock`. Returns `Err` if the slot is
    /// unavailable.
    ///
    /// The slot might be unavailable due to an error with the system clock, or if the present time
    /// is before genesis (i.e., a negative slot).
    pub fn slot(&self) -> Result<Slot, Error> {
        self.slot_clock.now().ok_or(Error::UnableToReadSlot)
    }

    /// Returns the epoch _right now_ according to `self.slot_clock`. Returns `Err` if the epoch is
    /// unavailable.
    ///
    /// The epoch might be unavailable due to an error with the system clock, or if the present time
    /// is before genesis (i.e., a negative epoch).
    pub fn epoch(&self) -> Result<Epoch, Error> {
        self.slot()
            .map(|slot| slot.epoch(T::EthSpec::slots_per_epoch()))
    }

    /// Iterates across all `(block_root, slot)` pairs from `start_slot`
    /// to the head of the chain (inclusive).
    ///
    /// ## Notes
    ///
    /// - `slot` always increases by `1`.
    /// - Skipped slots contain the root of the closest prior
    ///     non-skipped slot (identical to the way they are stored in `state.block_roots`).
    /// - Iterator returns `(Hash256, Slot)`.
    ///
    /// Will return a `BlockOutOfRange` error if the requested start slot is before the period of
    /// history for which we have blocks stored. See `get_oldest_block_slot`.
    pub fn forwards_iter_block_roots(
        &self,
        start_slot: Slot,
    ) -> Result<impl Iterator<Item = Result<(Hash256, Slot), Error>> + '_, Error> {
        let oldest_block_slot = self.store.get_oldest_block_slot();
        if start_slot < oldest_block_slot {
            return Err(Error::HistoricalBlockError(
                HistoricalBlockError::BlockOutOfRange {
                    slot: start_slot,
                    oldest_block_slot,
                },
            ));
        }

        let local_head = self.head_snapshot();

        let iter = self.store.forwards_block_roots_iterator(
            start_slot,
            local_head.beacon_state.clone_with(CloneConfig::none()),
            local_head.beacon_block_root,
            &self.spec,
        )?;

        Ok(iter.map(|result| result.map_err(Into::into)))
    }

    /// Even more efficient variant of `forwards_iter_block_roots` that will avoid cloning the head
    /// state if it isn't required for the requested range of blocks.
    /// The range [start_slot, end_slot] is inclusive (ie `start_slot <= end_slot`)
    pub fn forwards_iter_block_roots_until(
        &self,
        start_slot: Slot,
        end_slot: Slot,
    ) -> Result<impl Iterator<Item = Result<(Hash256, Slot), Error>> + '_, Error> {
        let oldest_block_slot = self.store.get_oldest_block_slot();
        if start_slot < oldest_block_slot {
            return Err(Error::HistoricalBlockError(
                HistoricalBlockError::BlockOutOfRange {
                    slot: start_slot,
                    oldest_block_slot,
                },
            ));
        }

        self.with_head(move |head| {
            let iter = self.store.forwards_block_roots_iterator_until(
                start_slot,
                end_slot,
                || {
                    (
                        head.beacon_state.clone_with_only_committee_caches(),
                        head.beacon_block_root,
                    )
                },
                &self.spec,
            )?;
            Ok(iter
                .map(|result| result.map_err(Into::into))
                .take_while(move |result| {
                    result.as_ref().map_or(true, |(_, slot)| *slot <= end_slot)
                }))
        })
    }

    /// Traverse backwards from `block_root` to find the block roots of its ancestors.
    ///
    /// ## Notes
    ///
    /// - `slot` always decreases by `1`.
    /// - Skipped slots contain the root of the closest prior
    ///     non-skipped slot (identical to the way they are stored in `state.block_roots`) .
    /// - Iterator returns `(Hash256, Slot)`.
    /// - The provided `block_root` is included as the first item in the iterator.
    pub fn rev_iter_block_roots_from(
        &self,
        block_root: Hash256,
    ) -> Result<impl Iterator<Item = Result<(Hash256, Slot), Error>> + '_, Error> {
        let block = self
            .get_blinded_block(&block_root)?
            .ok_or(Error::MissingBeaconBlock(block_root))?;
        let state = self
            .get_state(&block.state_root(), Some(block.slot()))?
            .ok_or_else(|| Error::MissingBeaconState(block.state_root()))?;
        let iter = BlockRootsIterator::owned(&self.store, state);
        Ok(std::iter::once(Ok((block_root, block.slot())))
            .chain(iter)
            .map(|result| result.map_err(|e| e.into())))
    }

    /// Iterates backwards across all `(state_root, slot)` pairs starting from
    /// an arbitrary `BeaconState` to the earliest reachable ancestor (may or may not be genesis).
    ///
    /// ## Notes
    ///
    /// - `slot` always decreases by `1`.
    /// - Iterator returns `(Hash256, Slot)`.
    /// - As this iterator starts at the `head` of the chain (viz., the best block), the first slot
    ///     returned may be earlier than the wall-clock slot.
    pub fn rev_iter_state_roots_from<'a>(
        &'a self,
        state_root: Hash256,
        state: &'a BeaconState<T::EthSpec>,
    ) -> impl Iterator<Item = Result<(Hash256, Slot), Error>> + 'a {
        std::iter::once(Ok((state_root, state.slot())))
            .chain(StateRootsIterator::new(&self.store, state))
            .map(|result| result.map_err(Into::into))
    }

    /// Iterates across all `(state_root, slot)` pairs from `start_slot`
    /// to the head of the chain (inclusive).
    ///
    /// ## Notes
    ///
    /// - `slot` always increases by `1`.
    /// - Iterator returns `(Hash256, Slot)`.
    pub fn forwards_iter_state_roots(
        &self,
        start_slot: Slot,
    ) -> Result<impl Iterator<Item = Result<(Hash256, Slot), Error>> + '_, Error> {
        let local_head = self.head_snapshot();

        let iter = self.store.forwards_state_roots_iterator(
            start_slot,
            local_head.beacon_state_root(),
            local_head.beacon_state.clone_with(CloneConfig::none()),
            &self.spec,
        )?;

        Ok(iter.map(|result| result.map_err(Into::into)))
    }

    /// Super-efficient forwards state roots iterator that avoids cloning the head if the state
    /// roots lie entirely within the freezer database.
    ///
    /// The iterator returned will include roots for `start_slot..=end_slot`, i.e.  it
    /// is endpoint inclusive.
    pub fn forwards_iter_state_roots_until(
        &self,
        start_slot: Slot,
        end_slot: Slot,
    ) -> Result<impl Iterator<Item = Result<(Hash256, Slot), Error>> + '_, Error> {
        self.with_head(move |head| {
            let iter = self.store.forwards_state_roots_iterator_until(
                start_slot,
                end_slot,
                || {
                    (
                        head.beacon_state.clone_with_only_committee_caches(),
                        head.beacon_state_root(),
                    )
                },
                &self.spec,
            )?;
            Ok(iter
                .map(|result| result.map_err(Into::into))
                .take_while(move |result| {
                    result.as_ref().map_or(true, |(_, slot)| *slot <= end_slot)
                }))
        })
    }

    /// Returns the block at the given slot, if any. Only returns blocks in the canonical chain.
    ///
    /// Use the `skips` parameter to define the behaviour when `request_slot` is a skipped slot.
    ///
    /// ## Errors
    ///
    /// May return a database error.
    pub fn block_at_slot(
        &self,
        request_slot: Slot,
        skips: WhenSlotSkipped,
    ) -> Result<Option<SignedBlindedBeaconBlock<T::EthSpec>>, Error> {
        let root = self.block_root_at_slot(request_slot, skips)?;

        if let Some(block_root) = root {
            Ok(self.store.get_blinded_block(&block_root)?)
        } else {
            Ok(None)
        }
    }

    /// Returns the state root at the given slot, if any. Only returns state roots in the canonical chain.
    ///
    /// ## Errors
    ///
    /// May return a database error.
    pub fn state_root_at_slot(&self, request_slot: Slot) -> Result<Option<Hash256>, Error> {
        if request_slot > self.slot()? {
            return Ok(None);
        } else if request_slot == self.spec.genesis_slot {
            return Ok(Some(self.genesis_state_root));
        }

        // Check limits w.r.t historic state bounds.
        let (historic_lower_limit, historic_upper_limit) = self.store.get_historic_state_limits();
        if request_slot > historic_lower_limit && request_slot < historic_upper_limit {
            return Ok(None);
        }

        // Try an optimized path of reading the root directly from the head state.
        let fast_lookup: Option<Hash256> = self.with_head(|head| {
            if head.beacon_block.slot() <= request_slot {
                // Return the head state root if all slots between the request and the head are skipped.
                Ok(Some(head.beacon_state_root()))
            } else if let Ok(root) = head.beacon_state.get_state_root(request_slot) {
                // Return the root if it's easily accessible from the head state.
                Ok(Some(*root))
            } else {
                // Fast lookup is not possible.
                Ok::<_, Error>(None)
            }
        })?;

        if let Some(root) = fast_lookup {
            return Ok(Some(root));
        }

        process_results(
            self.forwards_iter_state_roots_until(request_slot, request_slot)?,
            |mut iter| {
                if let Some((root, slot)) = iter.next() {
                    if slot == request_slot {
                        Ok(Some(root))
                    } else {
                        // Sanity check.
                        Err(Error::InconsistentForwardsIter { request_slot, slot })
                    }
                } else {
                    Ok(None)
                }
            },
        )?
    }

    /// Returns the block root at the given slot, if any. Only returns roots in the canonical chain.
    ///
    /// ## Notes
    ///
    /// - Use the `skips` parameter to define the behaviour when `request_slot` is a skipped slot.
    /// - Returns `Ok(None)` for any slot higher than the current wall-clock slot, or less than
    ///   the oldest known block slot.
    pub fn block_root_at_slot(
        &self,
        request_slot: Slot,
        skips: WhenSlotSkipped,
    ) -> Result<Option<Hash256>, Error> {
        match skips {
            WhenSlotSkipped::None => self.block_root_at_slot_skips_none(request_slot),
            WhenSlotSkipped::Prev => self.block_root_at_slot_skips_prev(request_slot),
        }
        .or_else(|e| match e {
            Error::HistoricalBlockError(_) => Ok(None),
            e => Err(e),
        })
    }

    /// Returns the block root at the given slot, if any. Only returns roots in the canonical chain.
    ///
    /// ## Notes
    ///
    /// - Returns `Ok(None)` if the given `Slot` was skipped.
    /// - Returns `Ok(None)` for any slot higher than the current wall-clock slot.
    ///
    /// ## Errors
    ///
    /// May return a database error.
    fn block_root_at_slot_skips_none(&self, request_slot: Slot) -> Result<Option<Hash256>, Error> {
        if request_slot > self.slot()? {
            return Ok(None);
        } else if request_slot == self.spec.genesis_slot {
            return Ok(Some(self.genesis_block_root));
        }

        let prev_slot = request_slot.saturating_sub(1_u64);

        // Try an optimized path of reading the root directly from the head state.
        let fast_lookup: Option<Option<Hash256>> = self.with_head(|head| {
            let state = &head.beacon_state;

            // Try find the root for the `request_slot`.
            let request_root_opt = match state.slot().cmp(&request_slot) {
                // It's always a skip slot if the head is less than the request slot, return early.
                Ordering::Less => return Ok(Some(None)),
                // The request slot is the head slot.
                Ordering::Equal => Some(head.beacon_block_root),
                // Try find the request slot in the state.
                Ordering::Greater => state.get_block_root(request_slot).ok().copied(),
            };

            if let Some(request_root) = request_root_opt {
                if let Ok(prev_root) = state.get_block_root(prev_slot) {
                    return Ok(Some((*prev_root != request_root).then(|| request_root)));
                }
            }

            // Fast lookup is not possible.
            Ok::<_, Error>(None)
        })?;
        if let Some(root_opt) = fast_lookup {
            return Ok(root_opt);
        }

        if let Some(((prev_root, _), (curr_root, curr_slot))) = process_results(
            self.forwards_iter_block_roots_until(prev_slot, request_slot)?,
            |iter| iter.tuple_windows().next(),
        )? {
            // Sanity check.
            if curr_slot != request_slot {
                return Err(Error::InconsistentForwardsIter {
                    request_slot,
                    slot: curr_slot,
                });
            }
            Ok((curr_root != prev_root).then(|| curr_root))
        } else {
            Ok(None)
        }
    }

    /// Returns the block root at the given slot, if any. Only returns roots in the canonical chain.
    ///
    /// ## Notes
    ///
    /// - Returns the root at the previous non-skipped slot if the given `Slot` was skipped.
    /// - Returns `Ok(None)` for any slot higher than the current wall-clock slot.
    ///
    /// ## Errors
    ///
    /// May return a database error.
    fn block_root_at_slot_skips_prev(&self, request_slot: Slot) -> Result<Option<Hash256>, Error> {
        if request_slot > self.slot()? {
            return Ok(None);
        } else if request_slot == self.spec.genesis_slot {
            return Ok(Some(self.genesis_block_root));
        }

        // Try an optimized path of reading the root directly from the head state.
        let fast_lookup: Option<Hash256> = self.with_head(|head| {
            if head.beacon_block.slot() <= request_slot {
                // Return the head root if all slots between the request and the head are skipped.
                Ok(Some(head.beacon_block_root))
            } else if let Ok(root) = head.beacon_state.get_block_root(request_slot) {
                // Return the root if it's easily accessible from the head state.
                Ok(Some(*root))
            } else {
                // Fast lookup is not possible.
                Ok::<_, Error>(None)
            }
        })?;
        if let Some(root) = fast_lookup {
            return Ok(Some(root));
        }

        process_results(
            self.forwards_iter_block_roots_until(request_slot, request_slot)?,
            |mut iter| {
                if let Some((root, slot)) = iter.next() {
                    if slot == request_slot {
                        Ok(Some(root))
                    } else {
                        // Sanity check.
                        Err(Error::InconsistentForwardsIter { request_slot, slot })
                    }
                } else {
                    Ok(None)
                }
            },
        )?
    }

    /// Returns the block at the given root, if any.
    ///
    /// Will also check the early attester cache for the block. Because of this, there's no
    /// guarantee that a block returned from this function has a `BeaconState` available in
    /// `self.store`. The expected use for this function is *only* for returning blocks requested
    /// from P2P peers.
    ///
    /// ## Errors
    ///
    /// May return a database error.
    pub async fn get_block_checking_early_attester_cache(
        &self,
        block_root: &Hash256,
    ) -> Result<Option<Arc<SignedBeaconBlock<T::EthSpec>>>, Error> {
        if let Some(block) = self.early_attester_cache.get_block(*block_root) {
            return Ok(Some(block));
        }
        Ok(self.get_block(block_root).await?.map(Arc::new))
    }

    /// Returns the block at the given root, if any.
    ///
    /// ## Errors
    ///
    /// May return a database error.
    pub async fn get_block(
        &self,
        block_root: &Hash256,
    ) -> Result<Option<SignedBeaconBlock<T::EthSpec>>, Error> {
        // Load block from database, returning immediately if we have the full block w payload
        // stored.
        let blinded_block = match self.store.try_get_full_block(block_root)? {
            Some(DatabaseBlock::Full(block)) => return Ok(Some(block)),
            Some(DatabaseBlock::Blinded(block)) => block,
            None => return Ok(None),
        };

        // If we only have a blinded block, load the execution payload from the EL.
        let block_message = blinded_block.message();
        let execution_payload_header = &block_message
            .execution_payload()
            .map_err(|_| Error::BlockVariantLacksExecutionPayload(*block_root))?
            .execution_payload_header;

        let exec_block_hash = execution_payload_header.block_hash;

        let execution_payload = self
            .execution_layer
            .as_ref()
            .ok_or(Error::ExecutionLayerMissing)?
            .get_payload_by_block_hash(exec_block_hash)
            .await
            .map_err(|e| Error::ExecutionLayerErrorPayloadReconstruction(exec_block_hash, e))?
            .ok_or(Error::BlockHashMissingFromExecutionLayer(exec_block_hash))?;

        // Verify payload integrity.
        let header_from_payload = ExecutionPayloadHeader::from(&execution_payload);
        if header_from_payload != *execution_payload_header {
            for txn in &execution_payload.transactions {
                debug!(
                    self.log,
                    "Reconstructed txn";
                    "bytes" => format!("0x{}", hex::encode(&**txn)),
                );
            }

            return Err(Error::InconsistentPayloadReconstructed {
                slot: blinded_block.slot(),
                exec_block_hash,
                canonical_payload_root: execution_payload_header.tree_hash_root(),
                reconstructed_payload_root: header_from_payload.tree_hash_root(),
                canonical_transactions_root: execution_payload_header.transactions_root,
                reconstructed_transactions_root: header_from_payload.transactions_root,
            });
        }

        // Add the payload to the block to form a full block.
        blinded_block
            .try_into_full_block(Some(execution_payload))
            .ok_or(Error::AddPayloadLogicError)
            .map(Some)
    }

    pub fn get_blinded_block(
        &self,
        block_root: &Hash256,
    ) -> Result<Option<SignedBlindedBeaconBlock<T::EthSpec>>, Error> {
        Ok(self.store.get_blinded_block(block_root)?)
    }

    /// Returns the state at the given root, if any.
    ///
    /// ## Errors
    ///
    /// May return a database error.
    pub fn get_state(
        &self,
        state_root: &Hash256,
        slot: Option<Slot>,
    ) -> Result<Option<BeaconState<T::EthSpec>>, Error> {
        Ok(self.store.get_state(state_root, slot)?)
    }

    /// Return the sync committee at `slot + 1` from the canonical chain.
    ///
    /// This is useful when dealing with sync committee messages, because messages are signed
    /// and broadcast one slot prior to the slot of the sync committee (which is relevant at
    /// sync committee period boundaries).
    pub fn sync_committee_at_next_slot(
        &self,
        slot: Slot,
    ) -> Result<Arc<SyncCommittee<T::EthSpec>>, Error> {
        let epoch = slot.safe_add(1)?.epoch(T::EthSpec::slots_per_epoch());
        self.sync_committee_at_epoch(epoch)
    }

    /// Return the sync committee at `epoch` from the canonical chain.
    pub fn sync_committee_at_epoch(
        &self,
        epoch: Epoch,
    ) -> Result<Arc<SyncCommittee<T::EthSpec>>, Error> {
        // Try to read a committee from the head. This will work most of the time, but will fail
        // for faraway committees, or if there are skipped slots at the transition to Altair.
        let spec = &self.spec;
        let committee_from_head =
            self.with_head(
                |head| match head.beacon_state.get_built_sync_committee(epoch, spec) {
                    Ok(committee) => Ok(Some(committee.clone())),
                    Err(BeaconStateError::SyncCommitteeNotKnown { .. })
                    | Err(BeaconStateError::IncorrectStateVariant) => Ok(None),
                    Err(e) => Err(Error::from(e)),
                },
            )?;

        if let Some(committee) = committee_from_head {
            Ok(committee)
        } else {
            // Slow path: load a state (or advance the head).
            let sync_committee_period = epoch.sync_committee_period(spec)?;
            let committee = self
                .state_for_sync_committee_period(sync_committee_period)?
                .get_built_sync_committee(epoch, spec)?
                .clone();
            Ok(committee)
        }
    }

    /// Load a state suitable for determining the sync committee for the given period.
    ///
    /// Specifically, the state at the start of the *previous* sync committee period.
    ///
    /// This is sufficient for historical duties, and efficient in the case where the head
    /// is lagging the current period and we need duties for the next period (because we only
    /// have to transition the head to start of the current period).
    ///
    /// We also need to ensure that the load slot is after the Altair fork.
    ///
    /// **WARNING**: the state returned will have dummy state roots. It should only be used
    /// for its sync committees (determining duties, etc).
    pub fn state_for_sync_committee_period(
        &self,
        sync_committee_period: u64,
    ) -> Result<BeaconState<T::EthSpec>, Error> {
        let altair_fork_epoch = self
            .spec
            .altair_fork_epoch
            .ok_or(Error::AltairForkDisabled)?;

        let load_slot = std::cmp::max(
            self.spec.epochs_per_sync_committee_period * sync_committee_period.saturating_sub(1),
            altair_fork_epoch,
        )
        .start_slot(T::EthSpec::slots_per_epoch());

        self.state_at_slot(load_slot, StateSkipConfig::WithoutStateRoots)
    }

    /// Returns the current heads of the `BeaconChain`. For the canonical head, see `Self::head`.
    ///
    /// Returns `(block_root, block_slot)`.
    pub fn heads(&self) -> Vec<(Hash256, Slot)> {
        self.head_tracker.heads()
    }

    pub fn knows_head(&self, block_hash: &SignedBeaconBlockHash) -> bool {
        self.head_tracker.contains_head((*block_hash).into())
    }

    /// Returns the `BeaconState` at the given slot.
    ///
    /// Returns `None` when the state is not found in the database or there is an error skipping
    /// to a future state.
    pub fn state_at_slot(
        &self,
        slot: Slot,
        config: StateSkipConfig,
    ) -> Result<BeaconState<T::EthSpec>, Error> {
        let head_state = self.head_beacon_state_cloned();

        match slot.cmp(&head_state.slot()) {
            Ordering::Equal => Ok(head_state),
            Ordering::Greater => {
                if slot > head_state.slot() + T::EthSpec::slots_per_epoch() {
                    warn!(
                        self.log,
                        "Skipping more than an epoch";
                        "head_slot" => head_state.slot(),
                        "request_slot" => slot
                    )
                }

                let start_slot = head_state.slot();
                let task_start = Instant::now();
                let max_task_runtime = Duration::from_secs(self.spec.seconds_per_slot);

                let head_state_slot = head_state.slot();
                let mut state = head_state;

                let skip_state_root = match config {
                    StateSkipConfig::WithStateRoots => None,
                    StateSkipConfig::WithoutStateRoots => Some(Hash256::zero()),
                };

                while state.slot() < slot {
                    // Do not allow and forward state skip that takes longer than the maximum task duration.
                    //
                    // This is a protection against nodes doing too much work when they're not synced
                    // to a chain.
                    if task_start + max_task_runtime < Instant::now() {
                        return Err(Error::StateSkipTooLarge {
                            start_slot,
                            requested_slot: slot,
                            max_task_runtime,
                        });
                    }

                    // Note: supplying some `state_root` when it is known would be a cheap and easy
                    // optimization.
                    match per_slot_processing(&mut state, skip_state_root, &self.spec) {
                        Ok(_) => (),
                        Err(e) => {
                            warn!(
                                self.log,
                                "Unable to load state at slot";
                                "error" => ?e,
                                "head_slot" => head_state_slot,
                                "requested_slot" => slot
                            );
                            return Err(Error::NoStateForSlot(slot));
                        }
                    };
                }
                Ok(state)
            }
            Ordering::Less => {
                let state_root =
                    process_results(self.forwards_iter_state_roots_until(slot, slot)?, |iter| {
                        iter.take_while(|(_, current_slot)| *current_slot >= slot)
                            .find(|(_, current_slot)| *current_slot == slot)
                            .map(|(root, _slot)| root)
                    })?
                    .ok_or(Error::NoStateForSlot(slot))?;

                Ok(self
                    .get_state(&state_root, Some(slot))?
                    .ok_or(Error::NoStateForSlot(slot))?)
            }
        }
    }

    /// Returns the `BeaconState` the current slot (viz., `self.slot()`).
    ///
    ///  - A reference to the head state (note: this keeps a read lock on the head, try to use
    ///  sparingly).
    ///  - The head state, but with skipped slots (for states later than the head).
    ///
    ///  Returns `None` when there is an error skipping to a future state or the slot clock cannot
    ///  be read.
    pub fn wall_clock_state(&self) -> Result<BeaconState<T::EthSpec>, Error> {
        self.state_at_slot(self.slot()?, StateSkipConfig::WithStateRoots)
    }

    /// Returns the validator index (if any) for the given public key.
    ///
    /// ## Notes
    ///
    /// This query uses the `validator_pubkey_cache` which contains _all_ validators ever seen,
    /// even if those validators aren't included in the head state. It is important to remember
    /// that just because a validator exists here, it doesn't necessarily exist in all
    /// `BeaconStates`.
    ///
    /// ## Errors
    ///
    /// May return an error if acquiring a read-lock on the `validator_pubkey_cache` times out.
    pub fn validator_index(&self, pubkey: &PublicKeyBytes) -> Result<Option<usize>, Error> {
        let pubkey_cache = self
            .validator_pubkey_cache
            .try_read_for(VALIDATOR_PUBKEY_CACHE_LOCK_TIMEOUT)
            .ok_or(Error::ValidatorPubkeyCacheLockTimeout)?;

        Ok(pubkey_cache.get_index(pubkey))
    }

    /// Return the validator indices of all public keys fetched from an iterator.
    ///
    /// If any public key doesn't belong to a known validator then an error will be returned.
    /// We could consider relaxing this by returning `Vec<Option<usize>>` in future.
    pub fn validator_indices<'a>(
        &self,
        validator_pubkeys: impl Iterator<Item = &'a PublicKeyBytes>,
    ) -> Result<Vec<u64>, Error> {
        let pubkey_cache = self
            .validator_pubkey_cache
            .try_read_for(VALIDATOR_PUBKEY_CACHE_LOCK_TIMEOUT)
            .ok_or(Error::ValidatorPubkeyCacheLockTimeout)?;

        validator_pubkeys
            .map(|pubkey| {
                pubkey_cache
                    .get_index(pubkey)
                    .map(|id| id as u64)
                    .ok_or(Error::ValidatorPubkeyUnknown(*pubkey))
            })
            .collect()
    }

    /// Returns the validator pubkey (if any) for the given validator index.
    ///
    /// ## Notes
    ///
    /// This query uses the `validator_pubkey_cache` which contains _all_ validators ever seen,
    /// even if those validators aren't included in the head state. It is important to remember
    /// that just because a validator exists here, it doesn't necessarily exist in all
    /// `BeaconStates`.
    ///
    /// ## Errors
    ///
    /// May return an error if acquiring a read-lock on the `validator_pubkey_cache` times out.
    pub fn validator_pubkey(&self, validator_index: usize) -> Result<Option<PublicKey>, Error> {
        let pubkey_cache = self
            .validator_pubkey_cache
            .try_read_for(VALIDATOR_PUBKEY_CACHE_LOCK_TIMEOUT)
            .ok_or(Error::ValidatorPubkeyCacheLockTimeout)?;

        Ok(pubkey_cache.get(validator_index).cloned())
    }

    /// As per `Self::validator_pubkey`, but returns `PublicKeyBytes`.
    pub fn validator_pubkey_bytes(
        &self,
        validator_index: usize,
    ) -> Result<Option<PublicKeyBytes>, Error> {
        let pubkey_cache = self
            .validator_pubkey_cache
            .try_read_for(VALIDATOR_PUBKEY_CACHE_LOCK_TIMEOUT)
            .ok_or(Error::ValidatorPubkeyCacheLockTimeout)?;

        Ok(pubkey_cache.get_pubkey_bytes(validator_index).copied())
    }

    /// As per `Self::validator_pubkey_bytes` but will resolve multiple indices at once to avoid
    /// bouncing the read-lock on the pubkey cache.
    ///
    /// Returns a map that may have a length less than `validator_indices.len()` if some indices
    /// were unable to be resolved.
    pub fn validator_pubkey_bytes_many(
        &self,
        validator_indices: &[usize],
    ) -> Result<HashMap<usize, PublicKeyBytes>, Error> {
        let pubkey_cache = self
            .validator_pubkey_cache
            .try_read_for(VALIDATOR_PUBKEY_CACHE_LOCK_TIMEOUT)
            .ok_or(Error::ValidatorPubkeyCacheLockTimeout)?;

        let mut map = HashMap::with_capacity(validator_indices.len());
        for &validator_index in validator_indices {
            if let Some(pubkey) = pubkey_cache.get_pubkey_bytes(validator_index) {
                map.insert(validator_index, *pubkey);
            }
        }
        Ok(map)
    }

    /// Returns the block canonical root of the current canonical chain at a given slot, starting from the given state.
    ///
    /// Returns `None` if the given slot doesn't exist in the chain.
    pub fn root_at_slot_from_state(
        &self,
        target_slot: Slot,
        beacon_block_root: Hash256,
        state: &BeaconState<T::EthSpec>,
    ) -> Result<Option<Hash256>, Error> {
        let iter = BlockRootsIterator::new(&self.store, state);
        let iter_with_head = std::iter::once(Ok((beacon_block_root, state.slot())))
            .chain(iter)
            .map(|result| result.map_err(|e| e.into()));

        process_results(iter_with_head, |mut iter| {
            iter.find(|(_, slot)| *slot == target_slot)
                .map(|(root, _)| root)
        })
    }

    /// Returns the attestation duties for the given validator indices using the shuffling cache.
    ///
    /// An error may be returned if `head_block_root` is a finalized block, this function is only
    /// designed for operations at the head of the chain.
    ///
    /// The returned `Vec` will have the same length as `validator_indices`, any
    /// non-existing/inactive validators will have `None` values.
    ///
    /// ## Notes
    ///
    /// This function will try to use the shuffling cache to return the value. If the value is not
    /// in the shuffling cache, it will be added. Care should be taken not to wash out the
    /// shuffling cache with historical/useless values.
    pub fn validator_attestation_duties(
        &self,
        validator_indices: &[u64],
        epoch: Epoch,
        head_block_root: Hash256,
    ) -> Result<(Vec<Option<AttestationDuty>>, Hash256, ExecutionStatus), Error> {
        let execution_status = self
            .canonical_head
            .fork_choice_read_lock()
            .get_block_execution_status(&head_block_root)
            .ok_or(Error::AttestationHeadNotInForkChoice(head_block_root))?;

        let (duties, dependent_root) = self.with_committee_cache(
            head_block_root,
            epoch,
            |committee_cache, dependent_root| {
                let duties = validator_indices
                    .iter()
                    .map(|validator_index| {
                        let validator_index = *validator_index as usize;
                        committee_cache.get_attestation_duties(validator_index)
                    })
                    .collect();

                Ok((duties, dependent_root))
            },
        )?;
        Ok((duties, dependent_root, execution_status))
    }

    /// Returns an aggregated `Attestation`, if any, that has a matching `attestation.data`.
    ///
    /// The attestation will be obtained from `self.naive_aggregation_pool`.
    pub fn get_aggregated_attestation(
        &self,
        data: &AttestationData,
    ) -> Result<Option<Attestation<T::EthSpec>>, Error> {
        if let Some(attestation) = self.naive_aggregation_pool.read().get(data) {
            self.filter_optimistic_attestation(attestation)
                .map(Option::Some)
        } else {
            Ok(None)
        }
    }

    /// Returns an aggregated `Attestation`, if any, that has a matching
    /// `attestation.data.tree_hash_root()`.
    ///
    /// The attestation will be obtained from `self.naive_aggregation_pool`.
    pub fn get_aggregated_attestation_by_slot_and_root(
        &self,
        slot: Slot,
        attestation_data_root: &Hash256,
    ) -> Result<Option<Attestation<T::EthSpec>>, Error> {
        if let Some(attestation) = self
            .naive_aggregation_pool
            .read()
            .get_by_slot_and_root(slot, attestation_data_root)
        {
            self.filter_optimistic_attestation(attestation)
                .map(Option::Some)
        } else {
            Ok(None)
        }
    }

    /// Returns `Ok(attestation)` if the supplied `attestation` references a valid
    /// `beacon_block_root`.
    fn filter_optimistic_attestation(
        &self,
        attestation: Attestation<T::EthSpec>,
    ) -> Result<Attestation<T::EthSpec>, Error> {
        let beacon_block_root = attestation.data.beacon_block_root;
        match self
            .canonical_head
            .fork_choice_read_lock()
            .get_block_execution_status(&beacon_block_root)
        {
            // The attestation references a block that is not in fork choice, it must be
            // pre-finalization.
            None => Err(Error::CannotAttestToFinalizedBlock { beacon_block_root }),
            // The attestation references a fully valid `beacon_block_root`.
            Some(execution_status) if execution_status.is_valid_or_irrelevant() => Ok(attestation),
            // The attestation references a block that has not been verified by an EL (i.e. it
            // is optimistic or invalid). Don't return the block, return an error instead.
            Some(execution_status) => Err(Error::HeadBlockNotFullyVerified {
                beacon_block_root,
                execution_status,
            }),
        }
    }

    /// Return an aggregated `SyncCommitteeContribution` matching the given `root`.
    pub fn get_aggregated_sync_committee_contribution(
        &self,
        sync_contribution_data: &SyncContributionData,
    ) -> Result<Option<SyncCommitteeContribution<T::EthSpec>>, Error> {
        if let Some(contribution) = self
            .naive_sync_aggregation_pool
            .read()
            .get(sync_contribution_data)
        {
            self.filter_optimistic_sync_committee_contribution(contribution)
                .map(Option::Some)
        } else {
            Ok(None)
        }
    }

    fn filter_optimistic_sync_committee_contribution(
        &self,
        contribution: SyncCommitteeContribution<T::EthSpec>,
    ) -> Result<SyncCommitteeContribution<T::EthSpec>, Error> {
        let beacon_block_root = contribution.beacon_block_root;
        match self
            .canonical_head
            .fork_choice_read_lock()
            .get_block_execution_status(&beacon_block_root)
        {
            // The contribution references a block that is not in fork choice, it must be
            // pre-finalization.
            None => Err(Error::SyncContributionDataReferencesFinalizedBlock { beacon_block_root }),
            // The contribution references a fully valid `beacon_block_root`.
            Some(execution_status) if execution_status.is_valid_or_irrelevant() => Ok(contribution),
            // The contribution references a block that has not been verified by an EL (i.e. it
            // is optimistic or invalid). Don't return the block, return an error instead.
            Some(execution_status) => Err(Error::HeadBlockNotFullyVerified {
                beacon_block_root,
                execution_status,
            }),
        }
    }

    /// Produce an unaggregated `Attestation` that is valid for the given `slot` and `index`.
    ///
    /// The produced `Attestation` will not be valid until it has been signed by exactly one
    /// validator that is in the committee for `slot` and `index` in the canonical chain.
    ///
    /// Always attests to the canonical chain.
    ///
    /// ## Errors
    ///
    /// May return an error if the `request_slot` is too far behind the head state.
    pub fn produce_unaggregated_attestation(
        &self,
        request_slot: Slot,
        request_index: CommitteeIndex,
    ) -> Result<Attestation<T::EthSpec>, Error> {
        let _total_timer = metrics::start_timer(&metrics::ATTESTATION_PRODUCTION_SECONDS);

        // The early attester cache will return `Some(attestation)` in the scenario where there is a
        // block being imported that will become the head block, but that block has not yet been
        // inserted into the database and set as `self.canonical_head`.
        //
        // In effect, the early attester cache prevents slow database IO from causing missed
        // head/target votes.
        //
        // The early attester cache should never contain an optimistically imported block.
        match self
            .early_attester_cache
            .try_attest(request_slot, request_index, &self.spec)
        {
            // The cache matched this request, return the value.
            Ok(Some(attestation)) => return Ok(attestation),
            // The cache did not match this request, proceed with the rest of this function.
            Ok(None) => (),
            // The cache returned an error. Log the error and proceed with the rest of this
            // function.
            Err(e) => warn!(
                self.log,
                "Early attester cache failed";
                "error" => ?e
            ),
        }

        let slots_per_epoch = T::EthSpec::slots_per_epoch();
        let request_epoch = request_slot.epoch(slots_per_epoch);

        /*
         * Phase 1/2:
         *
         * Take a short-lived read-lock on the head and copy the necessary information from it.
         *
         * It is important that this first phase is as quick as possible; creating contention for
         * the head-lock is not desirable.
         */

        let head_state_slot;
        let beacon_block_root;
        let beacon_state_root;
        let target;
        let current_epoch_attesting_info: Option<(Checkpoint, usize)>;
        let attester_cache_key;
        let head_timer = metrics::start_timer(&metrics::ATTESTATION_PRODUCTION_HEAD_SCRAPE_SECONDS);
        // The following braces are to prevent the `cached_head` Arc from being held for longer than
        // required. It also helps reduce the diff for a very large PR (#3244).
        {
            let head = self.head_snapshot();
            let head_state = &head.beacon_state;
            head_state_slot = head_state.slot();

            // There is no value in producing an attestation to a block that is pre-finalization and
            // it is likely to cause expensive and pointless reads to the freezer database. Exit
            // early if this is the case.
            let finalized_slot = head_state
                .finalized_checkpoint()
                .epoch
                .start_slot(slots_per_epoch);
            if request_slot < finalized_slot {
                return Err(Error::AttestingToFinalizedSlot {
                    finalized_slot,
                    request_slot,
                });
            }

            // This function will eventually fail when trying to access a slot which is
            // out-of-bounds of `state.block_roots`. This explicit error is intended to provide a
            // clearer message to the user than an ambiguous `SlotOutOfBounds` error.
            let slots_per_historical_root = T::EthSpec::slots_per_historical_root() as u64;
            let lowest_permissible_slot =
                head_state.slot().saturating_sub(slots_per_historical_root);
            if request_slot < lowest_permissible_slot {
                return Err(Error::AttestingToAncientSlot {
                    lowest_permissible_slot,
                    request_slot,
                });
            }

            if request_slot >= head_state.slot() {
                // When attesting to the head slot or later, always use the head of the chain.
                beacon_block_root = head.beacon_block_root;
                beacon_state_root = head.beacon_state_root();
            } else {
                // Permit attesting to slots *prior* to the current head. This is desirable when
                // the VC and BN are out-of-sync due to time issues or overloading.
                beacon_block_root = *head_state.get_block_root(request_slot)?;
                beacon_state_root = *head_state.get_state_root(request_slot)?;
            };

            let target_slot = request_epoch.start_slot(T::EthSpec::slots_per_epoch());
            let target_root = if head_state.slot() <= target_slot {
                // If the state is earlier than the target slot then the target *must* be the head
                // block root.
                beacon_block_root
            } else {
                *head_state.get_block_root(target_slot)?
            };
            target = Checkpoint {
                epoch: request_epoch,
                root: target_root,
            };

            current_epoch_attesting_info = if head_state.current_epoch() == request_epoch {
                // When the head state is in the same epoch as the request, all the information
                // required to attest is available on the head state.
                Some((
                    head_state.current_justified_checkpoint(),
                    head_state
                        .get_beacon_committee(request_slot, request_index)?
                        .committee
                        .len(),
                ))
            } else {
                // If the head state is in a *different* epoch to the request, more work is required
                // to determine the justified checkpoint and committee length.
                None
            };

            // Determine the key for `self.attester_cache`, in case it is required later in this
            // routine.
            attester_cache_key =
                AttesterCacheKey::new(request_epoch, head_state, beacon_block_root)?;
        }
        drop(head_timer);

        // Only attest to a block if it is fully verified (i.e. not optimistic or invalid).
        match self
            .canonical_head
            .fork_choice_read_lock()
            .get_block_execution_status(&beacon_block_root)
        {
            Some(execution_status) if execution_status.is_valid_or_irrelevant() => (),
            Some(execution_status) => {
                return Err(Error::HeadBlockNotFullyVerified {
                    beacon_block_root,
                    execution_status,
                })
            }
            None => return Err(Error::HeadMissingFromForkChoice(beacon_block_root)),
        };

        /*
         *  Phase 2/2:
         *
         *  If the justified checkpoint and committee length from the head are suitable for this
         *  attestation, use them. If not, try the attester cache. If the cache misses, load a state
         *  from disk and prime the cache with it.
         */

        let cache_timer =
            metrics::start_timer(&metrics::ATTESTATION_PRODUCTION_CACHE_INTERACTION_SECONDS);
        let (justified_checkpoint, committee_len) =
            if let Some((justified_checkpoint, committee_len)) = current_epoch_attesting_info {
                // The head state is in the same epoch as the attestation, so there is no more
                // required information.
                (justified_checkpoint, committee_len)
            } else if let Some(cached_values) = self.attester_cache.get::<T::EthSpec>(
                &attester_cache_key,
                request_slot,
                request_index,
                &self.spec,
            )? {
                // The suitable values were already cached. Return them.
                cached_values
            } else {
                debug!(
                    self.log,
                    "Attester cache miss";
                    "beacon_block_root" => ?beacon_block_root,
                    "head_state_slot" => %head_state_slot,
                    "request_slot" => %request_slot,
                );

                // Neither the head state, nor the attester cache was able to produce the required
                // information to attest in this epoch. So, load a `BeaconState` from disk and use
                // it to fulfil the request (and prime the cache to avoid this next time).
                let _cache_build_timer =
                    metrics::start_timer(&metrics::ATTESTATION_PRODUCTION_CACHE_PRIME_SECONDS);
                self.attester_cache.load_and_cache_state(
                    beacon_state_root,
                    attester_cache_key,
                    request_slot,
                    request_index,
                    self,
                )?
            };
        drop(cache_timer);

        Ok(Attestation {
            aggregation_bits: BitList::with_capacity(committee_len)?,
            data: AttestationData {
                slot: request_slot,
                index: request_index,
                beacon_block_root,
                source: justified_checkpoint,
                target,
            },
            signature: AggregateSignature::empty(),
        })
    }

    /// Performs the same validation as `Self::verify_unaggregated_attestation_for_gossip`, but for
    /// multiple attestations using batch BLS verification. Batch verification can provide
    /// significant CPU-time savings compared to individual verification.
    pub fn batch_verify_unaggregated_attestations_for_gossip<'a, I>(
        &self,
        attestations: I,
    ) -> Result<
        Vec<Result<VerifiedUnaggregatedAttestation<'a, T>, AttestationError>>,
        AttestationError,
    >
    where
        I: Iterator<Item = (&'a Attestation<T::EthSpec>, Option<SubnetId>)> + ExactSizeIterator,
    {
        batch_verify_unaggregated_attestations(attestations, self)
    }

    /// Accepts some `Attestation` from the network and attempts to verify it, returning `Ok(_)` if
    /// it is valid to be (re)broadcast on the gossip network.
    ///
    /// The attestation must be "unaggregated", that is it must have exactly one
    /// aggregation bit set.
    pub fn verify_unaggregated_attestation_for_gossip<'a>(
        &self,
        unaggregated_attestation: &'a Attestation<T::EthSpec>,
        subnet_id: Option<SubnetId>,
    ) -> Result<VerifiedUnaggregatedAttestation<'a, T>, AttestationError> {
        metrics::inc_counter(&metrics::UNAGGREGATED_ATTESTATION_PROCESSING_REQUESTS);
        let _timer =
            metrics::start_timer(&metrics::UNAGGREGATED_ATTESTATION_GOSSIP_VERIFICATION_TIMES);

        VerifiedUnaggregatedAttestation::verify(unaggregated_attestation, subnet_id, self).map(
            |v| {
                // This method is called for API and gossip attestations, so this covers all unaggregated attestation events
                if let Some(event_handler) = self.event_handler.as_ref() {
                    if event_handler.has_attestation_subscribers() {
                        event_handler
                            .register(EventKind::Attestation(Box::new(v.attestation().clone())));
                    }
                }
                metrics::inc_counter(&metrics::UNAGGREGATED_ATTESTATION_PROCESSING_SUCCESSES);
                v
            },
        )
    }

    /// Performs the same validation as `Self::verify_aggregated_attestation_for_gossip`, but for
    /// multiple attestations using batch BLS verification. Batch verification can provide
    /// significant CPU-time savings compared to individual verification.
    pub fn batch_verify_aggregated_attestations_for_gossip<'a, I>(
        &self,
        aggregates: I,
    ) -> Result<Vec<Result<VerifiedAggregatedAttestation<'a, T>, AttestationError>>, AttestationError>
    where
        I: Iterator<Item = &'a SignedAggregateAndProof<T::EthSpec>> + ExactSizeIterator,
    {
        batch_verify_aggregated_attestations(aggregates, self)
    }

    /// Accepts some `SignedAggregateAndProof` from the network and attempts to verify it,
    /// returning `Ok(_)` if it is valid to be (re)broadcast on the gossip network.
    pub fn verify_aggregated_attestation_for_gossip<'a>(
        &self,
        signed_aggregate: &'a SignedAggregateAndProof<T::EthSpec>,
    ) -> Result<VerifiedAggregatedAttestation<'a, T>, AttestationError> {
        metrics::inc_counter(&metrics::AGGREGATED_ATTESTATION_PROCESSING_REQUESTS);
        let _timer =
            metrics::start_timer(&metrics::AGGREGATED_ATTESTATION_GOSSIP_VERIFICATION_TIMES);

        VerifiedAggregatedAttestation::verify(signed_aggregate, self).map(|v| {
            // This method is called for API and gossip attestations, so this covers all aggregated attestation events
            if let Some(event_handler) = self.event_handler.as_ref() {
                if event_handler.has_attestation_subscribers() {
                    event_handler
                        .register(EventKind::Attestation(Box::new(v.attestation().clone())));
                }
            }
            metrics::inc_counter(&metrics::AGGREGATED_ATTESTATION_PROCESSING_SUCCESSES);
            v
        })
    }

    /// Accepts some `SyncCommitteeMessage` from the network and attempts to verify it, returning `Ok(_)` if
    /// it is valid to be (re)broadcast on the gossip network.
    pub fn verify_sync_committee_message_for_gossip(
        &self,
        sync_message: SyncCommitteeMessage,
        subnet_id: SyncSubnetId,
    ) -> Result<VerifiedSyncCommitteeMessage, SyncCommitteeError> {
        metrics::inc_counter(&metrics::SYNC_MESSAGE_PROCESSING_REQUESTS);
        let _timer = metrics::start_timer(&metrics::SYNC_MESSAGE_GOSSIP_VERIFICATION_TIMES);

        VerifiedSyncCommitteeMessage::verify(sync_message, subnet_id, self).map(|v| {
            metrics::inc_counter(&metrics::SYNC_MESSAGE_PROCESSING_SUCCESSES);
            v
        })
    }

    /// Accepts some `SignedContributionAndProof` from the network and attempts to verify it,
    /// returning `Ok(_)` if it is valid to be (re)broadcast on the gossip network.
    pub fn verify_sync_contribution_for_gossip(
        &self,
        sync_contribution: SignedContributionAndProof<T::EthSpec>,
    ) -> Result<VerifiedSyncContribution<T>, SyncCommitteeError> {
        metrics::inc_counter(&metrics::SYNC_CONTRIBUTION_PROCESSING_REQUESTS);
        let _timer = metrics::start_timer(&metrics::SYNC_CONTRIBUTION_GOSSIP_VERIFICATION_TIMES);
        VerifiedSyncContribution::verify(sync_contribution, self).map(|v| {
            if let Some(event_handler) = self.event_handler.as_ref() {
                if event_handler.has_contribution_subscribers() {
                    event_handler.register(EventKind::ContributionAndProof(Box::new(
                        v.aggregate().clone(),
                    )));
                }
            }
            metrics::inc_counter(&metrics::SYNC_CONTRIBUTION_PROCESSING_SUCCESSES);
            v
        })
    }

    /// Accepts some attestation-type object and attempts to verify it in the context of fork
    /// choice. If it is valid it is applied to `self.fork_choice`.
    ///
    /// Common items that implement `VerifiedAttestation`:
    ///
    /// - `VerifiedUnaggregatedAttestation`
    /// - `VerifiedAggregatedAttestation`
    pub fn apply_attestation_to_fork_choice(
        &self,
        verified: &impl VerifiedAttestation<T>,
    ) -> Result<(), Error> {
        let _timer = metrics::start_timer(&metrics::FORK_CHOICE_PROCESS_ATTESTATION_TIMES);

        self.canonical_head
            .fork_choice_write_lock()
            .on_attestation(
                self.slot()?,
                verified.indexed_attestation(),
                AttestationFromBlock::False,
                &self.spec,
            )
            .map_err(Into::into)
    }

    /// Accepts an `VerifiedUnaggregatedAttestation` and attempts to apply it to the "naive
    /// aggregation pool".
    ///
    /// The naive aggregation pool is used by local validators to produce
    /// `SignedAggregateAndProof`.
    ///
    /// If the attestation is too old (low slot) to be included in the pool it is simply dropped
    /// and no error is returned.
    pub fn add_to_naive_aggregation_pool(
        &self,
        unaggregated_attestation: &impl VerifiedAttestation<T>,
    ) -> Result<(), AttestationError> {
        let _timer = metrics::start_timer(&metrics::ATTESTATION_PROCESSING_APPLY_TO_AGG_POOL);

        let attestation = unaggregated_attestation.attestation();

        match self.naive_aggregation_pool.write().insert(attestation) {
            Ok(outcome) => trace!(
                self.log,
                "Stored unaggregated attestation";
                "outcome" => ?outcome,
                "index" => attestation.data.index,
                "slot" => attestation.data.slot.as_u64(),
            ),
            Err(NaiveAggregationError::SlotTooLow {
                slot,
                lowest_permissible_slot,
            }) => {
                trace!(
                    self.log,
                    "Refused to store unaggregated attestation";
                    "lowest_permissible_slot" => lowest_permissible_slot.as_u64(),
                    "slot" => slot.as_u64(),
                );
            }
            Err(e) => {
                error!(
                        self.log,
                        "Failed to store unaggregated attestation";
                        "error" => ?e,
                        "index" => attestation.data.index,
                        "slot" => attestation.data.slot.as_u64(),
                );
                return Err(Error::from(e).into());
            }
        };

        Ok(())
    }

    /// Accepts a `VerifiedSyncCommitteeMessage` and attempts to apply it to the "naive
    /// aggregation pool".
    ///
    /// The naive aggregation pool is used by local validators to produce
    /// `SignedContributionAndProof`.
    ///
    /// If the sync message is too old (low slot) to be included in the pool it is simply dropped
    /// and no error is returned.
    pub fn add_to_naive_sync_aggregation_pool(
        &self,
        verified_sync_committee_message: VerifiedSyncCommitteeMessage,
    ) -> Result<VerifiedSyncCommitteeMessage, SyncCommitteeError> {
        let sync_message = verified_sync_committee_message.sync_message();
        let positions_by_subnet_id: &HashMap<SyncSubnetId, Vec<usize>> =
            verified_sync_committee_message.subnet_positions();
        for (subnet_id, positions) in positions_by_subnet_id.iter() {
            for position in positions {
                let _timer =
                    metrics::start_timer(&metrics::SYNC_CONTRIBUTION_PROCESSING_APPLY_TO_AGG_POOL);
                let contribution = SyncCommitteeContribution::from_message(
                    sync_message,
                    subnet_id.into(),
                    *position,
                )?;

                match self
                    .naive_sync_aggregation_pool
                    .write()
                    .insert(&contribution)
                {
                    Ok(outcome) => trace!(
                        self.log,
                        "Stored unaggregated sync committee message";
                        "outcome" => ?outcome,
                        "index" => sync_message.validator_index,
                        "slot" => sync_message.slot.as_u64(),
                    ),
                    Err(NaiveAggregationError::SlotTooLow {
                        slot,
                        lowest_permissible_slot,
                    }) => {
                        trace!(
                            self.log,
                            "Refused to store unaggregated sync committee message";
                            "lowest_permissible_slot" => lowest_permissible_slot.as_u64(),
                            "slot" => slot.as_u64(),
                        );
                    }
                    Err(e) => {
                        error!(
                                self.log,
                                "Failed to store unaggregated sync committee message";
                                "error" => ?e,
                                "index" => sync_message.validator_index,
                                "slot" => sync_message.slot.as_u64(),
                        );
                        return Err(Error::from(e).into());
                    }
                };
            }
        }
        Ok(verified_sync_committee_message)
    }

    /// Accepts a `VerifiedAttestation` and attempts to apply it to `self.op_pool`.
    ///
    /// The op pool is used by local block producers to pack blocks with operations.
    pub fn add_to_block_inclusion_pool<A>(
        &self,
        verified_attestation: A,
    ) -> Result<(), AttestationError>
    where
        A: VerifiedAttestation<T>,
    {
        let _timer = metrics::start_timer(&metrics::ATTESTATION_PROCESSING_APPLY_TO_OP_POOL);

        // If there's no eth1 chain then it's impossible to produce blocks and therefore
        // useless to put things in the op pool.
        if self.eth1_chain.is_some() {
            let (attestation, attesting_indices) =
                verified_attestation.into_attestation_and_indices();
            self.op_pool
                .insert_attestation(attestation, attesting_indices)
                .map_err(Error::from)?;
        }

        Ok(())
    }

    /// Accepts a `VerifiedSyncContribution` and attempts to apply it to `self.op_pool`.
    ///
    /// The op pool is used by local block producers to pack blocks with operations.
    pub fn add_contribution_to_block_inclusion_pool(
        &self,
        contribution: VerifiedSyncContribution<T>,
    ) -> Result<(), SyncCommitteeError> {
        let _timer = metrics::start_timer(&metrics::SYNC_CONTRIBUTION_PROCESSING_APPLY_TO_OP_POOL);

        // If there's no eth1 chain then it's impossible to produce blocks and therefore
        // useless to put things in the op pool.
        if self.eth1_chain.is_some() {
            self.op_pool
                .insert_sync_contribution(contribution.contribution())
                .map_err(Error::from)?;
        }

        Ok(())
    }

    /// Filter an attestation from the op pool for shuffling compatibility.
    ///
    /// Use the provided `filter_cache` map to memoize results.
    pub fn filter_op_pool_attestation(
        &self,
        filter_cache: &mut HashMap<(Hash256, Epoch), bool>,
        att: &AttestationRef<T::EthSpec>,
        state: &BeaconState<T::EthSpec>,
    ) -> bool {
        *filter_cache
            .entry((att.data.beacon_block_root, att.checkpoint.target_epoch))
            .or_insert_with(|| {
                self.shuffling_is_compatible(
                    &att.data.beacon_block_root,
                    att.checkpoint.target_epoch,
                    state,
                )
            })
    }

    /// Check that the shuffling at `block_root` is equal to one of the shufflings of `state`.
    ///
    /// The `target_epoch` argument determines which shuffling to check compatibility with, it
    /// should be equal to the current or previous epoch of `state`, or else `false` will be
    /// returned.
    ///
    /// The compatibility check is designed to be fast: we check that the block that
    /// determined the RANDAO mix for the `target_epoch` matches the ancestor of the block
    /// identified by `block_root` (at that slot).
    pub fn shuffling_is_compatible(
        &self,
        block_root: &Hash256,
        target_epoch: Epoch,
        state: &BeaconState<T::EthSpec>,
    ) -> bool {
        let slots_per_epoch = T::EthSpec::slots_per_epoch();
        let shuffling_lookahead = 1 + self.spec.min_seed_lookahead.as_u64();

        // Shuffling can't have changed if we're in the first few epochs
        if state.current_epoch() < shuffling_lookahead {
            return true;
        }

        // Otherwise the shuffling is determined by the block at the end of the target epoch
        // minus the shuffling lookahead (usually 2). We call this the "pivot".
        let pivot_slot =
            if target_epoch == state.previous_epoch() || target_epoch == state.current_epoch() {
                (target_epoch - shuffling_lookahead).end_slot(slots_per_epoch)
            } else {
                return false;
            };

        let state_pivot_block_root = match state.get_block_root(pivot_slot) {
            Ok(root) => *root,
            Err(e) => {
                warn!(
                    &self.log,
                    "Missing pivot block root for attestation";
                    "slot" => pivot_slot,
                    "error" => ?e,
                );
                return false;
            }
        };

        // Use fork choice's view of the block DAG to quickly evaluate whether the attestation's
        // pivot block is the same as the current state's pivot block. If it is, then the
        // attestation's shuffling is the same as the current state's.
        // To account for skipped slots, find the first block at *or before* the pivot slot.
        let fork_choice_lock = self.canonical_head.fork_choice_read_lock();
        let pivot_block_root = fork_choice_lock
            .proto_array()
            .core_proto_array()
            .iter_block_roots(block_root)
            .find(|(_, slot)| *slot <= pivot_slot)
            .map(|(block_root, _)| block_root);
        drop(fork_choice_lock);

        match pivot_block_root {
            Some(root) => root == state_pivot_block_root,
            None => {
                debug!(
                    &self.log,
                    "Discarding attestation because of missing ancestor";
                    "pivot_slot" => pivot_slot.as_u64(),
                    "block_root" => ?block_root,
                );
                false
            }
        }
    }

    /// Verify a voluntary exit before allowing it to propagate on the gossip network.
    pub fn verify_voluntary_exit_for_gossip(
        &self,
        exit: SignedVoluntaryExit,
    ) -> Result<ObservationOutcome<SignedVoluntaryExit, T::EthSpec>, Error> {
        // NOTE: this could be more efficient if it avoided cloning the head state
        let wall_clock_state = self.wall_clock_state()?;
        Ok(self
            .observed_voluntary_exits
            .lock()
            .verify_and_observe(exit, &wall_clock_state, &self.spec)
            .map(|exit| {
                // this method is called for both API and gossip exits, so this covers all exit events
                if let Some(event_handler) = self.event_handler.as_ref() {
                    if event_handler.has_exit_subscribers() {
                        if let ObservationOutcome::New(exit) = exit.clone() {
                            event_handler.register(EventKind::VoluntaryExit(exit.into_inner()));
                        }
                    }
                }
                exit
            })?)
    }

    /// Accept a pre-verified exit and queue it for inclusion in an appropriate block.
    pub fn import_voluntary_exit(&self, exit: SigVerifiedOp<SignedVoluntaryExit, T::EthSpec>) {
        if self.eth1_chain.is_some() {
            self.op_pool.insert_voluntary_exit(exit)
        }
    }

    /// Verify a proposer slashing before allowing it to propagate on the gossip network.
    pub fn verify_proposer_slashing_for_gossip(
        &self,
        proposer_slashing: ProposerSlashing,
    ) -> Result<ObservationOutcome<ProposerSlashing, T::EthSpec>, Error> {
        let wall_clock_state = self.wall_clock_state()?;
        Ok(self.observed_proposer_slashings.lock().verify_and_observe(
            proposer_slashing,
            &wall_clock_state,
            &self.spec,
        )?)
    }

    /// Accept some proposer slashing and queue it for inclusion in an appropriate block.
    pub fn import_proposer_slashing(
        &self,
        proposer_slashing: SigVerifiedOp<ProposerSlashing, T::EthSpec>,
    ) {
        if self.eth1_chain.is_some() {
            self.op_pool.insert_proposer_slashing(proposer_slashing)
        }
    }

    /// Verify an attester slashing before allowing it to propagate on the gossip network.
    pub fn verify_attester_slashing_for_gossip(
        &self,
        attester_slashing: AttesterSlashing<T::EthSpec>,
    ) -> Result<ObservationOutcome<AttesterSlashing<T::EthSpec>, T::EthSpec>, Error> {
        let wall_clock_state = self.wall_clock_state()?;
        Ok(self.observed_attester_slashings.lock().verify_and_observe(
            attester_slashing,
            &wall_clock_state,
            &self.spec,
        )?)
    }

    /// Accept a verified attester slashing and:
    ///
    /// 1. Apply it to fork choice.
    /// 2. Add it to the op pool.
    pub fn import_attester_slashing(
        &self,
        attester_slashing: SigVerifiedOp<AttesterSlashing<T::EthSpec>, T::EthSpec>,
    ) {
        // Add to fork choice.
        self.canonical_head
            .fork_choice_write_lock()
            .on_attester_slashing(attester_slashing.as_inner());

        // Add to the op pool (if we have the ability to propose blocks).
        if self.eth1_chain.is_some() {
            self.op_pool.insert_attester_slashing(attester_slashing)
        }
    }

    /// Attempt to obtain sync committee duties from the head.
    pub fn sync_committee_duties_from_head(
        &self,
        epoch: Epoch,
        validator_indices: &[u64],
    ) -> Result<Vec<Option<SyncDuty>>, Error> {
        self.with_head(move |head| {
            head.beacon_state
                .get_sync_committee_duties(epoch, validator_indices, &self.spec)
                .map_err(Error::SyncDutiesError)
        })
    }

    /// A convenience method for spawning a blocking task. It maps an `Option` and
    /// `tokio::JoinError` into a single `BeaconChainError`.
    pub(crate) async fn spawn_blocking_handle<F, R>(
        &self,
        task: F,
        name: &'static str,
    ) -> Result<R, Error>
    where
        F: FnOnce() -> R + Send + 'static,
        R: Send + 'static,
    {
        let handle = self
            .task_executor
            .spawn_blocking_handle(task, name)
            .ok_or(Error::RuntimeShutdown)?;

        handle.await.map_err(Error::TokioJoin)
    }

    /// Accepts a `chain_segment` and filters out any uninteresting blocks (e.g., pre-finalization
    /// or already-known).
    ///
    /// This method is potentially long-running and should not run on the core executor.
    pub fn filter_chain_segment(
        self: &Arc<Self>,
        chain_segment: Vec<Arc<SignedBeaconBlock<T::EthSpec>>>,
    ) -> Result<Vec<HashBlockTuple<T::EthSpec>>, ChainSegmentResult<T::EthSpec>> {
        // This function will never import any blocks.
        let imported_blocks = 0;
        let mut filtered_chain_segment = Vec::with_capacity(chain_segment.len());

        // Produce a list of the parent root and slot of the child of each block.
        //
        // E.g., `children[0] == (chain_segment[1].parent_root(), chain_segment[1].slot())`
        let children = chain_segment
            .iter()
            .skip(1)
            .map(|block| (block.parent_root(), block.slot()))
            .collect::<Vec<_>>();

        for (i, block) in chain_segment.into_iter().enumerate() {
            // Ensure the block is the correct structure for the fork at `block.slot()`.
            if let Err(e) = block.fork_name(&self.spec) {
                return Err(ChainSegmentResult::Failed {
                    imported_blocks,
                    error: BlockError::InconsistentFork(e),
                });
            }

            let block_root = get_block_root(&block);

            if let Some((child_parent_root, child_slot)) = children.get(i) {
                // If this block has a child in this chain segment, ensure that its parent root matches
                // the root of this block.
                //
                // Without this check it would be possible to have a block verified using the
                // incorrect shuffling. That would be bad, mmkay.
                if block_root != *child_parent_root {
                    return Err(ChainSegmentResult::Failed {
                        imported_blocks,
                        error: BlockError::NonLinearParentRoots,
                    });
                }

                // Ensure that the slots are strictly increasing throughout the chain segment.
                if *child_slot <= block.slot() {
                    return Err(ChainSegmentResult::Failed {
                        imported_blocks,
                        error: BlockError::NonLinearSlots,
                    });
                }
            }

            match check_block_relevancy(&block, Some(block_root), self) {
                // If the block is relevant, add it to the filtered chain segment.
                Ok(_) => filtered_chain_segment.push((block_root, block)),
                // If the block is already known, simply ignore this block.
                Err(BlockError::BlockIsAlreadyKnown) => continue,
                // If the block is the genesis block, simply ignore this block.
                Err(BlockError::GenesisBlock) => continue,
                // If the block is is for a finalized slot, simply ignore this block.
                //
                // The block is either:
                //
                // 1. In the canonical finalized chain.
                // 2. In some non-canonical chain at a slot that has been finalized already.
                //
                // In the case of (1), there's no need to re-import and later blocks in this
                // segement might be useful.
                //
                // In the case of (2), skipping the block is valid since we should never import it.
                // However, we will potentially get a `ParentUnknown` on a later block. The sync
                // protocol will need to ensure this is handled gracefully.
                Err(BlockError::WouldRevertFinalizedSlot { .. }) => continue,
                // The block has a known parent that does not descend from the finalized block.
                // There is no need to process this block or any children.
                Err(BlockError::NotFinalizedDescendant { block_parent_root }) => {
                    return Err(ChainSegmentResult::Failed {
                        imported_blocks,
                        error: BlockError::NotFinalizedDescendant { block_parent_root },
                    });
                }
                // If there was an error whilst determining if the block was invalid, return that
                // error.
                Err(BlockError::BeaconChainError(e)) => {
                    return Err(ChainSegmentResult::Failed {
                        imported_blocks,
                        error: BlockError::BeaconChainError(e),
                    });
                }
                // If the block was decided to be irrelevant for any other reason, don't include
                // this block or any of it's children in the filtered chain segment.
                _ => break,
            }
        }

        Ok(filtered_chain_segment)
    }

    /// Attempt to verify and import a chain of blocks to `self`.
    ///
    /// The provided blocks _must_ each reference the previous block via `block.parent_root` (i.e.,
    /// be a chain). An error will be returned if this is not the case.
    ///
    /// This operation is not atomic; if one of the blocks in the chain is invalid then some prior
    /// blocks might be imported.
    ///
    /// This method is generally much more efficient than importing each block using
    /// `Self::process_block`.
    pub async fn process_chain_segment(
        self: &Arc<Self>,
        chain_segment: Vec<Arc<SignedBeaconBlock<T::EthSpec>>>,
        count_unrealized: CountUnrealized,
    ) -> ChainSegmentResult<T::EthSpec> {
        let mut imported_blocks = 0;

        // Filter uninteresting blocks from the chain segment in a blocking task.
        let chain = self.clone();
        let filtered_chain_segment_future = self.spawn_blocking_handle(
            move || chain.filter_chain_segment(chain_segment),
            "filter_chain_segment",
        );
        let mut filtered_chain_segment = match filtered_chain_segment_future.await {
            Ok(Ok(filtered_segment)) => filtered_segment,
            Ok(Err(segment_result)) => return segment_result,
            Err(error) => {
                return ChainSegmentResult::Failed {
                    imported_blocks,
                    error: BlockError::BeaconChainError(error),
                }
            }
        };

        while let Some((_root, block)) = filtered_chain_segment.first() {
            // Determine the epoch of the first block in the remaining segment.
            let start_epoch = block.slot().epoch(T::EthSpec::slots_per_epoch());

            // The `last_index` indicates the position of the first block in an epoch greater
            // than the current epoch: partitioning the blocks into a run of blocks in the same
            // epoch and everything else. These same-epoch blocks can all be signature-verified with
            // the same `BeaconState`.
            let last_index = filtered_chain_segment
                .iter()
                .position(|(_root, block)| {
                    block.slot().epoch(T::EthSpec::slots_per_epoch()) > start_epoch
                })
                .unwrap_or(filtered_chain_segment.len());

            let mut blocks = filtered_chain_segment.split_off(last_index);
            std::mem::swap(&mut blocks, &mut filtered_chain_segment);

            let chain = self.clone();
            let signature_verification_future = self.spawn_blocking_handle(
                move || signature_verify_chain_segment(blocks, &chain),
                "signature_verify_chain_segment",
            );

            // Verify the signature of the blocks, returning early if the signature is invalid.
            let signature_verified_blocks = match signature_verification_future.await {
                Ok(Ok(blocks)) => blocks,
                Ok(Err(error)) => {
                    return ChainSegmentResult::Failed {
                        imported_blocks,
                        error,
                    };
                }
                Err(error) => {
                    return ChainSegmentResult::Failed {
                        imported_blocks,
                        error: BlockError::BeaconChainError(error),
                    };
                }
            };

            // Import the blocks into the chain.
            for signature_verified_block in signature_verified_blocks {
                match self
                    .process_block(signature_verified_block, count_unrealized)
                    .await
                {
                    Ok(_) => imported_blocks += 1,
                    Err(error) => {
                        return ChainSegmentResult::Failed {
                            imported_blocks,
                            error,
                        };
                    }
                }
            }
        }

        ChainSegmentResult::Successful { imported_blocks }
    }

    /// Returns `Ok(GossipVerifiedBlock)` if the supplied `block` should be forwarded onto the
    /// gossip network. The block is not imported into the chain, it is just partially verified.
    ///
    /// The returned `GossipVerifiedBlock` should be provided to `Self::process_block` immediately
    /// after it is returned, unless some other circumstance decides it should not be imported at
    /// all.
    ///
    /// ## Errors
    ///
    /// Returns an `Err` if the given block was invalid, or an error was encountered during
    pub async fn verify_block_for_gossip(
        self: &Arc<Self>,
        block: Arc<SignedBeaconBlock<T::EthSpec>>,
    ) -> Result<GossipVerifiedBlock<T>, BlockError<T::EthSpec>> {
        let chain = self.clone();
        self.task_executor
            .clone()
            .spawn_blocking_handle(
                move || {
                    let slot = block.slot();
                    let graffiti_string = block.message().body().graffiti().as_utf8_lossy();

                    match GossipVerifiedBlock::new(block, &chain) {
                        Ok(verified) => {
                            debug!(
                                chain.log,
                                "Successfully processed gossip block";
                                "graffiti" => graffiti_string,
                                "slot" => slot,
                                "root" => ?verified.block_root(),
                            );

                            Ok(verified)
                        }
                        Err(e) => {
                            debug!(
                                chain.log,
                                "Rejected gossip block";
                                "error" => e.to_string(),
                                "graffiti" => graffiti_string,
                                "slot" => slot,
                            );

                            Err(e)
                        }
                    }
                },
                "payload_verification_handle",
            )
            .ok_or(BeaconChainError::RuntimeShutdown)?
            .await
            .map_err(BeaconChainError::TokioJoin)?
    }

    /// Returns `Ok(block_root)` if the given `unverified_block` was successfully verified and
    /// imported into the chain.
    ///
    /// Items that implement `IntoExecutionPendingBlock` include:
    ///
    /// - `SignedBeaconBlock`
    /// - `GossipVerifiedBlock`
    ///
    /// ## Errors
    ///
    /// Returns an `Err` if the given block was invalid, or an error was encountered during
    /// verification.
    pub async fn process_block<B: IntoExecutionPendingBlock<T>>(
        self: &Arc<Self>,
        unverified_block: B,
        count_unrealized: CountUnrealized,
    ) -> Result<Hash256, BlockError<T::EthSpec>> {
        // Start the Prometheus timer.
        let _full_timer = metrics::start_timer(&metrics::BLOCK_PROCESSING_TIMES);

        // Increment the Prometheus counter for block processing requests.
        metrics::inc_counter(&metrics::BLOCK_PROCESSING_REQUESTS);

        // Clone the block so we can provide it to the event handler.
        let block = unverified_block.block().clone();

        // A small closure to group the verification and import errors.
        let chain = self.clone();
        let import_block = async move {
            let execution_pending = unverified_block.into_execution_pending_block(&chain)?;
            chain
                .import_execution_pending_block(execution_pending, count_unrealized)
                .await
        };

        // Verify and import the block.
        match import_block.await {
            // The block was successfully verified and imported. Yay.
            Ok(block_root) => {
                trace!(
                    self.log,
                    "Beacon block imported";
                    "block_root" => ?block_root,
                    "block_slot" => %block.slot(),
                );

                // Increment the Prometheus counter for block processing successes.
                metrics::inc_counter(&metrics::BLOCK_PROCESSING_SUCCESSES);

                Ok(block_root)
            }
            Err(e @ BlockError::BeaconChainError(BeaconChainError::TokioJoin(_))) => {
                debug!(
                    self.log,
                    "Beacon block processing cancelled";
                    "error" => ?e,
                );
                Err(e)
            }
            // There was an error whilst attempting to verify and import the block. The block might
            // be partially verified or partially imported.
            Err(BlockError::BeaconChainError(e)) => {
                crit!(
                    self.log,
                    "Beacon block processing error";
                    "error" => ?e,
                );
                Err(BlockError::BeaconChainError(e))
            }
            // The block failed verification.
            Err(other) => {
                trace!(
                    self.log,
                    "Beacon block rejected";
                    "reason" => other.to_string(),
                );
                Err(other)
            }
        }
    }

    /// Accepts a fully-verified block and imports it into the chain without performing any
    /// additional verification.
    ///
    /// An error is returned if the block was unable to be imported. It may be partially imported
    /// (i.e., this function is not atomic).
    async fn import_execution_pending_block(
        self: Arc<Self>,
        execution_pending_block: ExecutionPendingBlock<T>,
        count_unrealized: CountUnrealized,
    ) -> Result<Hash256, BlockError<T::EthSpec>> {
        let ExecutionPendingBlock {
            block,
            block_root,
            state,
            parent_block: _,
            confirmed_state_roots,
            payload_verification_handle,
        } = execution_pending_block;

        let PayloadVerificationOutcome {
            payload_verification_status,
            is_valid_merge_transition_block,
        } = payload_verification_handle
            .await
            .map_err(BeaconChainError::TokioJoin)?
            .ok_or(BeaconChainError::RuntimeShutdown)??;

        // Log the PoS pandas if a merge transition just occurred.
        if is_valid_merge_transition_block {
            info!(self.log, "{}", POS_PANDA_BANNER);
            info!(
                self.log,
                "Proof of Stake Activated";
                "slot" => block.slot()
            );
            info!(
                self.log, "";
                "Terminal POW Block Hash" => ?block
                    .message()
                    .execution_payload()?
                    .parent_hash()
                    .into_root()
            );
            info!(
                self.log, "";
                "Merge Transition Block Root" => ?block.message().tree_hash_root()
            );
            info!(
                self.log, "";
                "Merge Transition Execution Hash" => ?block
                    .message()
                    .execution_payload()?
                    .block_hash()
                    .into_root()
            );
        }

        let chain = self.clone();
        let block_hash = self
            .spawn_blocking_handle(
                move || {
                    chain.import_block(
                        block,
                        block_root,
                        state,
                        confirmed_state_roots,
                        payload_verification_status,
                        count_unrealized,
                    )
                },
                "payload_verification_handle",
            )
            .await??;

        Ok(block_hash)
    }

    /// Accepts a fully-verified block and imports it into the chain without performing any
    /// additional verification.
    ///
    /// An error is returned if the block was unable to be imported. It may be partially imported
    /// (i.e., this function is not atomic).
    fn import_block(
        &self,
        signed_block: Arc<SignedBeaconBlock<T::EthSpec>>,
        block_root: Hash256,
        mut state: BeaconState<T::EthSpec>,
        confirmed_state_roots: Vec<Hash256>,
        payload_verification_status: PayloadVerificationStatus,
        count_unrealized: CountUnrealized,
    ) -> Result<Hash256, BlockError<T::EthSpec>> {
        let current_slot = self.slot()?;
        let current_epoch = current_slot.epoch(T::EthSpec::slots_per_epoch());

        let attestation_observation_timer =
            metrics::start_timer(&metrics::BLOCK_PROCESSING_ATTESTATION_OBSERVATION);

        // Iterate through the attestations in the block and register them as an "observed
        // attestation". This will stop us from propagating them on the gossip network.
        for a in signed_block.message().body().attestations() {
            match self.observed_attestations.write().observe_item(a, None) {
                // If the observation was successful or if the slot for the attestation was too
                // low, continue.
                //
                // We ignore `SlotTooLow` since this will be very common whilst syncing.
                Ok(_) | Err(AttestationObservationError::SlotTooLow { .. }) => {}
                Err(e) => return Err(BlockError::BeaconChainError(e.into())),
            }
        }

        metrics::stop_timer(attestation_observation_timer);

        // If a slasher is configured, provide the attestations from the block.
        if let Some(slasher) = self.slasher.as_ref() {
            for attestation in signed_block.message().body().attestations() {
                let committee =
                    state.get_beacon_committee(attestation.data.slot, attestation.data.index)?;
                let indexed_attestation = get_indexed_attestation(committee.committee, attestation)
                    .map_err(|e| BlockError::BeaconChainError(e.into()))?;
                slasher.accept_attestation(indexed_attestation);
            }
        }

        // If there are new validators in this block, update our pubkey cache.
        //
        // We perform this _before_ adding the block to fork choice because the pubkey cache is
        // used by attestation processing which will only process an attestation if the block is
        // known to fork choice. This ordering ensure that the pubkey cache is always up-to-date.
        self.validator_pubkey_cache
            .try_write_for(VALIDATOR_PUBKEY_CACHE_LOCK_TIMEOUT)
            .ok_or(Error::ValidatorPubkeyCacheLockTimeout)?
            .import_new_pubkeys(&state)?;

        // For the current and next epoch of this state, ensure we have the shuffling from this
        // block in our cache.
        for relative_epoch in &[RelativeEpoch::Current, RelativeEpoch::Next] {
            let shuffling_id = AttestationShufflingId::new(block_root, &state, *relative_epoch)?;

            let shuffling_is_cached = self
                .shuffling_cache
                .try_read_for(ATTESTATION_CACHE_LOCK_TIMEOUT)
                .ok_or(Error::AttestationCacheLockTimeout)?
                .contains(&shuffling_id);

            if !shuffling_is_cached {
                state.build_committee_cache(*relative_epoch, &self.spec)?;
                let committee_cache = state.committee_cache(*relative_epoch)?;
                self.shuffling_cache
                    .try_write_for(ATTESTATION_CACHE_LOCK_TIMEOUT)
                    .ok_or(Error::AttestationCacheLockTimeout)?
                    .insert(shuffling_id, committee_cache);
            }
        }

        // Apply the state to the attester cache, only if it is from the previous epoch or later.
        //
        // In a perfect scenario there should be no need to add previous-epoch states to the cache.
        // However, latency between the VC and the BN might cause the VC to produce attestations at
        // a previous slot.
        if state.current_epoch().saturating_add(1_u64) >= current_epoch {
            self.attester_cache
                .maybe_cache_state(&state, block_root, &self.spec)
                .map_err(BeaconChainError::from)?;
        }

        // Alias for readability.
        let block = signed_block.message();

        // Only perform the weak subjectivity check if it was configured.
        if let Some(wss_checkpoint) = self.config.weak_subjectivity_checkpoint {
            // Note: we're using the finalized checkpoint from the head state, rather than fork
            // choice.
            //
            // We are doing this to ensure that we detect changes in finalization. It's possible
            // that fork choice has already been updated to the finalized checkpoint in the block
            // we're importing.
            let current_head_finalized_checkpoint =
                self.canonical_head.cached_head().finalized_checkpoint();
            // Compare the existing finalized checkpoint with the incoming block's finalized checkpoint.
            let new_finalized_checkpoint = state.finalized_checkpoint();

            // This ensures we only perform the check once.
            if (current_head_finalized_checkpoint.epoch < wss_checkpoint.epoch)
                && (wss_checkpoint.epoch <= new_finalized_checkpoint.epoch)
            {
                if let Err(e) =
                    self.verify_weak_subjectivity_checkpoint(wss_checkpoint, block_root, &state)
                {
                    let mut shutdown_sender = self.shutdown_sender();
                    crit!(
                        self.log,
                        "Weak subjectivity checkpoint verification failed while importing block!";
                        "block_root" => ?block_root,
                        "parent_root" => ?block.parent_root(),
                        "old_finalized_epoch" => ?current_head_finalized_checkpoint.epoch,
                        "new_finalized_epoch" => ?new_finalized_checkpoint.epoch,
                        "weak_subjectivity_epoch" => ?wss_checkpoint.epoch,
                        "error" => ?e,
                    );
                    crit!(self.log, "You must use the `--purge-db` flag to clear the database and restart sync. You may be on a hostile network.");
                    shutdown_sender
                        .try_send(ShutdownReason::Failure(
                            "Weak subjectivity checkpoint verification failed. Provided block root is not a checkpoint."
                        ))
                        .map_err(|err| BlockError::BeaconChainError(BeaconChainError::WeakSubjectivtyShutdownError(err)))?;
                    return Err(BlockError::WeakSubjectivityConflict);
                }
            }
        }

        // Take an exclusive write-lock on fork choice. It's very important prevent deadlocks by
        // avoiding taking other locks whilst holding this lock.
        let mut fork_choice = self.canonical_head.fork_choice_write_lock();

        // Do not import a block that doesn't descend from the finalized root.
        check_block_is_finalized_descendant(self, &fork_choice, &signed_block)?;

        // Register the new block with the fork choice service.
        {
            let _fork_choice_block_timer =
                metrics::start_timer(&metrics::FORK_CHOICE_PROCESS_BLOCK_TIMES);
            let block_delay = self
                .slot_clock
                .seconds_from_current_slot_start(self.spec.seconds_per_slot)
                .ok_or(Error::UnableToComputeTimeAtSlot)?;

            fork_choice
                .on_block(
                    current_slot,
                    block,
                    block_root,
                    block_delay,
                    &state,
                    payload_verification_status,
                    &self.spec,
                    count_unrealized.and(self.config.count_unrealized.into()),
                )
                .map_err(|e| BlockError::BeaconChainError(e.into()))?;
        }

        // Allow the validator monitor to learn about a new valid state.
        self.validator_monitor
            .write()
            .process_valid_state(current_slot.epoch(T::EthSpec::slots_per_epoch()), &state);
        let validator_monitor = self.validator_monitor.read();

        // Register each attester slashing in the block with fork choice.
        for attester_slashing in block.body().attester_slashings() {
            fork_choice.on_attester_slashing(attester_slashing);
        }

        // Register each attestation in the block with the fork choice service.
        for attestation in block.body().attestations() {
            let _fork_choice_attestation_timer =
                metrics::start_timer(&metrics::FORK_CHOICE_PROCESS_ATTESTATION_TIMES);
            let attestation_target_epoch = attestation.data.target.epoch;

            let committee =
                state.get_beacon_committee(attestation.data.slot, attestation.data.index)?;
            let indexed_attestation = get_indexed_attestation(committee.committee, attestation)
                .map_err(|e| BlockError::BeaconChainError(e.into()))?;

            match fork_choice.on_attestation(
                current_slot,
                &indexed_attestation,
                AttestationFromBlock::True,
                &self.spec,
            ) {
                Ok(()) => Ok(()),
                // Ignore invalid attestations whilst importing attestations from a block. The
                // block might be very old and therefore the attestations useless to fork choice.
                Err(ForkChoiceError::InvalidAttestation(_)) => Ok(()),
                Err(e) => Err(BlockError::BeaconChainError(e.into())),
            }?;

            // To avoid slowing down sync, only register attestations for the
            // `observed_block_attesters` if they are from the previous epoch or later.
            if attestation_target_epoch + 1 >= current_epoch {
                let mut observed_block_attesters = self.observed_block_attesters.write();
                for &validator_index in &indexed_attestation.attesting_indices {
                    if let Err(e) = observed_block_attesters
                        .observe_validator(attestation_target_epoch, validator_index as usize)
                    {
                        debug!(
                            self.log,
                            "Failed to register observed block attester";
                            "error" => ?e,
                            "epoch" => attestation_target_epoch,
                            "validator_index" => validator_index,
                        )
                    }
                }
            }

            // Only register this with the validator monitor when the block is sufficiently close to
            // the current slot.
            if VALIDATOR_MONITOR_HISTORIC_EPOCHS as u64 * T::EthSpec::slots_per_epoch()
                + block.slot().as_u64()
                >= current_slot.as_u64()
            {
                match fork_choice.get_block(&block.parent_root()) {
                    Some(parent_block) => validator_monitor.register_attestation_in_block(
                        &indexed_attestation,
                        parent_block.slot,
                        &self.spec,
                    ),
                    None => warn!(self.log, "Failed to get parent block"; "slot" => %block.slot()),
                }
            }
        }

        // If the block is recent enough and it was not optimistically imported, check to see if it
        // becomes the head block. If so, apply it to the early attester cache. This will allow
        // attestations to the block without waiting for the block and state to be inserted to the
        // database.
        //
        // Only performing this check on recent blocks avoids slowing down sync with lots of calls
        // to fork choice `get_head`.
        //
        // Optimistically imported blocks are not added to the cache since the cache is only useful
        // for a small window of time and the complexity of keeping track of the optimistic status
        // is not worth it.
        if !payload_verification_status.is_optimistic()
            && block.slot() + EARLY_ATTESTER_CACHE_HISTORIC_SLOTS >= current_slot
        {
            match fork_choice.get_head(current_slot, &self.spec) {
                // This block became the head, add it to the early attester cache.
                Ok(new_head_root) if new_head_root == block_root => {
                    if let Some(proto_block) = fork_choice.get_block(&block_root) {
                        if let Err(e) = self.early_attester_cache.add_head_block(
                            block_root,
                            signed_block.clone(),
                            proto_block,
                            &state,
                            &self.spec,
                        ) {
                            warn!(
                                self.log,
                                "Early attester cache insert failed";
                                "error" => ?e
                            );
                        }
                    } else {
                        warn!(
                            self.log,
                            "Early attester block missing";
                            "block_root" => ?block_root
                        );
                    }
                }
                // This block did not become the head, nothing to do.
                Ok(_) => (),
                Err(e) => error!(
                    self.log,
                    "Failed to compute head during block import";
                    "error" => ?e
                ),
            }
        }

        // Register sync aggregate with validator monitor
        if let Ok(sync_aggregate) = block.body().sync_aggregate() {
            // `SyncCommittee` for the sync_aggregate should correspond to the duty slot
            let duty_epoch = block.slot().epoch(T::EthSpec::slots_per_epoch());
            let sync_committee = self.sync_committee_at_epoch(duty_epoch)?;
            let participant_pubkeys = sync_committee
                .pubkeys
                .iter()
                .zip(sync_aggregate.sync_committee_bits.iter())
                .filter_map(|(pubkey, bit)| bit.then(|| pubkey))
                .collect::<Vec<_>>();

            validator_monitor.register_sync_aggregate_in_block(
                block.slot(),
                block.parent_root(),
                participant_pubkeys,
            );
        }

        for exit in block.body().voluntary_exits() {
            validator_monitor.register_block_voluntary_exit(&exit.message)
        }

        for slashing in block.body().attester_slashings() {
            validator_monitor.register_block_attester_slashing(slashing)
        }

        for slashing in block.body().proposer_slashings() {
            validator_monitor.register_block_proposer_slashing(slashing)
        }

        drop(validator_monitor);

        // Only present some metrics for blocks from the previous epoch or later.
        //
        // This helps avoid noise in the metrics during sync.
        if block.slot().epoch(T::EthSpec::slots_per_epoch()) + 1 >= self.epoch()? {
            metrics::observe(
                &metrics::OPERATIONS_PER_BLOCK_ATTESTATION,
                block.body().attestations().len() as f64,
            );

            if let Ok(sync_aggregate) = block.body().sync_aggregate() {
                metrics::set_gauge(
                    &metrics::BLOCK_SYNC_AGGREGATE_SET_BITS,
                    sync_aggregate.num_set_bits() as i64,
                );
            }
        }

        let db_write_timer = metrics::start_timer(&metrics::BLOCK_PROCESSING_DB_WRITE);

        // Store the block and its state, and execute the confirmation batch for the intermediate
        // states, which will delete their temporary flags.
        // If the write fails, revert fork choice to the version from disk, else we can
        // end up with blocks in fork choice that are missing from disk.
        // See https://github.com/sigp/lighthouse/issues/2028
        let mut ops: Vec<_> = confirmed_state_roots
            .into_iter()
            .map(StoreOp::DeleteStateTemporaryFlag)
            .collect();
        ops.push(StoreOp::PutBlock(block_root, signed_block.clone()));
        ops.push(StoreOp::PutState(block.state_root(), &state));
        let txn_lock = self.store.hot_db.begin_rw_transaction();

        if let Err(e) = self.store.do_atomically(ops) {
            error!(
                self.log,
                "Database write failed!";
                "msg" => "Restoring fork choice from disk",
                "error" => ?e,
            );

            // Since the write failed, try to revert the canonical head back to what was stored
            // in the database. This attempts to prevent inconsistency between the database and
            // fork choice.
            if let Err(e) = self.canonical_head.restore_from_store(
                fork_choice,
                ResetPayloadStatuses::always_reset_conditionally(
                    self.config.always_reset_payload_statuses,
                ),
                &self.store,
                &self.spec,
                &self.log,
            ) {
                crit!(
                    self.log,
                    "No stored fork choice found to restore from";
                    "error" => ?e,
                    "warning" => "The database is likely corrupt now, consider --purge-db"
                );
                return Err(BlockError::BeaconChainError(e));
            }

            return Err(e.into());
        }
        drop(txn_lock);

        // The fork choice write-lock is dropped *after* the on-disk database has been updated.
        // This prevents inconsistency between the two at the expense of concurrency.
        drop(fork_choice);

        // We're declaring the block "imported" at this point, since fork choice and the DB know
        // about it.
        let block_time_imported = timestamp_now();

        let parent_root = block.parent_root();
        let slot = block.slot();

        self.snapshot_cache
            .try_write_for(BLOCK_PROCESSING_CACHE_LOCK_TIMEOUT)
            .ok_or(Error::SnapshotCacheLockTimeout)
            .map(|mut snapshot_cache| {
                snapshot_cache.insert(
                    BeaconSnapshot {
                        beacon_state: state,
                        beacon_block: signed_block,
                        beacon_block_root: block_root,
                    },
                    None,
                    &self.spec,
                )
            })
            .unwrap_or_else(|e| {
                error!(
                    self.log,
                    "Failed to insert snapshot";
                    "error" => ?e,
                    "task" => "process block"
                );
            });

        self.head_tracker
            .register_block(block_root, parent_root, slot);

        // Send an event to the `events` endpoint after fully processing the block.
        if let Some(event_handler) = self.event_handler.as_ref() {
            if event_handler.has_block_subscribers() {
                event_handler.register(EventKind::Block(SseBlock {
                    slot,
                    block: block_root,
                    execution_optimistic: payload_verification_status.is_optimistic(),
                }));
            }
        }

        metrics::stop_timer(db_write_timer);

        metrics::inc_counter(&metrics::BLOCK_PROCESSING_SUCCESSES);

        let block_delay_total = get_slot_delay_ms(block_time_imported, slot, &self.slot_clock);

        // Do not write to the cache for blocks older than 2 epochs, this helps reduce writes to
        // the cache during sync.
        if block_delay_total < self.slot_clock.slot_duration() * 64 {
            // Store the timestamp of the block being imported into the cache.
            self.block_times_cache.write().set_time_imported(
                block_root,
                current_slot,
                block_time_imported,
            );
        }

        // Do not store metrics if the block was > 4 slots old, this helps prevent noise during
        // sync.
        if block_delay_total < self.slot_clock.slot_duration() * 4 {
            // Observe the delay between when we observed the block and when we imported it.
            let block_delays = self.block_times_cache.read().get_block_delays(
                block_root,
                self.slot_clock
                    .start_of(current_slot)
                    .unwrap_or_else(|| Duration::from_secs(0)),
            );

            metrics::observe_duration(
                &metrics::BEACON_BLOCK_IMPORTED_OBSERVED_DELAY_TIME,
                block_delays
                    .imported
                    .unwrap_or_else(|| Duration::from_secs(0)),
            );
        }

        // Inform the unknown block cache, in case it was waiting on this block.
        self.pre_finalization_block_cache
            .block_processed(block_root);

        Ok(block_root)
    }

    /// If configured, wait for the fork choice run at the start of the slot to complete.
    fn wait_for_fork_choice_before_block_production(
        self: &Arc<Self>,
        slot: Slot,
    ) -> Result<(), BlockProductionError> {
        if let Some(rx) = &self.fork_choice_signal_rx {
            let current_slot = self
                .slot()
                .map_err(|_| BlockProductionError::UnableToReadSlot)?;

            let timeout = Duration::from_millis(self.config.fork_choice_before_proposal_timeout_ms);

            if slot == current_slot || slot == current_slot + 1 {
                match rx.wait_for_fork_choice(slot, timeout) {
                    ForkChoiceWaitResult::Success(fc_slot) => {
                        debug!(
                            self.log,
                            "Fork choice successfully updated before block production";
                            "slot" => slot,
                            "fork_choice_slot" => fc_slot,
                        );
                    }
                    ForkChoiceWaitResult::Behind(fc_slot) => {
                        warn!(
                            self.log,
                            "Fork choice notifier out of sync with block production";
                            "fork_choice_slot" => fc_slot,
                            "slot" => slot,
                            "message" => "this block may be orphaned",
                        );
                    }
                    ForkChoiceWaitResult::TimeOut => {
                        warn!(
                            self.log,
                            "Timed out waiting for fork choice before proposal";
                            "message" => "this block may be orphaned",
                        );
                    }
                }
            } else {
                error!(
                    self.log,
                    "Producing block at incorrect slot";
                    "block_slot" => slot,
                    "current_slot" => current_slot,
                    "message" => "check clock sync, this block may be orphaned",
                );
            }
        }
        Ok(())
    }

    /// Produce a new block at the given `slot`.
    ///
    /// The produced block will not be inherently valid, it must be signed by a block producer.
    /// Block signing is out of the scope of this function and should be done by a separate program.
    pub async fn produce_block<Payload: ExecPayload<T::EthSpec>>(
        self: &Arc<Self>,
        randao_reveal: Signature,
        slot: Slot,
        validator_graffiti: Option<Graffiti>,
    ) -> Result<BeaconBlockAndState<T::EthSpec, Payload>, BlockProductionError> {
        self.produce_block_with_verification(
            randao_reveal,
            slot,
            validator_graffiti,
            ProduceBlockVerification::VerifyRandao,
        )
        .await
    }

    /// Same as `produce_block` but allowing for configuration of RANDAO-verification.
    pub async fn produce_block_with_verification<Payload: ExecPayload<T::EthSpec>>(
        self: &Arc<Self>,
        randao_reveal: Signature,
        slot: Slot,
        validator_graffiti: Option<Graffiti>,
        verification: ProduceBlockVerification,
    ) -> Result<BeaconBlockAndState<T::EthSpec, Payload>, BlockProductionError> {
        // Part 1/2 (blocking)
        //
        // Load the parent state from disk.
        let chain = self.clone();
        let (state, state_root_opt) = self
            .task_executor
            .spawn_blocking_handle(
                move || chain.load_state_for_block_production::<Payload>(slot),
                "produce_partial_beacon_block",
            )
            .ok_or(BlockProductionError::ShuttingDown)?
            .await
            .map_err(BlockProductionError::TokioJoin)??;

        // Part 2/2 (async, with some blocking components)
        //
        // Produce the block upon the state
        self.produce_block_on_state::<Payload>(
            state,
            state_root_opt,
            slot,
            randao_reveal,
            validator_graffiti,
            verification,
        )
        .await
    }

    /// Load a beacon state from the database for block production. This is a long-running process
    /// that should not be performed in an `async` context.
    fn load_state_for_block_production<Payload: ExecPayload<T::EthSpec>>(
        self: &Arc<Self>,
        slot: Slot,
    ) -> Result<(BeaconState<T::EthSpec>, Option<Hash256>), BlockProductionError> {
        metrics::inc_counter(&metrics::BLOCK_PRODUCTION_REQUESTS);
        let _complete_timer = metrics::start_timer(&metrics::BLOCK_PRODUCTION_TIMES);

        let fork_choice_timer = metrics::start_timer(&metrics::BLOCK_PRODUCTION_FORK_CHOICE_TIMES);
        self.wait_for_fork_choice_before_block_production(slot)?;
        drop(fork_choice_timer);

        // Producing a block requires the tree hash cache, so clone a full state corresponding to
        // the head from the snapshot cache. Unfortunately we can't move the snapshot out of the
        // cache (which would be fast), because we need to re-process the block after it has been
        // signed. If we miss the cache or we're producing a block that conflicts with the head,
        // fall back to getting the head from `slot - 1`.
        let state_load_timer = metrics::start_timer(&metrics::BLOCK_PRODUCTION_STATE_LOAD_TIMES);
        // Atomically read some values from the head whilst avoiding holding cached head `Arc` any
        // longer than necessary.
        let (head_slot, head_block_root) = {
            let head = self.canonical_head.cached_head();
            (head.head_slot(), head.head_block_root())
        };
        let (state, state_root_opt) = if head_slot < slot {
            // Normal case: proposing a block atop the current head. Use the snapshot cache.
            if let Some(pre_state) = self
                .snapshot_cache
                .try_read_for(BLOCK_PROCESSING_CACHE_LOCK_TIMEOUT)
                .and_then(|snapshot_cache| {
                    snapshot_cache.get_state_for_block_production(head_block_root)
                })
            {
                (pre_state.pre_state, pre_state.state_root)
            } else {
                warn!(
                    self.log,
                    "Block production cache miss";
                    "message" => "this block is more likely to be orphaned",
                    "slot" => slot,
                );
                let state = self
                    .state_at_slot(slot - 1, StateSkipConfig::WithStateRoots)
                    .map_err(|_| BlockProductionError::UnableToProduceAtSlot(slot))?;

                (state, None)
            }
        } else {
            warn!(
                self.log,
                "Producing block that conflicts with head";
                "message" => "this block is more likely to be orphaned",
                "slot" => slot,
            );
            let state = self
                .state_at_slot(slot - 1, StateSkipConfig::WithStateRoots)
                .map_err(|_| BlockProductionError::UnableToProduceAtSlot(slot))?;

            (state, None)
        };

        drop(state_load_timer);

        Ok((state, state_root_opt))
    }

    /// Produce a block for some `slot` upon the given `state`.
    ///
    /// Typically the `self.produce_block()` function should be used, instead of calling this
    /// function directly. This function is useful for purposefully creating forks or blocks at
    /// non-current slots.
    ///
    /// If required, the given state will be advanced to the given `produce_at_slot`, then a block
    /// will be produced at that slot height.
    ///
    /// The provided `state_root_opt` should only ever be set to `Some` if the contained value is
    /// equal to the root of `state`. Providing this value will serve as an optimization to avoid
    /// performing a tree hash in some scenarios.
    pub async fn produce_block_on_state<Payload: ExecPayload<T::EthSpec>>(
        self: &Arc<Self>,
        state: BeaconState<T::EthSpec>,
        state_root_opt: Option<Hash256>,
        produce_at_slot: Slot,
        randao_reveal: Signature,
        validator_graffiti: Option<Graffiti>,
        verification: ProduceBlockVerification,
    ) -> Result<BeaconBlockAndState<T::EthSpec, Payload>, BlockProductionError> {
        // Part 1/3 (blocking)
        //
        // Perform the state advance and block-packing functions.
        let chain = self.clone();
        let mut partial_beacon_block = self
            .task_executor
            .spawn_blocking_handle(
                move || {
                    chain.produce_partial_beacon_block(
                        state,
                        state_root_opt,
                        produce_at_slot,
                        randao_reveal,
                        validator_graffiti,
                    )
                },
                "produce_partial_beacon_block",
            )
            .ok_or(BlockProductionError::ShuttingDown)?
            .await
            .map_err(BlockProductionError::TokioJoin)??;

        // Part 2/3 (async)
        //
        // Wait for the execution layer to return an execution payload (if one is required).
        let prepare_payload_handle = partial_beacon_block.prepare_payload_handle.take();
        let execution_payload = if let Some(prepare_payload_handle) = prepare_payload_handle {
            let execution_payload = prepare_payload_handle
                .await
                .map_err(BlockProductionError::TokioJoin)?
                .ok_or(BlockProductionError::ShuttingDown)??;
            Some(execution_payload)
        } else {
            None
        };

        // Part 3/3 (blocking)
        //
        // Perform the final steps of combining all the parts and computing the state root.
        let chain = self.clone();
        self.task_executor
            .spawn_blocking_handle(
                move || {
                    chain.complete_partial_beacon_block(
                        partial_beacon_block,
                        execution_payload,
                        verification,
                    )
                },
                "complete_partial_beacon_block",
            )
            .ok_or(BlockProductionError::ShuttingDown)?
            .await
            .map_err(BlockProductionError::TokioJoin)?
    }

    fn produce_partial_beacon_block<Payload: ExecPayload<T::EthSpec>>(
        self: &Arc<Self>,
        mut state: BeaconState<T::EthSpec>,
        state_root_opt: Option<Hash256>,
        produce_at_slot: Slot,
        randao_reveal: Signature,
        validator_graffiti: Option<Graffiti>,
    ) -> Result<PartialBeaconBlock<T::EthSpec, Payload>, BlockProductionError> {
        let eth1_chain = self
            .eth1_chain
            .as_ref()
            .ok_or(BlockProductionError::NoEth1ChainConnection)?;

        // It is invalid to try to produce a block using a state from a future slot.
        if state.slot() > produce_at_slot {
            return Err(BlockProductionError::StateSlotTooHigh {
                produce_at_slot,
                state_slot: state.slot(),
            });
        }

        let slot_timer = metrics::start_timer(&metrics::BLOCK_PRODUCTION_SLOT_PROCESS_TIMES);

        // Ensure the state has performed a complete transition into the required slot.
        complete_state_advance(&mut state, state_root_opt, produce_at_slot, &self.spec)?;

        drop(slot_timer);

        state.build_committee_cache(RelativeEpoch::Current, &self.spec)?;

        let parent_root = if state.slot() > 0 {
            *state
                .get_block_root(state.slot() - 1)
                .map_err(|_| BlockProductionError::UnableToGetBlockRootFromState)?
        } else {
            state.latest_block_header().canonical_root()
        };

        let proposer_index = state.get_beacon_proposer_index(state.slot(), &self.spec)? as u64;

        let pubkey = state
            .validators()
            .get(proposer_index as usize)
            .map(|v| v.pubkey)
            .ok_or(BlockProductionError::BeaconChain(
                BeaconChainError::ValidatorIndexUnknown(proposer_index as usize),
            ))?;

        let builder_params = BuilderParams {
            pubkey,
            slot: state.slot(),
            chain_health: self
                .is_healthy(&parent_root)
                .map_err(BlockProductionError::BeaconChain)?,
        };

        // If required, start the process of loading an execution payload from the EL early. This
        // allows it to run concurrently with things like attestation packing.
        let prepare_payload_handle = match &state {
            BeaconState::Base(_) | BeaconState::Altair(_) => None,
            BeaconState::Merge(_) => {
                let prepare_payload_handle =
                    get_execution_payload(self.clone(), &state, proposer_index, builder_params)?;
                Some(prepare_payload_handle)
            }
        };

        let (mut proposer_slashings, mut attester_slashings, mut voluntary_exits) =
            self.op_pool.get_slashings_and_exits(&state, &self.spec);

        let eth1_data = eth1_chain.eth1_data_for_block_production(&state, &self.spec)?;
        let deposits = eth1_chain.deposits_for_block_inclusion(&state, &eth1_data, &self.spec)?;

        // Iterate through the naive aggregation pool and ensure all the attestations from there
        // are included in the operation pool.
        let unagg_import_timer =
            metrics::start_timer(&metrics::BLOCK_PRODUCTION_UNAGGREGATED_TIMES);
        for attestation in self.naive_aggregation_pool.read().iter() {
            let import = |attestation: &Attestation<T::EthSpec>| {
                let attesting_indices = get_attesting_indices_from_state(&state, attestation)?;
                self.op_pool
                    .insert_attestation(attestation.clone(), attesting_indices)
            };
            if let Err(e) = import(attestation) {
                // Don't stop block production if there's an error, just create a log.
                error!(
                    self.log,
                    "Attestation did not transfer to op pool";
                    "reason" => ?e
                );
            }
        }
        drop(unagg_import_timer);

        // Override the beacon node's graffiti with graffiti from the validator, if present.
        let graffiti = match validator_graffiti {
            Some(graffiti) => graffiti,
            None => self.graffiti,
        };

        let attestation_packing_timer =
            metrics::start_timer(&metrics::BLOCK_PRODUCTION_ATTESTATION_TIMES);

        let mut prev_filter_cache = HashMap::new();
        let prev_attestation_filter = |att: &AttestationRef<T::EthSpec>| {
            self.filter_op_pool_attestation(&mut prev_filter_cache, att, &state)
        };
        let mut curr_filter_cache = HashMap::new();
        let curr_attestation_filter = |att: &AttestationRef<T::EthSpec>| {
            self.filter_op_pool_attestation(&mut curr_filter_cache, att, &state)
        };

        let mut attestations = self
            .op_pool
            .get_attestations(
                &state,
                prev_attestation_filter,
                curr_attestation_filter,
                &self.spec,
            )
            .map_err(BlockProductionError::OpPoolError)?;
        drop(attestation_packing_timer);

<<<<<<< HEAD
        let simple_attestation_ordering = true;
        if simple_attestation_ordering {
            attestations.sort_unstable_by_key(|att| {
                // This 4-tuple should be unique per attestation.
                (
                    att.data.slot,
                    att.data.index,
                    att.data.beacon_block_root,
                    att.aggregation_bits.tree_hash_root(),
                )
=======
        // If paranoid mode is enabled re-check the signatures of every included message.
        // This will be a lot slower but guards against bugs in block production and can be
        // quickly rolled out without a release.
        if self.config.paranoid_block_proposal {
            attestations.retain(|att| {
                verify_attestation_for_block_inclusion(
                    &state,
                    att,
                    VerifySignatures::True,
                    &self.spec,
                )
                .map_err(|e| {
                    warn!(
                        self.log,
                        "Attempted to include an invalid attestation";
                        "err" => ?e,
                        "block_slot" => state.slot(),
                        "attestation" => ?att
                    );
                })
                .is_ok()
            });

            proposer_slashings.retain(|slashing| {
                slashing
                    .clone()
                    .validate(&state, &self.spec)
                    .map_err(|e| {
                        warn!(
                            self.log,
                            "Attempted to include an invalid proposer slashing";
                            "err" => ?e,
                            "block_slot" => state.slot(),
                            "slashing" => ?slashing
                        );
                    })
                    .is_ok()
            });

            attester_slashings.retain(|slashing| {
                slashing
                    .clone()
                    .validate(&state, &self.spec)
                    .map_err(|e| {
                        warn!(
                            self.log,
                            "Attempted to include an invalid attester slashing";
                            "err" => ?e,
                            "block_slot" => state.slot(),
                            "slashing" => ?slashing
                        );
                    })
                    .is_ok()
            });

            voluntary_exits.retain(|exit| {
                exit.clone()
                    .validate(&state, &self.spec)
                    .map_err(|e| {
                        warn!(
                            self.log,
                            "Attempted to include an invalid proposer slashing";
                            "err" => ?e,
                            "block_slot" => state.slot(),
                            "exit" => ?exit
                        );
                    })
                    .is_ok()
>>>>>>> ebd0e0e2
            });
        }

        let slot = state.slot();
        let proposer_index = state.get_beacon_proposer_index(state.slot(), &self.spec)? as u64;

        let sync_aggregate = if matches!(&state, BeaconState::Base(_)) {
            None
        } else {
            let sync_aggregate = self
                .op_pool
                .get_sync_aggregate(&state)
                .map_err(BlockProductionError::OpPoolError)?
                .unwrap_or_else(|| {
                    warn!(
                        self.log,
                        "Producing block with no sync contributions";
                        "slot" => state.slot(),
                    );
                    SyncAggregate::new()
                });
            Some(sync_aggregate)
        };

        Ok(PartialBeaconBlock {
            state,
            slot,
            proposer_index,
            parent_root,
            randao_reveal,
            eth1_data,
            graffiti,
            proposer_slashings,
            attester_slashings,
            attestations,
            deposits,
            voluntary_exits,
            sync_aggregate,
            prepare_payload_handle,
        })
    }

    fn complete_partial_beacon_block<Payload: ExecPayload<T::EthSpec>>(
        &self,
        partial_beacon_block: PartialBeaconBlock<T::EthSpec, Payload>,
        execution_payload: Option<Payload>,
        verification: ProduceBlockVerification,
    ) -> Result<BeaconBlockAndState<T::EthSpec, Payload>, BlockProductionError> {
        let PartialBeaconBlock {
            mut state,
            slot,
            proposer_index,
            parent_root,
            randao_reveal,
            eth1_data,
            graffiti,
            proposer_slashings,
            attester_slashings,
            attestations,
            deposits,
            voluntary_exits,
            sync_aggregate,
            // We don't need the prepare payload handle since the `execution_payload` is passed into
            // this function. We can assume that the handle has already been consumed in order to
            // produce said `execution_payload`.
            prepare_payload_handle: _,
        } = partial_beacon_block;

        let inner_block = match &state {
            BeaconState::Base(_) => BeaconBlock::Base(BeaconBlockBase {
                slot,
                proposer_index,
                parent_root,
                state_root: Hash256::zero(),
                body: BeaconBlockBodyBase {
                    randao_reveal,
                    eth1_data,
                    graffiti,
                    proposer_slashings: proposer_slashings.into(),
                    attester_slashings: attester_slashings.into(),
                    attestations: attestations.into(),
                    deposits: deposits.into(),
                    voluntary_exits: voluntary_exits.into(),
                    _phantom: PhantomData,
                },
            }),
            BeaconState::Altair(_) => BeaconBlock::Altair(BeaconBlockAltair {
                slot,
                proposer_index,
                parent_root,
                state_root: Hash256::zero(),
                body: BeaconBlockBodyAltair {
                    randao_reveal,
                    eth1_data,
                    graffiti,
                    proposer_slashings: proposer_slashings.into(),
                    attester_slashings: attester_slashings.into(),
                    attestations: attestations.into(),
                    deposits: deposits.into(),
                    voluntary_exits: voluntary_exits.into(),
                    sync_aggregate: sync_aggregate
                        .ok_or(BlockProductionError::MissingSyncAggregate)?,
                    _phantom: PhantomData,
                },
            }),
            BeaconState::Merge(_) => BeaconBlock::Merge(BeaconBlockMerge {
                slot,
                proposer_index,
                parent_root,
                state_root: Hash256::zero(),
                body: BeaconBlockBodyMerge {
                    randao_reveal,
                    eth1_data,
                    graffiti,
                    proposer_slashings: proposer_slashings.into(),
                    attester_slashings: attester_slashings.into(),
                    attestations: attestations.into(),
                    deposits: deposits.into(),
                    voluntary_exits: voluntary_exits.into(),
                    sync_aggregate: sync_aggregate
                        .ok_or(BlockProductionError::MissingSyncAggregate)?,
                    execution_payload: execution_payload
                        .ok_or(BlockProductionError::MissingExecutionPayload)?,
                },
            }),
        };

        let block = SignedBeaconBlock::from_block(
            inner_block,
            // The block is not signed here, that is the task of a validator client.
            Signature::empty(),
        );

        let block_size = block.ssz_bytes_len();
        debug!(
            self.log,
            "Produced block on state";
            "block_size" => block_size,
        );

        metrics::observe(&metrics::BLOCK_SIZE, block_size as f64);

        if block_size > self.config.max_network_size {
            return Err(BlockProductionError::BlockTooLarge(block_size));
        }

        let process_timer = metrics::start_timer(&metrics::BLOCK_PRODUCTION_PROCESS_TIMES);
        let signature_strategy = match verification {
            ProduceBlockVerification::VerifyRandao => BlockSignatureStrategy::VerifyRandao,
            ProduceBlockVerification::NoVerification => BlockSignatureStrategy::NoVerification,
        };
        per_block_processing(
            &mut state,
            &block,
            None,
            signature_strategy,
            VerifyBlockRoot::True,
            &self.spec,
        )?;
        drop(process_timer);

        let state_root_timer = metrics::start_timer(&metrics::BLOCK_PRODUCTION_STATE_ROOT_TIMES);
        let state_root = state.update_tree_hash_cache()?;
        drop(state_root_timer);

        let (mut block, _) = block.deconstruct();
        *block.state_root_mut() = state_root;

        metrics::inc_counter(&metrics::BLOCK_PRODUCTION_SUCCESSES);

        trace!(
            self.log,
            "Produced beacon block";
            "parent" => ?block.parent_root(),
            "attestations" => block.body().attestations().len(),
            "slot" => block.slot()
        );

        Ok((block, state))
    }

    /// This method must be called whenever an execution engine indicates that a payload is
    /// invalid.
    ///
    /// Fork choice will be run after the invalidation. The client may be shut down if the `op`
    /// results in the justified checkpoint being invalidated.
    ///
    /// See the documentation of `InvalidationOperation` for information about defining `op`.
    pub async fn process_invalid_execution_payload(
        self: &Arc<Self>,
        op: &InvalidationOperation,
    ) -> Result<(), Error> {
        debug!(
            self.log,
            "Processing payload invalidation";
            "op" => ?op,
        );

        // Update the execution status in fork choice.
        //
        // Use a blocking task since it interacts with the `canonical_head` lock. Lock contention
        // on the core executor is bad.
        let chain = self.clone();
        let inner_op = op.clone();
        let fork_choice_result = self
            .spawn_blocking_handle(
                move || {
                    chain
                        .canonical_head
                        .fork_choice_write_lock()
                        .on_invalid_execution_payload(&inner_op)
                },
                "invalid_payload_fork_choice_update",
            )
            .await?;

        // Update fork choice.
        if let Err(e) = fork_choice_result {
            crit!(
                self.log,
                "Failed to process invalid payload";
                "error" => ?e,
                "latest_valid_ancestor" => ?op.latest_valid_ancestor(),
                "block_root" => ?op.block_root(),
            );
        }

        // Run fork choice since it's possible that the payload invalidation might result in a new
        // head.
        self.recompute_head_at_current_slot().await;

        // Obtain the justified root from fork choice.
        //
        // Use a blocking task since it interacts with the `canonical_head` lock. Lock contention
        // on the core executor is bad.
        let chain = self.clone();
        let justified_block = self
            .spawn_blocking_handle(
                move || {
                    chain
                        .canonical_head
                        .fork_choice_read_lock()
                        .get_justified_block()
                },
                "invalid_payload_fork_choice_get_justified",
            )
            .await??;

        if justified_block.execution_status.is_invalid() {
            crit!(
                self.log,
                "The justified checkpoint is invalid";
                "msg" => "ensure you are not connected to a malicious network. This error is not \
                recoverable, please reach out to the lighthouse developers for assistance."
            );

            let mut shutdown_sender = self.shutdown_sender();
            if let Err(e) = shutdown_sender.try_send(ShutdownReason::Failure(
                INVALID_JUSTIFIED_PAYLOAD_SHUTDOWN_REASON,
            )) {
                crit!(
                    self.log,
                    "Unable to trigger client shut down";
                    "msg" => "shut down may already be under way",
                    "error" => ?e
                );
            }

            // Return an error here to try and prevent progression by upstream functions.
            return Err(Error::JustifiedPayloadInvalid {
                justified_root: justified_block.root,
                execution_block_hash: justified_block.execution_status.block_hash(),
            });
        }

        Ok(())
    }

    pub fn block_is_known_to_fork_choice(&self, root: &Hash256) -> bool {
        self.canonical_head
            .fork_choice_read_lock()
            .contains_block(root)
    }

    /// Determines the beacon proposer for the next slot. If that proposer is registered in the
    /// `execution_layer`, provide the `execution_layer` with the necessary information to produce
    /// `PayloadAttributes` for future calls to fork choice.
    ///
    /// The `PayloadAttributes` are used by the EL to give it a look-ahead for preparing an optimal
    /// set of transactions for a new `ExecutionPayload`.
    ///
    /// This function will result in a call to `forkchoiceUpdated` on the EL if:
    ///
    /// 1. We're in the tail-end of the slot (as defined by PAYLOAD_PREPARATION_LOOKAHEAD_FACTOR)
    /// 2. The head block is one slot (or less) behind the prepare slot (e.g., we're preparing for
    ///    the next slot and the block at the current slot is already known).
    pub async fn prepare_beacon_proposer(
        self: &Arc<Self>,
        current_slot: Slot,
    ) -> Result<(), Error> {
        let prepare_slot = current_slot + 1;
        let prepare_epoch = prepare_slot.epoch(T::EthSpec::slots_per_epoch());

        // There's no need to run the proposer preparation routine before the bellatrix fork.
        if self.slot_is_prior_to_bellatrix(prepare_slot) {
            return Ok(());
        }

        let execution_layer = self
            .execution_layer
            .clone()
            .ok_or(Error::ExecutionLayerMissing)?;

        // Nothing to do if there are no proposers registered with the EL, exit early to avoid
        // wasting cycles.
        if !execution_layer.has_any_proposer_preparation_data().await {
            return Ok(());
        }

        // Atomically read some values from the canonical head, whilst avoiding holding the cached
        // head `Arc` any longer than necessary.
        //
        // Use a blocking task since blocking the core executor on the canonical head read lock can
        // block the core tokio executor.
        let chain = self.clone();
        let (head_slot, head_root, head_decision_root, head_random, forkchoice_update_params) =
            self.spawn_blocking_handle(
                move || {
                    let cached_head = chain.canonical_head.cached_head();
                    let head_block_root = cached_head.head_block_root();
                    let decision_root = cached_head
                        .snapshot
                        .beacon_state
                        .proposer_shuffling_decision_root(head_block_root)?;
                    Ok::<_, Error>((
                        cached_head.head_slot(),
                        head_block_root,
                        decision_root,
                        cached_head.head_random()?,
                        cached_head.forkchoice_update_parameters(),
                    ))
                },
                "prepare_beacon_proposer_fork_choice_read",
            )
            .await??;
        let head_epoch = head_slot.epoch(T::EthSpec::slots_per_epoch());

        // Don't bother with proposer prep if the head is more than
        // `PREPARE_PROPOSER_HISTORIC_EPOCHS` prior to the current slot.
        //
        // This prevents the routine from running during sync.
        if head_slot + T::EthSpec::slots_per_epoch() * PREPARE_PROPOSER_HISTORIC_EPOCHS
            < current_slot
        {
            debug!(
                self.log,
                "Head too old for proposer prep";
                "head_slot" => head_slot,
                "current_slot" => current_slot,
            );
            return Ok(());
        }

        // Ensure that the shuffling decision root is correct relative to the epoch we wish to
        // query.
        let shuffling_decision_root = if head_epoch == prepare_epoch {
            head_decision_root
        } else {
            head_root
        };

        // Read the proposer from the proposer cache.
        let cached_proposer = self
            .beacon_proposer_cache
            .lock()
            .get_slot::<T::EthSpec>(shuffling_decision_root, prepare_slot);
        let proposer = if let Some(proposer) = cached_proposer {
            proposer.index
        } else {
            if head_epoch + 2 < prepare_epoch {
                warn!(
                    self.log,
                    "Skipping proposer preparation";
                    "msg" => "this is a non-critical issue that can happen on unhealthy nodes or \
                              networks.",
                    "prepare_epoch" => prepare_epoch,
                    "head_epoch" => head_epoch,
                );

                // Don't skip the head forward more than two epochs. This avoids burdening an
                // unhealthy node.
                //
                // Although this node might miss out on preparing for a proposal, they should still
                // be able to propose. This will prioritise beacon chain health over efficient
                // packing of execution blocks.
                return Ok(());
            }

            let (proposers, decision_root, _, fork) =
                compute_proposer_duties_from_head(prepare_epoch, self)?;

            let proposer_index = prepare_slot.as_usize() % (T::EthSpec::slots_per_epoch() as usize);
            let proposer = *proposers
                .get(proposer_index)
                .ok_or(BeaconChainError::NoProposerForSlot(prepare_slot))?;

            self.beacon_proposer_cache.lock().insert(
                prepare_epoch,
                decision_root,
                proposers,
                fork,
            )?;

            // It's possible that the head changes whilst computing these duties. If so, abandon
            // this routine since the change of head would have also spawned another instance of
            // this routine.
            //
            // Exit now, after updating the cache.
            if decision_root != shuffling_decision_root {
                warn!(
                    self.log,
                    "Head changed during proposer preparation";
                );
                return Ok(());
            }

            proposer
        };

        // If the execution layer doesn't have any proposer data for this validator then we assume
        // it's not connected to this BN and no action is required.
        if !execution_layer
            .has_proposer_preparation_data(proposer as u64)
            .await
        {
            return Ok(());
        }

        let payload_attributes = PayloadAttributes {
            timestamp: self
                .slot_clock
                .start_of(prepare_slot)
                .ok_or(Error::InvalidSlot(prepare_slot))?
                .as_secs(),
            prev_randao: head_random,
            suggested_fee_recipient: execution_layer
                .get_suggested_fee_recipient(proposer as u64)
                .await,
        };

        debug!(
            self.log,
            "Preparing beacon proposer";
            "payload_attributes" => ?payload_attributes,
            "head_root" => ?head_root,
            "prepare_slot" => prepare_slot,
            "validator" => proposer,
        );

        let already_known = execution_layer
            .insert_proposer(prepare_slot, head_root, proposer as u64, payload_attributes)
            .await;
        // Only push a log to the user if this is the first time we've seen this proposer for this
        // slot.
        if !already_known {
            info!(
                self.log,
                "Prepared beacon proposer";
                "already_known" => already_known,
                "prepare_slot" => prepare_slot,
                "validator" => proposer,
            );
        }

        let till_prepare_slot =
            if let Some(duration) = self.slot_clock.duration_to_slot(prepare_slot) {
                duration
            } else {
                // `SlotClock::duration_to_slot` will return `None` when we are past the start
                // of `prepare_slot`. Don't bother sending a `forkchoiceUpdated` in that case,
                // it's too late.
                //
                // This scenario might occur on an overloaded/under-resourced node.
                warn!(
                    self.log,
                    "Delayed proposer preparation";
                    "prepare_slot" => prepare_slot,
                    "validator" => proposer,
                );
                return Ok(());
            };

        // If either of the following are true, send a fork-choice update message to the
        // EL:
        //
        // 1. We're in the tail-end of the slot (as defined by
        //    PAYLOAD_PREPARATION_LOOKAHEAD_FACTOR)
        // 2. The head block is one slot (or less) behind the prepare slot (e.g., we're
        //    preparing for the next slot and the block at the current slot is already
        //    known).
        if till_prepare_slot
            <= self.slot_clock.slot_duration() / PAYLOAD_PREPARATION_LOOKAHEAD_FACTOR
            || head_slot + 1 >= prepare_slot
        {
            debug!(
                self.log,
                "Pushing update to prepare proposer";
                "till_prepare_slot" => ?till_prepare_slot,
                "prepare_slot" => prepare_slot
            );

            self.update_execution_engine_forkchoice(current_slot, forkchoice_update_params)
                .await?;
        }

        Ok(())
    }

    pub async fn update_execution_engine_forkchoice(
        self: &Arc<Self>,
        current_slot: Slot,
        params: ForkchoiceUpdateParameters,
    ) -> Result<(), Error> {
        let next_slot = current_slot + 1;

        // There is no need to issue a `forkchoiceUpdated` (fcU) message unless the Bellatrix fork
        // has:
        //
        // 1. Already happened.
        // 2. Will happen in the next slot.
        //
        // The reason for a fcU message in the slot prior to the Bellatrix fork is in case the
        // terminal difficulty has already been reached and a payload preparation message needs to
        // be issued.
        if self.slot_is_prior_to_bellatrix(next_slot) {
            return Ok(());
        }

        let execution_layer = self
            .execution_layer
            .as_ref()
            .ok_or(Error::ExecutionLayerMissing)?;

        // Take the global lock for updating the execution engine fork choice.
        //
        // Whilst holding this lock we must:
        //
        // 1. Read the canonical head.
        // 2. Issue a forkchoiceUpdated call to the execution engine.
        //
        // This will allow us to ensure that we provide the execution layer with an *ordered* view
        // of the head. I.e., we will never communicate a past head after communicating a later
        // one.
        //
        // There is a "deadlock warning" in this function. The downside of this nice ordering is the
        // potential for deadlock. I would advise against any other use of
        // `execution_engine_forkchoice_lock` apart from the one here.
        let forkchoice_lock = execution_layer.execution_engine_forkchoice_lock().await;

        let (head_block_root, head_hash, justified_hash, finalized_hash) = if let Some(head_hash) =
            params.head_hash
        {
            (
                params.head_root,
                head_hash,
                params
                    .justified_hash
                    .unwrap_or_else(ExecutionBlockHash::zero),
                params
                    .finalized_hash
                    .unwrap_or_else(ExecutionBlockHash::zero),
            )
        } else {
            // The head block does not have an execution block hash. We must check to see if we
            // happen to be the proposer of the transition block, in which case we still need to
            // send forkchoice_updated.
            match self.spec.fork_name_at_slot::<T::EthSpec>(next_slot) {
                // We are pre-bellatrix; no need to update the EL.
                ForkName::Base | ForkName::Altair => return Ok(()),
                _ => {
                    // We are post-bellatrix
                    if let Some(payload_attributes) = execution_layer
                        .payload_attributes(next_slot, params.head_root)
                        .await
                    {
                        // We are a proposer, check for terminal_pow_block_hash
                        if let Some(terminal_pow_block_hash) = execution_layer
                            .get_terminal_pow_block_hash(&self.spec, payload_attributes.timestamp)
                            .await
                            .map_err(Error::ForkchoiceUpdate)?
                        {
                            info!(
                                self.log,
                                "Prepared POS transition block proposer"; "slot" => next_slot
                            );
                            (
                                params.head_root,
                                terminal_pow_block_hash,
                                params
                                    .justified_hash
                                    .unwrap_or_else(ExecutionBlockHash::zero),
                                params
                                    .finalized_hash
                                    .unwrap_or_else(ExecutionBlockHash::zero),
                            )
                        } else {
                            // TTD hasn't been reached yet, no need to update the EL.
                            return Ok(());
                        }
                    } else {
                        // We are not a proposer, no need to update the EL.
                        return Ok(());
                    }
                }
            }
        };

        let forkchoice_updated_response = execution_layer
            .notify_forkchoice_updated(
                head_hash,
                justified_hash,
                finalized_hash,
                current_slot,
                head_block_root,
            )
            .await
            .map_err(Error::ExecutionForkChoiceUpdateFailed);

        // The head has been read and the execution layer has been updated. It is now valid to send
        // another fork choice update.
        drop(forkchoice_lock);

        match forkchoice_updated_response {
            Ok(status) => match status {
                PayloadStatus::Valid => {
                    // Ensure that fork choice knows that the block is no longer optimistic.
                    let chain = self.clone();
                    let fork_choice_update_result = self
                        .spawn_blocking_handle(
                            move || {
                                chain
                                    .canonical_head
                                    .fork_choice_write_lock()
                                    .on_valid_execution_payload(head_block_root)
                            },
                            "update_execution_engine_valid_payload",
                        )
                        .await?;
                    if let Err(e) = fork_choice_update_result {
                        error!(
                            self.log,
                            "Failed to validate payload";
                            "error" => ?e
                        )
                    };
                    Ok(())
                }
                // There's nothing to be done for a syncing response. If the block is already
                // `SYNCING` in fork choice, there's nothing to do. If already known to be `VALID`
                // or `INVALID` then we don't want to change it to syncing.
                PayloadStatus::Syncing => Ok(()),
                // The specification doesn't list `ACCEPTED` as a valid response to a fork choice
                // update. This response *seems* innocent enough, so we won't return early with an
                // error. However, we create a log to bring attention to the issue.
                PayloadStatus::Accepted => {
                    warn!(
                        self.log,
                        "Fork choice update received ACCEPTED";
                        "msg" => "execution engine provided an unexpected response to a fork \
                        choice update. although this is not a serious issue, please raise \
                        an issue."
                    );
                    Ok(())
                }
                PayloadStatus::Invalid {
                    latest_valid_hash,
                    ref validation_error,
                } => {
                    debug!(
                        self.log,
                        "Invalid execution payload";
                        "validation_error" => ?validation_error,
                        "latest_valid_hash" => ?latest_valid_hash,
                        "head_hash" => ?head_hash,
                        "head_block_root" => ?head_block_root,
                        "method" => "fcU",
                    );
                    warn!(
                        self.log,
                        "Fork choice update invalidated payload";
                        "status" => ?status
                    );

                    // This implies that the terminal block was invalid. We are being explicit in
                    // invalidating only the head block in this case.
                    if latest_valid_hash == ExecutionBlockHash::zero() {
                        self.process_invalid_execution_payload(
                            &InvalidationOperation::InvalidateOne {
                                block_root: head_block_root,
                            },
                        )
                        .await?;
                    } else {
                        // The execution engine has stated that all blocks between the
                        // `head_execution_block_hash` and `latest_valid_hash` are invalid.
                        self.process_invalid_execution_payload(
                            &InvalidationOperation::InvalidateMany {
                                head_block_root,
                                always_invalidate_head: true,
                                latest_valid_ancestor: latest_valid_hash,
                            },
                        )
                        .await?;
                    }

                    Err(BeaconChainError::ExecutionForkChoiceUpdateInvalid { status })
                }
                PayloadStatus::InvalidBlockHash {
                    ref validation_error,
                } => {
                    debug!(
                        self.log,
                        "Invalid execution payload block hash";
                        "validation_error" => ?validation_error,
                        "head_hash" => ?head_hash,
                        "head_block_root" => ?head_block_root,
                        "method" => "fcU",
                    );
                    warn!(
                        self.log,
                        "Fork choice update invalidated payload";
                        "status" => ?status
                    );
                    // The execution engine has stated that the head block is invalid, however it
                    // hasn't returned a latest valid ancestor.
                    //
                    // Using a `None` latest valid ancestor will result in only the head block
                    // being invalidated (no ancestors).
                    self.process_invalid_execution_payload(&InvalidationOperation::InvalidateOne {
                        block_root: head_block_root,
                    })
                    .await?;

                    Err(BeaconChainError::ExecutionForkChoiceUpdateInvalid { status })
                }
            },
            Err(e) => Err(e),
        }
    }

    /// Returns `true` if the given slot is prior to the `bellatrix_fork_epoch`.
    pub fn slot_is_prior_to_bellatrix(&self, slot: Slot) -> bool {
        self.spec.bellatrix_fork_epoch.map_or(true, |bellatrix| {
            slot.epoch(T::EthSpec::slots_per_epoch()) < bellatrix
        })
    }

    /// Returns the value of `execution_optimistic` for `block`.
    ///
    /// Returns `Ok(false)` if the block is pre-Bellatrix, or has `ExecutionStatus::Valid`.
    /// Returns `Ok(true)` if the block has `ExecutionStatus::Optimistic` or has
    /// `ExecutionStatus::Invalid`.
    pub fn is_optimistic_or_invalid_block<Payload: ExecPayload<T::EthSpec>>(
        &self,
        block: &SignedBeaconBlock<T::EthSpec, Payload>,
    ) -> Result<bool, BeaconChainError> {
        // Check if the block is pre-Bellatrix.
        if self.slot_is_prior_to_bellatrix(block.slot()) {
            Ok(false)
        } else {
            self.canonical_head
                .fork_choice_read_lock()
                .is_optimistic_or_invalid_block(&block.canonical_root())
                .map_err(BeaconChainError::ForkChoiceError)
        }
    }

    /// Returns the value of `execution_optimistic` for `head_block`.
    ///
    /// Returns `Ok(false)` if the block is pre-Bellatrix, or has `ExecutionStatus::Valid`.
    /// Returns `Ok(true)` if the block has `ExecutionStatus::Optimistic` or `ExecutionStatus::Invalid`.
    ///
    /// This function will return an error if `head_block` is not present in the fork choice store
    /// and so should only be used on the head block or when the block *should* be present in the
    /// fork choice store.
    ///
    /// There is a potential race condition when syncing where the block_root of `head_block` could
    /// be pruned from the fork choice store before being read.
    pub fn is_optimistic_or_invalid_head_block<Payload: ExecPayload<T::EthSpec>>(
        &self,
        head_block: &SignedBeaconBlock<T::EthSpec, Payload>,
    ) -> Result<bool, BeaconChainError> {
        // Check if the block is pre-Bellatrix.
        if self.slot_is_prior_to_bellatrix(head_block.slot()) {
            Ok(false)
        } else {
            self.canonical_head
                .fork_choice_read_lock()
                .is_optimistic_or_invalid_block_no_fallback(&head_block.canonical_root())
                .map_err(BeaconChainError::ForkChoiceError)
        }
    }

    /// Returns the value of `execution_optimistic` for the current head block.
    /// You can optionally provide `head_info` if it was computed previously.
    ///
    /// Returns `Ok(false)` if the head block is pre-Bellatrix, or has `ExecutionStatus::Valid`.
    /// Returns `Ok(true)` if the head block has `ExecutionStatus::Optimistic` or `ExecutionStatus::Invalid`.
    ///
    /// There is a potential race condition when syncing where the block root of `head_info` could
    /// be pruned from the fork choice store before being read.
    pub fn is_optimistic_or_invalid_head(&self) -> Result<bool, BeaconChainError> {
        self.canonical_head
            .head_execution_status()
            .map(|status| status.is_optimistic_or_invalid())
    }

    pub fn is_optimistic_or_invalid_block_root(
        &self,
        block_slot: Slot,
        block_root: &Hash256,
    ) -> Result<bool, BeaconChainError> {
        // Check if the block is pre-Bellatrix.
        if self.slot_is_prior_to_bellatrix(block_slot) {
            Ok(false)
        } else {
            self.canonical_head
                .fork_choice_read_lock()
                .is_optimistic_or_invalid_block_no_fallback(block_root)
                .map_err(BeaconChainError::ForkChoiceError)
        }
    }

    /// This function takes a configured weak subjectivity `Checkpoint` and the latest finalized `Checkpoint`.
    /// If the weak subjectivity checkpoint and finalized checkpoint share the same epoch, we compare
    /// roots. If we the weak subjectivity checkpoint is from an older epoch, we iterate back through
    /// roots in the canonical chain until we reach the finalized checkpoint from the correct epoch, and
    /// compare roots. This must called on startup and during verification of any block which causes a finality
    /// change affecting the weak subjectivity checkpoint.
    pub fn verify_weak_subjectivity_checkpoint(
        &self,
        wss_checkpoint: Checkpoint,
        beacon_block_root: Hash256,
        state: &BeaconState<T::EthSpec>,
    ) -> Result<(), BeaconChainError> {
        let finalized_checkpoint = state.finalized_checkpoint();
        info!(self.log, "Verifying the configured weak subjectivity checkpoint"; "weak_subjectivity_epoch" => wss_checkpoint.epoch, "weak_subjectivity_root" => ?wss_checkpoint.root);
        // If epochs match, simply compare roots.
        if wss_checkpoint.epoch == finalized_checkpoint.epoch
            && wss_checkpoint.root != finalized_checkpoint.root
        {
            crit!(
                self.log,
                 "Root found at the specified checkpoint differs";
                  "weak_subjectivity_root" => ?wss_checkpoint.root,
                  "finalized_checkpoint_root" => ?finalized_checkpoint.root
            );
            return Err(BeaconChainError::WeakSubjectivtyVerificationFailure);
        } else if wss_checkpoint.epoch < finalized_checkpoint.epoch {
            let slot = wss_checkpoint
                .epoch
                .start_slot(T::EthSpec::slots_per_epoch());

            // Iterate backwards through block roots from the given state. If first slot of the epoch is a skip-slot,
            // this will return the root of the closest prior non-skipped slot.
            match self.root_at_slot_from_state(slot, beacon_block_root, state)? {
                Some(root) => {
                    if root != wss_checkpoint.root {
                        crit!(
                            self.log,
                             "Root found at the specified checkpoint differs";
                              "weak_subjectivity_root" => ?wss_checkpoint.root,
                              "finalized_checkpoint_root" => ?finalized_checkpoint.root
                        );
                        return Err(BeaconChainError::WeakSubjectivtyVerificationFailure);
                    }
                }
                None => {
                    crit!(self.log, "The root at the start slot of the given epoch could not be found";
                    "wss_checkpoint_slot" => ?slot);
                    return Err(BeaconChainError::WeakSubjectivtyVerificationFailure);
                }
            }
        }
        Ok(())
    }

    /// Called by the timer on every slot.
    ///
    /// Note: this function **MUST** be called from a non-async context since
    /// it contains a call to `fork_choice` which may eventually call
    /// `tokio::runtime::block_on` in certain cases.
    pub async fn per_slot_task(self: &Arc<Self>) {
        if let Some(slot) = self.slot_clock.now() {
            debug!(
                self.log,
                "Running beacon chain per slot tasks";
                "slot" => ?slot
            );

            // Always run the light-weight pruning tasks (these structures should be empty during
            // sync anyway).
            self.naive_aggregation_pool.write().prune(slot);
            self.block_times_cache.write().prune(slot);

            // Don't run heavy-weight tasks during sync.
            if self.best_slot() + MAX_PER_SLOT_FORK_CHOICE_DISTANCE < slot {
                return;
            }

            // Run fork choice and signal to any waiting task that it has completed.
            self.recompute_head_at_current_slot().await;

            // Send the notification regardless of fork choice success, this is a "best effort"
            // notification and we don't want block production to hit the timeout in case of error.
            // Use a blocking task to avoid blocking the core executor whilst waiting for locks
            // in `ForkChoiceSignalTx`.
            let chain = self.clone();
            self.task_executor.clone().spawn_blocking(
                move || {
                    // Signal block proposal for the next slot (if it happens to be waiting).
                    if let Some(tx) = &chain.fork_choice_signal_tx {
                        if let Err(e) = tx.notify_fork_choice_complete(slot) {
                            warn!(
                                chain.log,
                                "Error signalling fork choice waiter";
                                "error" => ?e,
                                "slot" => slot,
                            );
                        }
                    }
                },
                "per_slot_task_fc_signal_tx",
            );
        }
    }

    /// Runs the `map_fn` with the committee cache for `shuffling_epoch` from the chain with head
    /// `head_block_root`. The `map_fn` will be supplied two values:
    ///
    /// - `&CommitteeCache`: the committee cache that serves the given parameters.
    /// - `Hash256`: the "shuffling decision root" which uniquely identifies the `CommitteeCache`.
    ///
    /// It's not necessary that `head_block_root` matches our current view of the chain, it can be
    /// any block that is:
    ///
    /// - Known to us.
    /// - The finalized block or a descendant of the finalized block.
    ///
    /// It would be quite common for attestation verification operations to use a `head_block_root`
    /// that differs from our view of the head.
    ///
    /// ## Important
    ///
    /// This function is **not** suitable for determining proposer duties (only attester duties).
    ///
    /// ## Notes
    ///
    /// This function exists in this odd "map" pattern because efficiently obtaining a committee
    /// can be complex. It might involve reading straight from the `beacon_chain.shuffling_cache`
    /// or it might involve reading it from a state from the DB. Due to the complexities of
    /// `RwLock`s on the shuffling cache, a simple `Cow` isn't suitable here.
    ///
    /// If the committee for `(head_block_root, shuffling_epoch)` isn't found in the
    /// `shuffling_cache`, we will read a state from disk and then update the `shuffling_cache`.
    pub(crate) fn with_committee_cache<F, R>(
        &self,
        head_block_root: Hash256,
        shuffling_epoch: Epoch,
        map_fn: F,
    ) -> Result<R, Error>
    where
        F: Fn(&CommitteeCache, Hash256) -> Result<R, Error>,
    {
        let head_block = self
            .canonical_head
            .fork_choice_read_lock()
            .get_block(&head_block_root)
            .ok_or(Error::MissingBeaconBlock(head_block_root))?;

        let shuffling_id = BlockShufflingIds {
            current: head_block.current_epoch_shuffling_id.clone(),
            next: head_block.next_epoch_shuffling_id.clone(),
            block_root: head_block.root,
        }
        .id_for_epoch(shuffling_epoch)
        .ok_or_else(|| Error::InvalidShufflingId {
            shuffling_epoch,
            head_block_epoch: head_block.slot.epoch(T::EthSpec::slots_per_epoch()),
        })?;

        // Obtain the shuffling cache, timing how long we wait.
        let cache_wait_timer =
            metrics::start_timer(&metrics::ATTESTATION_PROCESSING_SHUFFLING_CACHE_WAIT_TIMES);

        let mut shuffling_cache = self
            .shuffling_cache
            .try_write_for(ATTESTATION_CACHE_LOCK_TIMEOUT)
            .ok_or(Error::AttestationCacheLockTimeout)?;

        metrics::stop_timer(cache_wait_timer);

        if let Some(committee_cache) = shuffling_cache.get(&shuffling_id) {
            map_fn(committee_cache, shuffling_id.shuffling_decision_block)
        } else {
            // Drop the shuffling cache to avoid holding the lock for any longer than
            // required.
            drop(shuffling_cache);

            debug!(
                self.log,
                "Committee cache miss";
                "shuffling_id" => ?shuffling_epoch,
                "head_block_root" => head_block_root.to_string(),
            );

            let state_read_timer =
                metrics::start_timer(&metrics::ATTESTATION_PROCESSING_STATE_READ_TIMES);

            // If the head of the chain can serve this request, use it.
            //
            // This code is a little awkward because we need to ensure that the head we read and
            // the head we copy is identical. Taking one lock to read the head values and another
            // to copy the head is liable to race-conditions.
            let head_state_opt = self.with_head(|head| {
                if head.beacon_block_root == head_block_root {
                    Ok(Some((
                        head.beacon_state
                            .clone_with(CloneConfig::committee_caches_only()),
                        head.beacon_state_root(),
                    )))
                } else {
                    Ok::<_, Error>(None)
                }
            })?;

            // If the head state is useful for this request, use it. Otherwise, read a state from
            // disk.
            let (mut state, state_root) = if let Some((state, state_root)) = head_state_opt {
                (state, state_root)
            } else {
                let state_root = head_block.state_root;
                let state = self
                    .store
                    .get_inconsistent_state_for_attestation_verification_only(
                        &state_root,
                        Some(head_block.slot),
                    )?
                    .ok_or(Error::MissingBeaconState(head_block.state_root))?;
                (state, state_root)
            };

            /*
             * IMPORTANT
             *
             * Since it's possible that
             * `Store::get_inconsistent_state_for_attestation_verification_only` was used to obtain
             * the state, we cannot rely upon the following fields:
             *
             * - `state.state_roots`
             * - `state.block_roots`
             *
             * These fields should not be used for the rest of this function.
             */

            metrics::stop_timer(state_read_timer);
            let state_skip_timer =
                metrics::start_timer(&metrics::ATTESTATION_PROCESSING_STATE_SKIP_TIMES);

            // If the state is in an earlier epoch, advance it. If it's from a later epoch, reject
            // it.
            if state.current_epoch() + 1 < shuffling_epoch {
                // Since there's a one-epoch look-ahead on the attester shuffling, it suffices to
                // only advance into the slot prior to the `shuffling_epoch`.
                let target_slot = shuffling_epoch
                    .saturating_sub(1_u64)
                    .start_slot(T::EthSpec::slots_per_epoch());

                // Advance the state into the required slot, using the "partial" method since the state
                // roots are not relevant for the shuffling.
                partial_state_advance(&mut state, Some(state_root), target_slot, &self.spec)?;
            } else if state.current_epoch() > shuffling_epoch {
                return Err(Error::InvalidStateForShuffling {
                    state_epoch: state.current_epoch(),
                    shuffling_epoch,
                });
            }

            metrics::stop_timer(state_skip_timer);
            let committee_building_timer =
                metrics::start_timer(&metrics::ATTESTATION_PROCESSING_COMMITTEE_BUILDING_TIMES);

            let relative_epoch = RelativeEpoch::from_epoch(state.current_epoch(), shuffling_epoch)
                .map_err(Error::IncorrectStateForAttestation)?;

            state.build_committee_cache(relative_epoch, &self.spec)?;

            let committee_cache = state.committee_cache(relative_epoch)?;
            let shuffling_decision_block = shuffling_id.shuffling_decision_block;

            self.shuffling_cache
                .try_write_for(ATTESTATION_CACHE_LOCK_TIMEOUT)
                .ok_or(Error::AttestationCacheLockTimeout)?
                .insert(shuffling_id, committee_cache);

            metrics::stop_timer(committee_building_timer);

            map_fn(committee_cache, shuffling_decision_block)
        }
    }

    /// Dumps the entire canonical chain, from the head to genesis to a vector for analysis.
    ///
    /// This could be a very expensive operation and should only be done in testing/analysis
    /// activities.
    #[allow(clippy::type_complexity)]
    pub fn chain_dump(
        &self,
    ) -> Result<Vec<BeaconSnapshot<T::EthSpec, BlindedPayload<T::EthSpec>>>, Error> {
        let mut dump = vec![];

        let mut last_slot = {
            let head = self.canonical_head.cached_head();
            BeaconSnapshot {
                beacon_block: Arc::new(head.snapshot.beacon_block.clone_as_blinded()),
                beacon_block_root: head.snapshot.beacon_block_root,
                beacon_state: head.snapshot.beacon_state.clone(),
            }
        };

        dump.push(last_slot.clone());

        loop {
            let beacon_block_root = last_slot.beacon_block.parent_root();

            if beacon_block_root == Hash256::zero() {
                break; // Genesis has been reached.
            }

            let beacon_block = self
                .store
                .get_blinded_block(&beacon_block_root)?
                .ok_or_else(|| {
                    Error::DBInconsistent(format!("Missing block {}", beacon_block_root))
                })?;
            let beacon_state_root = beacon_block.state_root();
            let beacon_state = self
                .store
                .get_state(&beacon_state_root, Some(beacon_block.slot()))?
                .ok_or_else(|| {
                    Error::DBInconsistent(format!("Missing state {:?}", beacon_state_root))
                })?;

            let slot = BeaconSnapshot {
                beacon_block: Arc::new(beacon_block),
                beacon_block_root,
                beacon_state,
            };

            dump.push(slot.clone());
            last_slot = slot;
        }

        dump.reverse();

        Ok(dump)
    }

    /// Gets the current `EnrForkId`.
    pub fn enr_fork_id(&self) -> EnrForkId {
        // If we are unable to read the slot clock we assume that it is prior to genesis and
        // therefore use the genesis slot.
        let slot = self.slot().unwrap_or(self.spec.genesis_slot);

        self.spec
            .enr_fork_id::<T::EthSpec>(slot, self.genesis_validators_root)
    }

    /// Calculates the `Duration` to the next fork if it exists and returns it
    /// with it's corresponding `ForkName`.
    pub fn duration_to_next_fork(&self) -> Option<(ForkName, Duration)> {
        // If we are unable to read the slot clock we assume that it is prior to genesis and
        // therefore use the genesis slot.
        let slot = self.slot().unwrap_or(self.spec.genesis_slot);

        let (fork_name, epoch) = self.spec.next_fork_epoch::<T::EthSpec>(slot)?;
        self.slot_clock
            .duration_to_slot(epoch.start_slot(T::EthSpec::slots_per_epoch()))
            .map(|duration| (fork_name, duration))
    }

    /// This method serves to get a sense of the current chain health. It is used in block proposal
    /// to determine whether we should outsource payload production duties.
    ///
    /// Since we are likely calling this during the slot we are going to propose in, don't take into
    /// account the current slot when accounting for skips.
    pub fn is_healthy(&self, parent_root: &Hash256) -> Result<ChainHealth, Error> {
        // Check if the merge has been finalized.
        if let Some(finalized_hash) = self
            .canonical_head
            .cached_head()
            .forkchoice_update_parameters()
            .finalized_hash
        {
            if ExecutionBlockHash::zero() == finalized_hash {
                return Ok(ChainHealth::PreMerge);
            }
        } else {
            return Ok(ChainHealth::PreMerge);
        };

        // Check that the parent is NOT optimistic.
        if let Some(execution_status) = self
            .canonical_head
            .fork_choice_read_lock()
            .get_block_execution_status(parent_root)
        {
            if execution_status.is_strictly_optimistic() {
                return Ok(ChainHealth::Optimistic);
            }
        }

        if self.config.builder_fallback_disable_checks {
            return Ok(ChainHealth::Healthy);
        }

        let current_slot = self.slot()?;

        // Check slots at the head of the chain.
        let prev_slot = current_slot.saturating_sub(Slot::new(1));
        let head_skips = prev_slot.saturating_sub(self.canonical_head.cached_head().head_slot());
        let head_skips_check = head_skips.as_usize() <= self.config.builder_fallback_skips;

        // Check if finalization is advancing.
        let current_epoch = current_slot.epoch(T::EthSpec::slots_per_epoch());
        let epochs_since_finalization = current_epoch.saturating_sub(
            self.canonical_head
                .cached_head()
                .finalized_checkpoint()
                .epoch,
        );
        let finalization_check = epochs_since_finalization.as_usize()
            <= self.config.builder_fallback_epochs_since_finalization;

        // Check skip slots in the last `SLOTS_PER_EPOCH`.
        let start_slot = current_slot.saturating_sub(T::EthSpec::slots_per_epoch());
        let mut epoch_skips = 0;
        for slot in start_slot.as_u64()..current_slot.as_u64() {
            if self
                .block_root_at_slot_skips_none(Slot::new(slot))?
                .is_none()
            {
                epoch_skips += 1;
            }
        }
        let epoch_skips_check = epoch_skips <= self.config.builder_fallback_skips_per_epoch;

        if !head_skips_check {
            Ok(ChainHealth::Unhealthy(FailedCondition::Skips))
        } else if !finalization_check {
            Ok(ChainHealth::Unhealthy(
                FailedCondition::EpochsSinceFinalization,
            ))
        } else if !epoch_skips_check {
            Ok(ChainHealth::Unhealthy(FailedCondition::SkipsPerEpoch))
        } else {
            Ok(ChainHealth::Healthy)
        }
    }

    pub fn dump_as_dot<W: Write>(&self, output: &mut W) {
        let canonical_head_hash = self.canonical_head.cached_head().head_block_root();
        let mut visited: HashSet<Hash256> = HashSet::new();
        let mut finalized_blocks: HashSet<Hash256> = HashSet::new();
        let mut justified_blocks: HashSet<Hash256> = HashSet::new();

        let genesis_block_hash = Hash256::zero();
        writeln!(output, "digraph beacon {{").unwrap();
        writeln!(output, "\t_{:?}[label=\"zero\"];", genesis_block_hash).unwrap();

        // Canonical head needs to be processed first as otherwise finalized blocks aren't detected
        // properly.
        let heads = {
            let mut heads = self.heads();
            let canonical_head_index = heads
                .iter()
                .position(|(block_hash, _)| *block_hash == canonical_head_hash)
                .unwrap();
            let (canonical_head_hash, canonical_head_slot) =
                heads.swap_remove(canonical_head_index);
            heads.insert(0, (canonical_head_hash, canonical_head_slot));
            heads
        };

        for (head_hash, _head_slot) in heads {
            for maybe_pair in ParentRootBlockIterator::new(&*self.store, head_hash) {
                let (block_hash, signed_beacon_block) = maybe_pair.unwrap();
                if visited.contains(&block_hash) {
                    break;
                }
                visited.insert(block_hash);

                if signed_beacon_block.slot() % T::EthSpec::slots_per_epoch() == 0 {
                    let block = self.get_blinded_block(&block_hash).unwrap().unwrap();
                    let state = self
                        .get_state(&block.state_root(), Some(block.slot()))
                        .unwrap()
                        .unwrap();
                    finalized_blocks.insert(state.finalized_checkpoint().root);
                    justified_blocks.insert(state.current_justified_checkpoint().root);
                    justified_blocks.insert(state.previous_justified_checkpoint().root);
                }

                if block_hash == canonical_head_hash {
                    writeln!(
                        output,
                        "\t_{:?}[label=\"{} ({})\" shape=box3d];",
                        block_hash,
                        block_hash,
                        signed_beacon_block.slot()
                    )
                    .unwrap();
                } else if finalized_blocks.contains(&block_hash) {
                    writeln!(
                        output,
                        "\t_{:?}[label=\"{} ({})\" shape=Msquare];",
                        block_hash,
                        block_hash,
                        signed_beacon_block.slot()
                    )
                    .unwrap();
                } else if justified_blocks.contains(&block_hash) {
                    writeln!(
                        output,
                        "\t_{:?}[label=\"{} ({})\" shape=cds];",
                        block_hash,
                        block_hash,
                        signed_beacon_block.slot()
                    )
                    .unwrap();
                } else {
                    writeln!(
                        output,
                        "\t_{:?}[label=\"{} ({})\" shape=box];",
                        block_hash,
                        block_hash,
                        signed_beacon_block.slot()
                    )
                    .unwrap();
                }
                writeln!(
                    output,
                    "\t_{:?} -> _{:?};",
                    block_hash,
                    signed_beacon_block.parent_root()
                )
                .unwrap();
            }
        }

        writeln!(output, "}}").unwrap();
    }

    /// Get a channel to request shutting down.
    pub fn shutdown_sender(&self) -> Sender<ShutdownReason> {
        self.shutdown_sender.clone()
    }

    // Used for debugging
    #[allow(dead_code)]
    pub fn dump_dot_file(&self, file_name: &str) {
        let mut file = std::fs::File::create(file_name).unwrap();
        self.dump_as_dot(&mut file);
    }

    /// Checks if attestations have been seen from the given `validator_index` at the
    /// given `epoch`.
    pub fn validator_seen_at_epoch(&self, validator_index: usize, epoch: Epoch) -> bool {
        // It's necessary to assign these checks to intermediate variables to avoid a deadlock.
        //
        // See: https://github.com/sigp/lighthouse/pull/2230#discussion_r620013993
        let gossip_attested = self
            .observed_gossip_attesters
            .read()
            .index_seen_at_epoch(validator_index, epoch);
        let block_attested = self
            .observed_block_attesters
            .read()
            .index_seen_at_epoch(validator_index, epoch);
        let aggregated = self
            .observed_aggregators
            .read()
            .index_seen_at_epoch(validator_index, epoch);
        let produced_block = self
            .observed_block_producers
            .read()
            .index_seen_at_epoch(validator_index as u64, epoch);

        gossip_attested || block_attested || aggregated || produced_block
    }
}

impl<T: BeaconChainTypes> Drop for BeaconChain<T> {
    fn drop(&mut self) {
        let drop = || -> Result<(), Error> {
            self.persist_head_and_fork_choice()?;
            self.persist_op_pool()?;
            self.persist_eth1_cache()
        };

        if let Err(e) = drop() {
            error!(
                self.log,
                "Failed to persist on BeaconChain drop";
                "error" => ?e
            )
        } else {
            info!(
                self.log,
                "Saved beacon chain to disk";
            )
        }
    }
}

impl From<DBError> for Error {
    fn from(e: DBError) -> Error {
        Error::DBError(e)
    }
}

impl From<ForkChoiceError> for Error {
    fn from(e: ForkChoiceError) -> Error {
        Error::ForkChoiceError(e)
    }
}

impl From<BeaconStateError> for Error {
    fn from(e: BeaconStateError) -> Error {
        Error::BeaconStateError(e)
    }
}

impl<T: EthSpec> ChainSegmentResult<T> {
    pub fn into_block_error(self) -> Result<(), BlockError<T>> {
        match self {
            ChainSegmentResult::Failed { error, .. } => Err(error),
            ChainSegmentResult::Successful { .. } => Ok(()),
        }
    }
}<|MERGE_RESOLUTION|>--- conflicted
+++ resolved
@@ -3416,7 +3416,6 @@
             .map_err(BlockProductionError::OpPoolError)?;
         drop(attestation_packing_timer);
 
-<<<<<<< HEAD
         let simple_attestation_ordering = true;
         if simple_attestation_ordering {
             attestations.sort_unstable_by_key(|att| {
@@ -3427,7 +3426,9 @@
                     att.data.beacon_block_root,
                     att.aggregation_bits.tree_hash_root(),
                 )
-=======
+            });
+        }
+
         // If paranoid mode is enabled re-check the signatures of every included message.
         // This will be a lot slower but guards against bugs in block production and can be
         // quickly rolled out without a release.
@@ -3496,7 +3497,6 @@
                         );
                     })
                     .is_ok()
->>>>>>> ebd0e0e2
             });
         }
 
