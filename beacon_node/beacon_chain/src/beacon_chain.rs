--- conflicted
+++ resolved
@@ -604,17 +604,13 @@
         let mut batch = vec![];
 
         let _head_timer = metrics::start_timer(&metrics::PERSIST_HEAD);
-<<<<<<< HEAD
-        batch.push(self.persist_head_in_batch()?);
-=======
 
         // Hold a lock to head_tracker until it has been persisted to disk. Otherwise there's a race
         // condition with the pruning thread which can result in a block present in the head tracker
         // but absent in the DB. This inconsistency halts pruning and dramastically increases disk
         // size. Ref: https://github.com/sigp/lighthouse/issues/4773
         let head_tracker = self.head_tracker.0.read();
-        batch.push(self.persist_head_in_batch(&head_tracker));
->>>>>>> 1be52536
+        batch.push(self.persist_head_in_batch(&head_tracker)?);
 
         let _fork_choice_timer = metrics::start_timer(&metrics::PERSIST_FORK_CHOICE);
         batch.push(self.persist_fork_choice_in_batch()?);
@@ -638,29 +634,18 @@
     }
 
     /// Return a database operation for writing the beacon chain head to disk.
-<<<<<<< HEAD
-    pub fn persist_head_in_batch(&self) -> Result<KeyValueStoreOp, DBError> {
-        Self::persist_head_in_batch_standalone(self.genesis_block_root, &self.head_tracker)
-=======
     pub fn persist_head_in_batch(
         &self,
         head_tracker_reader: &HeadTrackerReader,
-    ) -> KeyValueStoreOp {
+    ) -> Result<KeyValueStoreOp, DBError> {
         Self::persist_head_in_batch_standalone(self.genesis_block_root, head_tracker_reader)
->>>>>>> 1be52536
     }
 
     pub fn persist_head_in_batch_standalone(
         genesis_block_root: Hash256,
-<<<<<<< HEAD
-        head_tracker: &HeadTracker,
+        head_tracker_reader: &HeadTrackerReader,
     ) -> Result<KeyValueStoreOp, DBError> {
-        Self::make_persisted_head(genesis_block_root, head_tracker)
-=======
-        head_tracker_reader: &HeadTrackerReader,
-    ) -> KeyValueStoreOp {
         Self::make_persisted_head(genesis_block_root, head_tracker_reader)
->>>>>>> 1be52536
             .as_kv_store_op(BEACON_CHAIN_DB_KEY)
     }
 
