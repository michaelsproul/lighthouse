--- conflicted
+++ resolved
@@ -114,9 +114,7 @@
         state_epoch: Epoch,
         shuffling_epoch: Epoch,
     },
-<<<<<<< HEAD
     SyncDutiesError(BeaconStateError),
-=======
     InconsistentForwardsIter {
         request_slot: Slot,
         slot: Slot,
@@ -125,7 +123,6 @@
         old_slot: Slot,
         new_slot: Slot,
     },
->>>>>>> 8b458233
 }
 
 easy_from_to!(SlotProcessingError, BeaconChainError);
