--- conflicted
+++ resolved
@@ -28,15 +28,11 @@
 /// # Note
 ///
 /// This is a HTTP handler method.
-<<<<<<< HEAD
-pub fn get_prometheus<T: BeaconChainTypes>(req: Request<Body>) -> ApiResult {
-=======
 pub fn get_prometheus<T: BeaconChainTypes>(
     req: Request<Body>,
     beacon_chain: Arc<BeaconChain<T>>,
     db_path: PathBuf,
 ) -> ApiResult {
->>>>>>> 78d82d91
     let mut buffer = vec![];
     let encoder = TextEncoder::new();
 
