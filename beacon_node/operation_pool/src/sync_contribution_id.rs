--- conflicted
+++ resolved
@@ -3,13 +3,8 @@
 use ssz::ssz_encode;
 use ssz_derive::{Decode, Encode};
 use store::SyncCommitteeContribution;
-<<<<<<< HEAD
-use types::sync_committee_contribution::SyncContributionData;
-use types::{ChainSpec, Domain, Epoch, EthSpec, Fork, Hash256};
-=======
 use types::sync_committee_contribution::{SyncAggregateData, SyncContributionData};
 use types::{ChainSpec, Domain, Epoch, EthSpec, Fork, Hash256, Slot};
->>>>>>> 67056607
 
 /// Serialized `SyncCommitteeSigningData` augmented with a domain to encode the fork info.
 #[derive(
@@ -19,10 +14,6 @@
     v: Vec<u8>,
 }
 
-<<<<<<< HEAD
-/// Number of domain bytes that the end of an attestation ID is padded with.
-pub const DOMAIN_BYTES_LEN: usize = std::mem::size_of::<Hash256>();
-=======
 /// Serialized `SyncAggregateData` augmented with a domain to encode the fork info.
 #[derive(
     PartialEq, Eq, Clone, Hash, Debug, PartialOrd, Ord, Encode, Decode, Serialize, Deserialize,
@@ -30,7 +21,6 @@
 pub struct SyncAggregateId {
     v: Vec<u8>,
 }
->>>>>>> 67056607
 
 impl SyncContributionId {
     pub fn from_data<T: EthSpec>(
