--- conflicted
+++ resolved
@@ -1,10 +1,6 @@
 [package]
 name = "beacon_node"
-<<<<<<< HEAD
 version = "3.4.0-tree.3"
-=======
-version = "3.5.1"
->>>>>>> ef7ba10f
 authors = ["Paul Hauner <paul@paulhauner.com>", "Age Manning <Age@AgeManning.com"]
 edition = "2021"
 
