--- conflicted
+++ resolved
@@ -5,14 +5,9 @@
 use beacon_chain::{BeaconChainError, BeaconChainTypes, HistoricalBlockError, WhenSlotSkipped};
 use beacon_processor::SendOnDrop;
 use itertools::process_results;
-<<<<<<< HEAD
 use lighthouse_network::rpc::methods::{
     BlobsByRangeRequest, BlobsByRootRequest, DataColumnsByRootRequest,
 };
-use lighthouse_network::rpc::StatusMessage;
-=======
-use lighthouse_network::rpc::methods::{BlobsByRangeRequest, BlobsByRootRequest};
->>>>>>> 32be063f
 use lighthouse_network::rpc::*;
 use lighthouse_network::{PeerId, PeerRequestId, ReportSource, Response, SyncInfo};
 use slog::{debug, error, warn};
@@ -301,7 +296,6 @@
         }
     }
 
-<<<<<<< HEAD
     /// Handle a `DataColumnsByRoot` request from the peer.
     pub fn handle_data_columns_by_root_request(
         self: Arc<Self>,
@@ -390,10 +384,7 @@
         self.send_response(peer_id, Response::DataColumnsByRoot(None), request_id);
     }
 
-    /// Handle a `BlocksByRoot` request from the peer.
-=======
     /// Handle a `LightClientBootstrap` request from the peer.
->>>>>>> 32be063f
     pub fn handle_light_client_bootstrap(
         self: &Arc<Self>,
         peer_id: PeerId,
