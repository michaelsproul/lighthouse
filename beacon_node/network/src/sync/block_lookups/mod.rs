use beacon_chain::blob_verification::{AsBlock, BlockWrapper};
use beacon_chain::data_availability_checker::{AvailabilityCheckError, DataAvailabilityChecker};
use beacon_chain::{AvailabilityProcessingStatus, BeaconChainTypes, BlockError};
use lighthouse_network::rpc::RPCError;
use lighthouse_network::{PeerAction, PeerId};
use lru_cache::LRUTimeCache;
use slog::{debug, error, trace, warn, Logger};
use smallvec::SmallVec;
use std::collections::HashMap;
use std::fmt::Debug;
use std::sync::Arc;
use std::time::Duration;
use store::Hash256;
use strum::Display;
use types::blob_sidecar::FixedBlobSidecarList;
use types::{BlobSidecar, SignedBeaconBlock, Slot};

use self::parent_lookup::PARENT_FAIL_TOLERANCE;
use self::parent_lookup::{ParentLookup, ParentVerifyError};
use self::single_block_lookup::{LookupVerifyError, SingleBlockLookup};
use super::manager::BlockProcessingResult;
use super::BatchProcessResult;
use super::{
    manager::{BlockProcessType, Id},
    network_context::SyncNetworkContext,
};
use crate::beacon_processor::{ChainSegmentProcessId, WorkEvent};
use crate::metrics;
<<<<<<< HEAD
use crate::sync::block_lookups::single_block_lookup::{LookupId, UnknownParentComponents};
=======
use crate::sync::block_lookups::single_block_lookup::LookupId;
pub use single_block_lookup::UnknownParentComponents;
>>>>>>> a62e52f3

pub(crate) mod delayed_lookup;
mod parent_lookup;
mod single_block_lookup;
#[cfg(test)]
mod tests;

pub type DownloadedBlocks<T> = (Hash256, BlockWrapper<T>);
pub type RootBlockTuple<T> = (Hash256, Arc<SignedBeaconBlock<T>>);
pub type RootBlobsTuple<T> = (Hash256, FixedBlobSidecarList<T>);

const FAILED_CHAINS_CACHE_EXPIRY_SECONDS: u64 = 60;
const SINGLE_BLOCK_LOOKUP_MAX_ATTEMPTS: u8 = 3;

pub(crate) struct BlockLookups<T: BeaconChainTypes> {
    /// Parent chain lookups being downloaded.
    parent_lookups: SmallVec<[ParentLookup<T>; 3]>,

    processing_parent_lookups:
        HashMap<Hash256, (Vec<Hash256>, SingleBlockLookup<PARENT_FAIL_TOLERANCE, T>)>,

    /// A cache of failed chain lookups to prevent duplicate searches.
    failed_chains: LRUTimeCache<Hash256>,

    single_block_lookups: Vec<SingleBlockLookup<SINGLE_BLOCK_LOOKUP_MAX_ATTEMPTS, T>>,

    da_checker: Arc<DataAvailabilityChecker<T>>,

    /// The logger for the import manager.
    log: Logger,
}

pub type BlockRequestId = Id;
pub type BlobRequestId = Id;

#[derive(Debug, PartialEq)]
enum StreamTerminator {
    True,
    False,
}

impl From<bool> for StreamTerminator {
    fn from(value: bool) -> Self {
        if value {
            StreamTerminator::True
        } else {
            StreamTerminator::False
        }
    }
}

/// Used to track block or blob responses in places we want to reduce code duplication in
/// response handling.
// NOTE: a better solution may be to wrap request `Id` in an enum.
#[derive(Debug, Copy, Clone)]
pub enum ResponseType {
    Block,
    Blob,
}

/// This enum is used to track what a peer *should* be able to respond with respond based on
/// other messages we've seen from this peer on the network. This is useful for peer scoring.
/// We expect a peer tracked by the `BlockAndBlobs` variant to be able to respond to all
/// components of a block. This peer has either sent an attestation for the requested block
/// or has forwarded a block or blob that is a descendant of the requested block. An honest node
/// should not attest unless it has all components of a block, and it should not forward
/// messages if it does not have all components of the parent block. A peer tracked by the
/// `Neither` variant has likely just sent us a block or blob over gossip, in which case we
/// can't know whether the peer has all components of the block, and could be acting honestly
/// by forwarding a message without any other block components.
#[derive(Debug, PartialEq, Eq, Hash, Clone, Copy, Display)]
pub enum PeerShouldHave {
    BlockAndBlobs(PeerId),
    Neither(PeerId),
}

impl PeerShouldHave {
    fn as_peer_id(&self) -> &PeerId {
        match self {
            PeerShouldHave::BlockAndBlobs(id) => id,
            PeerShouldHave::Neither(id) => id,
        }
    }
    fn to_peer_id(self) -> PeerId {
        match self {
            PeerShouldHave::BlockAndBlobs(id) => id,
            PeerShouldHave::Neither(id) => id,
        }
    }
    fn should_have_block(&self) -> bool {
        match self {
            PeerShouldHave::BlockAndBlobs(_) => true,
            PeerShouldHave::Neither(_) => false,
        }
    }
}

/// Tracks the conditions under which we want to drop a parent or single block lookup.
#[derive(Debug, Copy, Clone)]
pub enum ShouldRemoveLookup {
    True,
    False,
}

<<<<<<< HEAD
/// Tracks the event that triggered the lookup. This is useful to know whether the lookup
/// is require to cache `UnknownParentComponents`.
pub enum LookupSource {
    UnknownParent,
    MissingComponents,
}

=======
>>>>>>> a62e52f3
impl<T: BeaconChainTypes> BlockLookups<T> {
    pub fn new(da_checker: Arc<DataAvailabilityChecker<T>>, log: Logger) -> Self {
        Self {
            parent_lookups: Default::default(),
            processing_parent_lookups: Default::default(),
            failed_chains: LRUTimeCache::new(Duration::from_secs(
                FAILED_CHAINS_CACHE_EXPIRY_SECONDS,
            )),
            single_block_lookups: Default::default(),
            da_checker,
            log,
        }
    }

    /* Lookup requests */

<<<<<<< HEAD
=======
    /// Creates a lookup for the block with the given `block_root` and immediately triggers it.
>>>>>>> a62e52f3
    pub fn search_block(
        &mut self,
        block_root: Hash256,
        peer_source: PeerShouldHave,
        cx: &mut SyncNetworkContext<T>,
    ) {
<<<<<<< HEAD
        self.search_block_with(
            block_root,
            None,
            None,
            &[peer_source],
            LookupSource::MissingComponents,
        );
        self.trigger_single_lookup(block_root, cx)
    }

    pub fn search_block_delayed(&mut self, block_root: Hash256, peer_source: PeerShouldHave) {
        self.search_block_with(
            block_root,
            None,
            None,
            &[peer_source],
            LookupSource::MissingComponents,
        );
    }

    pub fn search_child_block(
        &mut self,
        block_root: Hash256,
        block: Option<Arc<SignedBeaconBlock<T::EthSpec>>>,
        blobs: Option<FixedBlobSidecarList<T::EthSpec>>,
        peer_source: &[PeerShouldHave],
        cx: &mut SyncNetworkContext<T>,
    ) {
        self.search_block_with(
            block_root,
            block,
            blobs,
            peer_source,
            LookupSource::UnknownParent,
        );
        self.trigger_single_lookup(block_root, cx)
    }

    pub fn search_child_delayed(
        &mut self,
        block_root: Hash256,
        block: Option<Arc<SignedBeaconBlock<T::EthSpec>>>,
        blobs: Option<FixedBlobSidecarList<T::EthSpec>>,
        peer_source: &[PeerShouldHave],
    ) {
        self.search_block_with(
            block_root,
            block,
            blobs,
            peer_source,
            LookupSource::UnknownParent,
        );
    }

    /// Attempts to trigger the request matching the given `block_root`. If the requests for
    /// blocks and blobs could not have been made or are no longer required, this also removes the lookup.
    pub fn trigger_single_lookup(&mut self, block_root: Hash256, cx: &mut SyncNetworkContext<T>) {
        let mut drop_lookup = None;
        for (index, single_block_request) in self.single_block_lookups.iter_mut().enumerate() {
            if single_block_request
                .block_request_state
                .requested_block_root
                == block_root
                && !single_block_request.triggered
            {
                if single_block_request.request_block_and_blobs(cx).is_err() {
                    drop_lookup = Some(index);
                }
                single_block_request.triggered = true;
            }
        }
        if let Some(index) = drop_lookup {
            self.single_block_lookups.swap_remove(index);
        }
=======
        let lookup = self.search_block_with(block_root, None, &[peer_source]);
        if let Some(lookup) = lookup {
            self.trigger_single_lookup(lookup, cx);
        }
    }
    /// Creates a lookup for the block with the given `block_root`.
    ///
    /// The request is not immediately triggered, and should be triggered by a call to
    /// `trigger_lookup_by_root`.
    pub fn search_block_delayed(&mut self, block_root: Hash256, peer_source: PeerShouldHave) {
        let lookup = self.search_block_with(block_root, None, &[peer_source]);
        if let Some(lookup) = lookup {
            self.add_single_lookup(lookup)
        }
    }

    /// Creates a lookup for the block with the given `block_root`, while caching other block
    /// components we've already received. The block components are cached here because we haven't
    /// imported it's parent and therefore can't fully validate it and store it in the data
    /// availability cache.
    ///
    /// The request is immediately triggered.
    pub fn search_child_block(
        &mut self,
        block_root: Hash256,
        parent_components: Option<UnknownParentComponents<T::EthSpec>>,
        peer_source: &[PeerShouldHave],
        cx: &mut SyncNetworkContext<T>,
    ) {
        let lookup = self.search_block_with(block_root, parent_components, peer_source);
        if let Some(lookup) = lookup {
            self.trigger_single_lookup(lookup, cx);
        }
    }

    /// Creates a lookup for the block with the given `block_root`, while caching other block
    /// components we've already received. The block components are cached here because we haven't
    /// imported it's parent and therefore can't fully validate it and store it in the data
    /// availability cache.
    ///
    /// The request is not immediately triggered, and should be triggered by a call to
    /// `trigger_lookup_by_root`.
    pub fn search_child_delayed(
        &mut self,
        block_root: Hash256,
        parent_components: Option<UnknownParentComponents<T::EthSpec>>,
        peer_source: &[PeerShouldHave],
    ) {
        let lookup = self.search_block_with(block_root, parent_components, peer_source);
        if let Some(lookup) = lookup {
            self.add_single_lookup(lookup)
        }
    }

    /// Attempts to trigger the request matching the given `block_root`.
    pub fn trigger_single_lookup(
        &mut self,
        mut single_block_lookup: SingleBlockLookup<SINGLE_BLOCK_LOOKUP_MAX_ATTEMPTS, T>,
        cx: &mut SyncNetworkContext<T>,
    ) {
        if !single_block_lookup.triggered && single_block_lookup.request_block_and_blobs(cx).is_ok()
        {
            single_block_lookup.triggered = true;
            self.add_single_lookup(single_block_lookup)
        }
    }

    pub fn add_single_lookup(
        &mut self,
        single_block_lookup: SingleBlockLookup<SINGLE_BLOCK_LOOKUP_MAX_ATTEMPTS, T>,
    ) {
        self.single_block_lookups.push(single_block_lookup);

        metrics::set_gauge(
            &metrics::SYNC_SINGLE_BLOCK_LOOKUPS,
            self.single_block_lookups.len() as i64,
        );
    }

    pub fn trigger_lookup_by_root(
        &mut self,
        block_root: Hash256,
        cx: &mut SyncNetworkContext<T>,
    ) -> Result<(), ()> {
        for lookup in self.single_block_lookups.iter_mut() {
            if lookup.block_request_state.requested_block_root == block_root && !lookup.triggered {
                lookup.request_block_and_blobs(cx)?;
                lookup.triggered = true;
            }
        }
        Ok(())
    }

    pub fn remove_lookup_by_root(&mut self, block_root: Hash256) {
        self.single_block_lookups
            .retain(|lookup| lookup.block_request_state.requested_block_root != block_root);
>>>>>>> a62e52f3
    }

    /// Searches for a single block hash. If the blocks parent is unknown, a chain of blocks is
    /// constructed.
    pub fn search_block_with(
        &mut self,
        block_root: Hash256,
<<<<<<< HEAD
        block: Option<Arc<SignedBeaconBlock<T::EthSpec>>>,
        blobs: Option<FixedBlobSidecarList<T::EthSpec>>,
        peers: &[PeerShouldHave],
        lookup_source: LookupSource,
    ) {
=======
        parent_components: Option<UnknownParentComponents<T::EthSpec>>,
        peers: &[PeerShouldHave],
    ) -> Option<SingleBlockLookup<SINGLE_BLOCK_LOOKUP_MAX_ATTEMPTS, T>> {
>>>>>>> a62e52f3
        // Do not re-request a block that is already being requested
        if let Some(lookup) = self
            .single_block_lookups
            .iter_mut()
            .find(|lookup| lookup.is_for_block(block_root))
        {
            lookup.add_peers(peers);
<<<<<<< HEAD
            if let Some(block) = block {
                lookup.add_unknown_parent_block(block)
            }
            if let Some(blobs) = blobs {
                lookup.add_unknown_parent_blobs(blobs)
            }
            return;
=======
            if let Some(components) = parent_components {
                lookup.add_unknown_parent_components(components);
            }
            return None;
>>>>>>> a62e52f3
        }

        if let Some(parent_lookup) = self.parent_lookups.iter_mut().find(|parent_req| {
            parent_req.is_for_block(block_root) || parent_req.contains_block(&block_root)
        }) {
            parent_lookup.add_peers(peers);

            // If the block was already downloaded, or is being downloaded in this moment, do not
            // request it.
            return None;
        }

        if self
            .processing_parent_lookups
            .values()
            .any(|(hashes, _last_parent_request)| hashes.contains(&block_root))
        {
            // we are already processing this block, ignore it.
            return None;
        }

        debug!(
            self.log,
            "Searching for block";
            "peer_id" => ?peers,
            "block" => ?block_root
        );

<<<<<<< HEAD
        let unknown_parent_components = if matches!(lookup_source, LookupSource::UnknownParent) {
            Some(UnknownParentComponents {
                downloaded_block: block,
                downloaded_blobs: blobs.unwrap_or_default(),
            })
        } else {
            None
        };

        let single_block_request = SingleBlockLookup::new(
            block_root,
            unknown_parent_components,
            peers,
            self.da_checker.clone(),
        );
        self.single_block_lookups.push(single_block_request);

        metrics::set_gauge(
            &metrics::SYNC_SINGLE_BLOCK_LOOKUPS,
            self.single_block_lookups.len() as i64,
        );
=======
        Some(SingleBlockLookup::new(
            block_root,
            parent_components,
            peers,
            self.da_checker.clone(),
        ))
>>>>>>> a62e52f3
    }

    /// If a block is attempted to be processed but we do not know its parent, this function is
    /// called in order to find the block's parent.
    pub fn search_parent(
        &mut self,
        slot: Slot,
        block_root: Hash256,
        parent_root: Hash256,
        peer_id: PeerId,
        cx: &mut SyncNetworkContext<T>,
    ) {
        // Gossip blocks or blobs shouldn't be propagated if parents are unavailable.
        let peer_source = PeerShouldHave::BlockAndBlobs(peer_id);

        // If this block or it's parent is part of a known failed chain, ignore it.
        if self.failed_chains.contains(&parent_root) || self.failed_chains.contains(&block_root) {
            debug!(self.log, "Block is from a past failed chain. Dropping";
                "block_root" => ?block_root, "block_slot" => slot);
            return;
        }

        // Make sure this block is not already downloaded, and that neither it or its parent is
        // being searched for.
        if let Some(parent_lookup) = self.parent_lookups.iter_mut().find(|parent_req| {
            parent_req.contains_block(&block_root) || parent_req.is_for_block(block_root)
        }) {
            parent_lookup.add_peers(&[peer_source]);
            // we are already searching for this block, ignore it
            return;
        }

        if self
            .processing_parent_lookups
            .values()
            .any(|(hashes, _peers)| hashes.contains(&block_root) || hashes.contains(&parent_root))
        {
            // we are already processing this block, ignore it.
            return;
        }

        let parent_lookup = ParentLookup::new(
            block_root,
            parent_root,
            peer_source,
            self.da_checker.clone(),
        );
        self.request_parent_block_and_blobs(parent_lookup, cx);
    }

    /* Lookup responses */

    pub fn single_block_lookup_response(
        &mut self,
        id: Id,
        peer_id: PeerId,
        block: Option<Arc<SignedBeaconBlock<T::EthSpec>>>,
        seen_timestamp: Duration,
        cx: &mut SyncNetworkContext<T>,
    ) {
        let stream_terminator = block.is_none().into();
        let log = self.log.clone();

        let Some((has_pending_parent_request, request_ref)) = self.find_single_lookup_request(id, stream_terminator, ResponseType::Block) else {
            return;
        };

        let should_remove = match request_ref.verify_block(block) {
            Ok(Some((block_root, block))) => {
                if let Some(parent_components) = request_ref.unknown_parent_components.as_mut() {
                    parent_components.add_unknown_parent_block(block.clone());
                };

                if !has_pending_parent_request {
                    let block_wrapper = request_ref
                        .get_downloaded_block()
                        .unwrap_or(BlockWrapper::Block(block));
                    // This is the correct block, send it for processing
                    match self.send_block_for_processing(
                        block_root,
                        block_wrapper,
                        seen_timestamp,
                        BlockProcessType::SingleBlock { id },
                        cx,
                    ) {
                        Ok(()) => ShouldRemoveLookup::False,
                        Err(()) => ShouldRemoveLookup::True,
                    }
                } else {
                    ShouldRemoveLookup::False
                }
            }
            Ok(None) => ShouldRemoveLookup::False,
            Err(e) => handle_block_lookup_verify_error(
                request_ref,
                ResponseType::Block,
                peer_id,
                e,
                cx,
                &log,
            ),
        };

        if matches!(should_remove, ShouldRemoveLookup::True) {
            self.single_block_lookups
                .retain(|req| req.id.block_request_id != Some(id));
        }

        metrics::set_gauge(
            &metrics::SYNC_SINGLE_BLOCK_LOOKUPS,
            self.single_block_lookups.len() as i64,
        );
    }

    pub fn single_blob_lookup_response(
        &mut self,
        id: Id,
        peer_id: PeerId,
        blob: Option<Arc<BlobSidecar<T::EthSpec>>>,
        seen_timestamp: Duration,
        cx: &mut SyncNetworkContext<T>,
    ) {
        let stream_terminator = blob.is_none().into();

        let log = self.log.clone();

        let Some((has_pending_parent_requests, request_ref)) =
            self.find_single_lookup_request(id, stream_terminator, ResponseType::Blob) else {
            return;
        };

        let should_remove = match request_ref.verify_blob(blob) {
            Ok(Some((block_root, blobs))) => {
                if let Some(parent_components) = request_ref.unknown_parent_components.as_mut() {
                    parent_components.add_unknown_parent_blobs(blobs);

                    if !has_pending_parent_requests {
                        request_ref
                            .get_downloaded_block()
                            .map(|block| {
                                match self.send_block_for_processing(
                                    block_root,
                                    block,
                                    seen_timestamp,
                                    BlockProcessType::SingleBlock { id },
                                    cx,
                                ) {
                                    Ok(()) => ShouldRemoveLookup::False,
                                    Err(()) => ShouldRemoveLookup::True,
                                }
                            })
                            .unwrap_or(ShouldRemoveLookup::False)
                    } else {
                        ShouldRemoveLookup::False
                    }
                } else {
                    // These are the correct blobs, send them for processing
                    match self.send_blobs_for_processing(
                        block_root,
                        blobs,
                        seen_timestamp,
                        BlockProcessType::SingleBlock { id },
                        cx,
                    ) {
                        Ok(()) => ShouldRemoveLookup::False,
                        Err(()) => ShouldRemoveLookup::True,
                    }
                }
            }
            Ok(None) => ShouldRemoveLookup::False,
            Err(e) => handle_block_lookup_verify_error(
                request_ref,
                ResponseType::Blob,
                peer_id,
                e,
                cx,
                &log,
            ),
        };

        if matches!(should_remove, ShouldRemoveLookup::True) {
            self.single_block_lookups
                .retain(|req| req.id.blob_request_id != Some(id));
        }

        metrics::set_gauge(
            &metrics::SYNC_SINGLE_BLOCK_LOOKUPS,
            self.single_block_lookups.len() as i64,
        );
    }

    /// Returns the lookup along with a `bool` representing whether the lookup has an outstanding
    /// parent lookup that has yet to be resolved. This determines whether we send the
    /// block or blob for processing because we would fail block processing and trigger a new lookup
    /// via `UnknownParentBlock` or `UnknownParentBlob` until we process the parent.
    fn find_single_lookup_request(
        &mut self,
        target_id: Id,
        stream_terminator: StreamTerminator,
        response_type: ResponseType,
    ) -> Option<(
        bool,
        &mut SingleBlockLookup<SINGLE_BLOCK_LOOKUP_MAX_ATTEMPTS, T>,
    )> {
        let lookup = self.single_block_lookups.iter_mut().find_map(|req| {
            let id_opt = match response_type {
                ResponseType::Block => req.id.block_request_id,
                ResponseType::Blob => req.id.blob_request_id,
            };
            if let Some(lookup_id) = id_opt {
                if lookup_id == target_id {
                    let has_pending_parent_request = self.parent_lookups.iter().any(|lookup| {
                        lookup.chain_hash() == req.block_request_state.requested_block_root
                    });

                    return Some((has_pending_parent_request, req));
                }
            }
            None
        });

        if lookup.is_none() && matches!(stream_terminator, StreamTerminator::False) {
            warn!(
                self.log,
                "Block returned for single block lookup not present";
                "response_type" => ?response_type,
            );
        }
        lookup
    }

    /// Process a response received from a parent lookup request.
    pub fn parent_lookup_response(
        &mut self,
        id: Id,
        peer_id: PeerId,
        block: Option<Arc<SignedBeaconBlock<T::EthSpec>>>,
        seen_timestamp: Duration,
        cx: &mut SyncNetworkContext<T>,
    ) {
        let mut parent_lookup = if let Some(pos) = self
            .parent_lookups
            .iter()
            .position(|request| request.pending_block_response(id))
        {
            self.parent_lookups.remove(pos)
        } else {
            if block.is_some() {
                debug!(self.log, "Response for a parent lookup request that was not found"; "peer_id" => %peer_id);
            }
            return;
        };

        match parent_lookup.verify_block(block, &mut self.failed_chains) {
            Ok(Some((block_root, block))) => {
                parent_lookup.add_current_request_block(block);
                if let Some(block_wrapper) =
                    parent_lookup.current_parent_request.get_downloaded_block()
                {
                    let chain_hash = parent_lookup.chain_hash();
                    if self
                        .send_block_for_processing(
                            block_root,
                            block_wrapper,
                            seen_timestamp,
                            BlockProcessType::ParentLookup { chain_hash },
                            cx,
                        )
                        .is_ok()
                    {
                        self.parent_lookups.push(parent_lookup)
                    }
                } else {
                    let outstanding_blobs_req = parent_lookup
                        .current_parent_request
                        .id
                        .blob_request_id
                        .is_some();
                    if !outstanding_blobs_req {
                        if let Ok(peer_id) = parent_lookup
                            .current_parent_request
                            .downloading_peer(ResponseType::Blob)
                        {
                            cx.report_peer(
                                peer_id.to_peer_id(),
                                PeerAction::MidToleranceError,
                                "bbroot_failed_chains",
                            );
                        }

                        self.request_parent_blobs(parent_lookup, cx);
                    } else {
                        self.parent_lookups.push(parent_lookup)
                    }
                }
            }
            Ok(None) => {
                // Request finished successfully, nothing else to do. It will be removed after the
                // processing result arrives.
                self.parent_lookups.push(parent_lookup);
            }
            Err(e) => {
                self.handle_parent_verify_error(peer_id, parent_lookup, ResponseType::Block, e, cx)
            }
        };

        metrics::set_gauge(
            &metrics::SYNC_PARENT_BLOCK_LOOKUPS,
            self.parent_lookups.len() as i64,
        );
    }

    pub fn parent_lookup_blob_response(
        &mut self,
        id: Id,
        peer_id: PeerId,
        blob: Option<Arc<BlobSidecar<T::EthSpec>>>,
        seen_timestamp: Duration,
        cx: &mut SyncNetworkContext<T>,
    ) {
        let mut parent_lookup = if let Some(pos) = self
            .parent_lookups
            .iter()
            .position(|request| request.pending_blob_response(id))
        {
            self.parent_lookups.remove(pos)
        } else {
            if blob.is_some() {
                debug!(self.log, "Response for a parent lookup blob request that was not found"; "peer_id" => %peer_id);
            }
            return;
        };

        match parent_lookup.verify_blob(blob, &mut self.failed_chains) {
            Ok(Some((block_root, blobs))) => {
                parent_lookup.add_current_request_blobs(blobs);
                let chain_hash = parent_lookup.chain_hash();
                if let Some(block_wrapper) =
                    parent_lookup.current_parent_request.get_downloaded_block()
                {
                    if self
                        .send_block_for_processing(
                            block_root,
                            block_wrapper,
                            seen_timestamp,
                            BlockProcessType::ParentLookup { chain_hash },
                            cx,
                        )
                        .is_ok()
                    {
                        self.parent_lookups.push(parent_lookup)
                    }
                } else {
                    self.parent_lookups.push(parent_lookup)
                }
            }
            Ok(None) => {
                // Waiting for more blobs to arrive
                self.parent_lookups.push(parent_lookup);
            }
            Err(e) => {
                self.handle_parent_verify_error(peer_id, parent_lookup, ResponseType::Blob, e, cx)
            }
        };

        metrics::set_gauge(
            &metrics::SYNC_PARENT_BLOCK_LOOKUPS,
            self.parent_lookups.len() as i64,
        );
    }

    fn handle_parent_verify_error(
        &mut self,
        peer_id: PeerId,
        mut parent_lookup: ParentLookup<T>,
        response_type: ResponseType,
        e: ParentVerifyError,
        cx: &mut SyncNetworkContext<T>,
    ) {
        match e {
            ParentVerifyError::RootMismatch
            | ParentVerifyError::NoBlockReturned
            | ParentVerifyError::NotEnoughBlobsReturned
            | ParentVerifyError::ExtraBlocksReturned
            | ParentVerifyError::UnrequestedBlobId
            | ParentVerifyError::ExtraBlobsReturned
            | ParentVerifyError::InvalidIndex(_) => {
                let e = e.into();
                warn!(self.log, "Peer sent invalid response to parent request.";
                        "peer_id" => %peer_id, "reason" => %e);

                // We do not tolerate these kinds of errors. We will accept a few but these are signs
                // of a faulty peer.
                cx.report_peer(peer_id, PeerAction::LowToleranceError, e);

                // We try again if possible.
                match response_type {
                    ResponseType::Block => self.request_parent_block(parent_lookup, cx),
                    ResponseType::Blob => self.request_parent_blobs(parent_lookup, cx),
                };
            }
            ParentVerifyError::PreviousFailure { parent_root } => {
                debug!(
                    self.log,
                    "Parent chain ignored due to past failure";
                    "block" => %parent_root,
                );
                // Add the root block to failed chains
                self.failed_chains.insert(parent_lookup.chain_hash());

                cx.report_peer(
                    peer_id,
                    PeerAction::MidToleranceError,
                    "bbroot_failed_chains",
                );
            }
            ParentVerifyError::BenignFailure => {
                trace!(
                    self.log,
                    "Requested peer could not respond to block request, requesting a new peer";
                );
                parent_lookup
                    .current_parent_request
                    .remove_peer_if_useless(&peer_id, response_type);
                match response_type {
                    ResponseType::Block => self.request_parent_block(parent_lookup, cx),
                    ResponseType::Blob => self.request_parent_blobs(parent_lookup, cx),
                };
            }
        }
    }

    /* Error responses */

    pub fn peer_disconnected(&mut self, peer_id: &PeerId, cx: &mut SyncNetworkContext<T>) {
        self.single_block_lookups.retain_mut(|req| {
            let should_remove_block =
                should_remove_disconnected_peer(ResponseType::Block, peer_id, cx, req, &self.log);
            let should_remove_blob =
                should_remove_disconnected_peer(ResponseType::Blob, peer_id, cx, req, &self.log);

            matches!(should_remove_block, ShouldRemoveLookup::False)
                && matches!(should_remove_blob, ShouldRemoveLookup::False)
        });

        /* Check disconnection for parent lookups */
        while let Some(pos) = self.parent_lookups.iter_mut().position(|req| {
            req.check_block_peer_disconnected(peer_id).is_err()
                || req.check_blob_peer_disconnected(peer_id).is_err()
        }) {
            let parent_lookup = self.parent_lookups.remove(pos);
            trace!(self.log, "Parent lookup's peer disconnected"; &parent_lookup);
            self.request_parent_block_and_blobs(parent_lookup, cx);
        }
    }

    /// An RPC error has occurred during a parent lookup. This function handles this case.
    pub fn parent_lookup_failed(
        &mut self,
        id: Id,
        peer_id: PeerId,
        cx: &mut SyncNetworkContext<T>,
        error: RPCError,
    ) {
        let msg = error.as_static_str();
        if let Some(pos) = self
            .parent_lookups
            .iter()
            .position(|request| request.pending_block_response(id))
        {
            let mut parent_lookup = self.parent_lookups.remove(pos);
            parent_lookup.block_download_failed();
            trace!(self.log, "Parent lookup block request failed"; &parent_lookup, "error" => msg);

            self.request_parent_block(parent_lookup, cx);
<<<<<<< HEAD
        } else {
            return debug!(self.log, "RPC failure for a block parent lookup request that was not found"; "peer_id" => %peer_id, "error" => msg);
        };

        if let Some(pos) = self
            .parent_lookups
            .iter()
            .position(|request| request.pending_blob_response(id))
        {
            let mut parent_lookup = self.parent_lookups.remove(pos);
            parent_lookup.blob_download_failed();
            trace!(self.log, "Parent lookup blobs request failed"; &parent_lookup, "error" => msg);

            self.request_parent_blobs(parent_lookup, cx);
        } else {
=======
        } else {
            return debug!(self.log, "RPC failure for a block parent lookup request that was not found"; "peer_id" => %peer_id, "error" => msg);
        };

        if let Some(pos) = self
            .parent_lookups
            .iter()
            .position(|request| request.pending_blob_response(id))
        {
            let mut parent_lookup = self.parent_lookups.remove(pos);
            parent_lookup.blob_download_failed();
            trace!(self.log, "Parent lookup blobs request failed"; &parent_lookup, "error" => msg);

            self.request_parent_blobs(parent_lookup, cx);
        } else {
>>>>>>> a62e52f3
            return debug!(self.log, "RPC failure for a blobs parent lookup request that was not found"; "peer_id" => %peer_id, "error" => msg);
        };
        metrics::set_gauge(
            &metrics::SYNC_PARENT_BLOCK_LOOKUPS,
            self.parent_lookups.len() as i64,
        );
    }

    pub fn single_block_lookup_failed(
        &mut self,
        id: Id,
        peer_id: &PeerId,
        cx: &mut SyncNetworkContext<T>,
        error: RPCError,
    ) {
        let msg = error.as_static_str();
        self.single_block_lookups.retain_mut(|req| {
            let should_remove_block = should_remove_failed_lookup(
                id,
                ResponseType::Block,
                msg,
                peer_id,
                cx,
                req,
                &self.log,
            );
            let should_remove_blob = should_remove_failed_lookup(
                id,
                ResponseType::Blob,
                msg,
                peer_id,
                cx,
                req,
                &self.log,
            );

            matches!(should_remove_block, ShouldRemoveLookup::False)
                && matches!(should_remove_blob, ShouldRemoveLookup::False)
        });

        metrics::set_gauge(
            &metrics::SYNC_SINGLE_BLOCK_LOOKUPS,
            self.single_block_lookups.len() as i64,
        );
    }

    /* Processing responses */

    pub fn single_block_component_processed(
        &mut self,
        target_id: Id,
        result: BlockProcessingResult<T::EthSpec>,
        response_type: ResponseType,
        cx: &mut SyncNetworkContext<T>,
    ) {
        let lookup_components_opt =
            self.single_block_lookups
                .iter_mut()
                .enumerate()
                .find_map(|(index, req)| {
                    let block_match = req.id.block_request_id.as_ref() == Some(&target_id);
                    let blob_match = req.id.blob_request_id.as_ref() == Some(&target_id);
                    (block_match || blob_match).then_some((index, req))
                });
        let (index, request_ref) = match lookup_components_opt {
            Some(req) => req,
            None => {
                return debug!(
                    self.log,
                    "Block component processed for single block lookup not present"
                );
            }
        };

        let root = request_ref.block_request_state.requested_block_root;
        let peer_id = request_ref.processing_peer(response_type);

        let peer_id = match peer_id {
            Ok(peer) => peer,
            Err(_) => return,
        };

        let should_remove_lookup = match result {
            BlockProcessingResult::Ok(status) => match status {
                AvailabilityProcessingStatus::Imported(root) => {
                    trace!(self.log, "Single block processing succeeded"; "block" => %root);
                    ShouldRemoveLookup::True
                }
                AvailabilityProcessingStatus::MissingComponents(_, _block_root) => {
                    should_remove_missing_components(request_ref, response_type, cx, &self.log)
                }
            },
            BlockProcessingResult::Ignored => {
                // Beacon processor signalled to ignore the block processing result.
                // This implies that the cpu is overloaded. Drop the request.
                warn!(
                    self.log,
                    "Single block processing was ignored, cpu might be overloaded";
                    "action" => "dropping single block request"
                );
                ShouldRemoveLookup::True
            }
            BlockProcessingResult::Err(e) => {
                trace!(self.log, "Single block processing failed"; "block" => %root, "error" => %e);
                match e {
                    BlockError::BlockIsAlreadyKnown => {
                        // No error here
                        ShouldRemoveLookup::True
                    }
                    BlockError::BeaconChainError(e) => {
                        // Internal error
                        error!(self.log, "Beacon chain error processing single block"; "block_root" => %root, "error" => ?e);
                        ShouldRemoveLookup::True
                    }
                    BlockError::ParentUnknown(block) => {
                        let slot = block.slot();
                        let parent_root = block.parent_root();
                        let (block, blobs) = block.deconstruct();
                        request_ref.add_unknown_parent_block(block);
                        if let Some(blobs) = blobs {
                            request_ref.add_unknown_parent_blobs(blobs);
                        }
                        self.search_parent(slot, root, parent_root, peer_id.to_peer_id(), cx);
                        ShouldRemoveLookup::False
                    }
                    ref e @ BlockError::ExecutionPayloadError(ref epe) if !epe.penalize_peer() => {
                        // These errors indicate that the execution layer is offline
                        // and failed to validate the execution payload. Do not downscore peer.
                        debug!(
                            self.log,
                            "Single block lookup failed. Execution layer is offline / unsynced / misconfigured";
                            "root" => %root,
                            "error" => ?e
                        );
                        ShouldRemoveLookup::True
                    }
                    BlockError::AvailabilityCheck(
                        AvailabilityCheckError::KzgVerificationFailed,
                    )
                    | BlockError::AvailabilityCheck(AvailabilityCheckError::Kzg(_))
                    | BlockError::BlobValidation(_) => {
                        warn!(self.log, "Blob validation failure"; "root" => %root, "peer_id" => %peer_id);
                        if let Ok(blob_peer) = request_ref.processing_peer(ResponseType::Blob) {
                            cx.report_peer(
                                blob_peer.to_peer_id(),
                                PeerAction::MidToleranceError,
                                "single_blob_failure",
                            );
                            // Try it again if possible.
                            retry_request_after_failure(
                                request_ref,
                                ResponseType::Blob,
                                peer_id.as_peer_id(),
                                cx,
                                &self.log,
                            )
                        } else {
                            ShouldRemoveLookup::False
                        }
                    }
                    other => {
                        warn!(self.log, "Peer sent invalid block in single block lookup"; "root" => %root, "error" => ?other, "peer_id" => %peer_id);
                        if let Ok(block_peer) = request_ref.processing_peer(ResponseType::Block) {
                            cx.report_peer(
                                block_peer.to_peer_id(),
                                PeerAction::MidToleranceError,
                                "single_block_failure",
                            );

                            // Try it again if possible.
                            retry_request_after_failure(
                                request_ref,
                                ResponseType::Block,
                                block_peer.as_peer_id(),
                                cx,
                                &self.log,
                            )
                        } else {
                            ShouldRemoveLookup::False
                        }
                    }
                }
            }
        };

        if matches!(should_remove_lookup, ShouldRemoveLookup::True) {
            self.single_block_lookups.remove(index);
        }

        metrics::set_gauge(
            &metrics::SYNC_SINGLE_BLOCK_LOOKUPS,
            self.single_block_lookups.len() as i64,
        );
    }

    pub fn parent_block_processed(
        &mut self,
        chain_hash: Hash256,
        result: BlockProcessingResult<T::EthSpec>,
        response_type: ResponseType,
        cx: &mut SyncNetworkContext<T>,
    ) {
        let index = self
            .parent_lookups
            .iter()
            .enumerate()
            .find(|(_, lookup)| lookup.chain_hash() == chain_hash)
            .map(|(index, _)| index);

        let Some(mut parent_lookup) = index.map(|index|self.parent_lookups.remove(index)) else {
            return debug!(self.log, "Process response for a parent lookup request that was not found"; "chain_hash" => %chain_hash);
        };

        let peer_id = parent_lookup
            .current_parent_request
            .processing_peer(response_type);

        let peer_id = match peer_id {
            Ok(peer) => peer,
            Err(_) => return,
        };

        match &result {
            BlockProcessingResult::Ok(status) => match status {
                AvailabilityProcessingStatus::Imported(block_root) => {
                    trace!(self.log, "Parent block processing succeeded"; &parent_lookup, "block_root" => ?block_root)
                }
                AvailabilityProcessingStatus::MissingComponents(_, block_root) => {
                    trace!(self.log, "Parent missing parts, triggering single block lookup "; &parent_lookup,"block_root" => ?block_root)
                }
            },
            BlockProcessingResult::Err(e) => {
                trace!(self.log, "Parent block processing failed"; &parent_lookup, "error" => %e)
            }
            BlockProcessingResult::Ignored => {
                trace!(
                    self.log,
                    "Parent block processing job was ignored";
                    "action" => "re-requesting block",
                    &parent_lookup
                );
            }
        }

        match result {
            BlockProcessingResult::Ok(AvailabilityProcessingStatus::MissingComponents(
                _,
                block_root,
            )) => {
                self.search_block(block_root, peer_id, cx);
            }
            BlockProcessingResult::Err(BlockError::ParentUnknown(block)) => {
                parent_lookup.add_unknown_parent_block(block);
                self.request_parent_block_and_blobs(parent_lookup, cx);
            }
            BlockProcessingResult::Ok(AvailabilityProcessingStatus::Imported(_))
            | BlockProcessingResult::Err(BlockError::BlockIsAlreadyKnown { .. }) => {
                // Check if the beacon processor is available
                let beacon_processor_send = match cx.processor_channel_if_enabled() {
                    Some(channel) => channel,
                    None => {
                        return trace!(
                            self.log,
                            "Dropping parent chain segment that was ready for processing.";
                            parent_lookup
                        );
                    }
                };
                let (chain_hash, mut blocks, hashes, block_request) =
                    parent_lookup.parts_for_processing();
                if let Some(child_block) = self.single_block_lookups.iter_mut().find_map(|req| {
                    if req.block_request_state.requested_block_root == chain_hash {
                        req.get_downloaded_block()
                    } else {
                        None
                    }
                }) {
                    blocks.push(child_block);
                };
                let process_id = ChainSegmentProcessId::ParentLookup(chain_hash);
                let work = WorkEvent::chain_segment(process_id, blocks);

                match beacon_processor_send.try_send(work) {
                    Ok(_) => {
                        self.processing_parent_lookups
                            .insert(chain_hash, (hashes, block_request));
                    }
                    Err(e) => {
                        error!(
                            self.log,
                            "Failed to send chain segment to processor";
                            "error" => ?e
                        );
                    }
                }
            }
            ref e @ BlockProcessingResult::Err(BlockError::ExecutionPayloadError(ref epe))
                if !epe.penalize_peer() =>
            {
                // These errors indicate that the execution layer is offline
                // and failed to validate the execution payload. Do not downscore peer.
                debug!(
                    self.log,
                    "Parent lookup failed. Execution layer is offline";
                    "chain_hash" => %chain_hash,
                    "error" => ?e
                );
            }
            BlockProcessingResult::Err(outcome) => {
                self.handle_invalid_block(outcome, peer_id.to_peer_id(), cx, parent_lookup);
            }
            BlockProcessingResult::Ignored => {
                // Beacon processor signalled to ignore the block processing result.
                // This implies that the cpu is overloaded. Drop the request.
                warn!(
                    self.log,
                    "Parent block processing was ignored, cpu might be overloaded";
                    "action" => "dropping parent request"
                );
            }
        }

        metrics::set_gauge(
            &metrics::SYNC_PARENT_BLOCK_LOOKUPS,
            self.parent_lookups.len() as i64,
        );
    }

    fn handle_invalid_block(
        &mut self,
        outcome: BlockError<<T as BeaconChainTypes>::EthSpec>,
        peer_id: PeerId,
        cx: &mut SyncNetworkContext<T>,
        mut parent_lookup: ParentLookup<T>,
    ) {
        // all else we consider the chain a failure and downvote the peer that sent
        // us the last block
        warn!(
            self.log, "Invalid parent chain";
            "score_adjustment" => %PeerAction::MidToleranceError,
            "outcome" => ?outcome,
            "last_peer" => %peer_id,
        );
        // This currently can be a host of errors. We permit this due to the partial
        // ambiguity.
        cx.report_peer(peer_id, PeerAction::MidToleranceError, "parent_request_err");
        // Try again if possible
        parent_lookup.block_processing_failed();
        parent_lookup.blob_processing_failed();
        self.request_parent_block_and_blobs(parent_lookup, cx);
    }

    pub fn parent_chain_processed(
        &mut self,
        chain_hash: Hash256,
        result: BatchProcessResult,
        cx: &mut SyncNetworkContext<T>,
    ) {
        let request = match self.processing_parent_lookups.remove(&chain_hash) {
            Some((_hashes, request)) => request,
            None => {
                return debug!(self.log, "Chain process response for a parent lookup request that was not found"; "chain_hash" => %chain_hash, "result" => ?result)
            }
        };

        debug!(self.log, "Parent chain processed"; "chain_hash" => %chain_hash, "result" => ?result);
        match result {
            BatchProcessResult::Success { .. } => {
                if let Some((index, _)) = self
                    .single_block_lookups
                    .iter()
                    .enumerate()
                    .find(|(_, req)| req.block_request_state.requested_block_root == chain_hash)
                {
                    if let Some((lookup_id, block_wrapper)) =
                        self.single_block_lookups.get_mut(index).and_then(|lookup| {
                            lookup
                                .get_downloaded_block()
                                .map(|block| (lookup.id.clone(), block))
                        })
                    {
                        let LookupId {
                            block_request_id,
                            blob_request_id,
                        } = lookup_id;
                        let Some(id) = block_request_id.or(blob_request_id) else {
                                warn!(self.log, "No id found for single block lookup"; "chain_hash" => %chain_hash);
                                return;
                            };

                        // This is the correct block, send it for processing
                        if self
                            .send_block_for_processing(
                                chain_hash,
                                block_wrapper,
                                Duration::from_secs(0), //TODO(sean) pipe this through
                                BlockProcessType::SingleBlock { id },
                                cx,
                            )
                            .is_err()
                        {
                            // Remove to avoid inconsistencies
                            self.single_block_lookups.remove(index);
                        }
                    }
                }
            }
            BatchProcessResult::FaultyFailure {
                imported_blocks: _,
                penalty,
            } => {
                self.failed_chains.insert(chain_hash);
                let mut all_peers = request.block_request_state.state.used_peers.clone();
                all_peers.extend(request.blob_request_state.state.used_peers);
                for peer_source in all_peers {
                    cx.report_peer(peer_source, penalty, "parent_chain_failure")
                }
            }
            BatchProcessResult::NonFaultyFailure => {
                // We might request this chain again if there is need but otherwise, don't try again
            }
        }

        metrics::set_gauge(
            &metrics::SYNC_PARENT_BLOCK_LOOKUPS,
            self.parent_lookups.len() as i64,
        );
    }

    /* Helper functions */

    fn send_block_for_processing(
        &mut self,
        block_root: Hash256,
        block: BlockWrapper<T::EthSpec>,
        duration: Duration,
        process_type: BlockProcessType,
        cx: &mut SyncNetworkContext<T>,
    ) -> Result<(), ()> {
        match cx.processor_channel_if_enabled() {
            Some(beacon_processor_send) => {
                trace!(self.log, "Sending block for processing"; "block" => ?block_root, "process" => ?process_type);
                let event = WorkEvent::rpc_beacon_block(block_root, block, duration, process_type);
                if let Err(e) = beacon_processor_send.try_send(event) {
                    error!(
                        self.log,
                        "Failed to send sync block to processor";
                        "error" => ?e
                    );
                    Err(())
                } else {
                    Ok(())
                }
            }
            None => {
                trace!(self.log, "Dropping block ready for processing. Beacon processor not available"; "block" => %block_root);
                Err(())
            }
        }
    }

    fn send_blobs_for_processing(
        &self,
        block_root: Hash256,
        blobs: FixedBlobSidecarList<T::EthSpec>,
        duration: Duration,
        process_type: BlockProcessType,
        cx: &mut SyncNetworkContext<T>,
    ) -> Result<(), ()> {
        let blob_count = blobs.iter().filter(|b| b.is_some()).count();
        if blob_count == 0 {
            return Ok(());
        }
        match cx.processor_channel_if_enabled() {
            Some(beacon_processor_send) => {
                trace!(self.log, "Sending blobs for processing"; "block" => ?block_root, "process_type" => ?process_type);
                let event = WorkEvent::rpc_blobs(block_root, blobs, duration, process_type);
                if let Err(e) = beacon_processor_send.try_send(event) {
                    error!(
                        self.log,
                        "Failed to send sync blobs to processor";
                        "error" => ?e
                    );
                    Err(())
                } else {
                    Ok(())
                }
            }
            None => {
                trace!(self.log, "Dropping blobs ready for processing. Beacon processor not available"; "block_root" => %block_root);
                Err(())
            }
        }
    }

    fn request_parent_block(
<<<<<<< HEAD
        &mut self,
        mut parent_lookup: ParentLookup<T>,
        cx: &mut SyncNetworkContext<T>,
    ) {
        let response = parent_lookup.request_parent_block(cx);
        self.handle_response(parent_lookup, cx, response, ResponseType::Block);
    }

    fn request_parent_blobs(
        &mut self,
        mut parent_lookup: ParentLookup<T>,
        cx: &mut SyncNetworkContext<T>,
    ) {
        let response = parent_lookup.request_parent_blobs(cx);
        self.handle_response(parent_lookup, cx, response, ResponseType::Blob);
    }

    fn request_parent_block_and_blobs(
=======
>>>>>>> a62e52f3
        &mut self,
        mut parent_lookup: ParentLookup<T>,
        cx: &mut SyncNetworkContext<T>,
    ) {
<<<<<<< HEAD
=======
        let response = parent_lookup.request_parent_block(cx);
        self.handle_response(parent_lookup, cx, response, ResponseType::Block);
    }

    fn request_parent_blobs(
        &mut self,
        mut parent_lookup: ParentLookup<T>,
        cx: &mut SyncNetworkContext<T>,
    ) {
        let response = parent_lookup.request_parent_blobs(cx);
        self.handle_response(parent_lookup, cx, response, ResponseType::Blob);
    }

    fn request_parent_block_and_blobs(
        &mut self,
        mut parent_lookup: ParentLookup<T>,
        cx: &mut SyncNetworkContext<T>,
    ) {
>>>>>>> a62e52f3
        let block_res = parent_lookup.request_parent_block(cx);
        match block_res {
            Ok(()) => {
                let blob_res = parent_lookup.request_parent_blobs(cx);
                self.handle_response(parent_lookup, cx, blob_res, ResponseType::Blob)
            }
            Err(e) => {
                self.handle_response(parent_lookup, cx, Err(e), ResponseType::Block);
            }
        }
    }

    fn handle_response(
        &mut self,
        parent_lookup: ParentLookup<T>,
        cx: &mut SyncNetworkContext<T>,
        result: Result<(), parent_lookup::RequestError>,
        response_type: ResponseType,
    ) {
        match result {
            Err(e) => {
                debug!(self.log, "Failed to request parent"; &parent_lookup, "error" => e.as_static());
                match e {
                    parent_lookup::RequestError::SendFailed(_) => {
                        // Probably shutting down, nothing to do here. Drop the request
                    }
                    parent_lookup::RequestError::ChainTooLong => {
                        self.failed_chains.insert(parent_lookup.chain_hash());
                        // This indicates faulty peers.
                        for &peer_id in parent_lookup.used_peers(response_type) {
                            cx.report_peer(peer_id, PeerAction::LowToleranceError, e.as_static())
                        }
                    }
                    parent_lookup::RequestError::TooManyAttempts { cannot_process } => {
                        // We only consider the chain failed if we were unable to process it.
                        // We could have failed because one peer continually failed to send us
                        // bad blocks. We still allow other peers to send us this chain. Note
                        // that peers that do this, still get penalised.
                        if cannot_process {
                            self.failed_chains.insert(parent_lookup.chain_hash());
                        }
                        // This indicates faulty peers.
                        for &peer_id in parent_lookup.used_peers(response_type) {
                            cx.report_peer(peer_id, PeerAction::LowToleranceError, e.as_static())
                        }
                    }
                    parent_lookup::RequestError::NoPeers => {
                        // This happens if the peer disconnects while the block is being
                        // processed. Drop the request without extra penalty
                    }
                }
            }
            Ok(_) => {
                debug!(self.log, "Requesting parent"; &parent_lookup);
                self.parent_lookups.push(parent_lookup)
            }
        }

        // We remove and add back again requests so we want this updated regardless of outcome.
        metrics::set_gauge(
            &metrics::SYNC_PARENT_BLOCK_LOOKUPS,
            self.parent_lookups.len() as i64,
        );
    }

    /// Drops all the single block requests and returns how many requests were dropped.
    pub fn drop_single_block_requests(&mut self) -> usize {
        let requests_to_drop = self.single_block_lookups.len();
        self.single_block_lookups.clear();
        requests_to_drop
    }

    /// Drops all the parent chain requests and returns how many requests were dropped.
    pub fn drop_parent_chain_requests(&mut self) -> usize {
        self.parent_lookups.drain(..).len()
    }
}

fn handle_block_lookup_verify_error<T: BeaconChainTypes>(
    request_ref: &mut SingleBlockLookup<SINGLE_BLOCK_LOOKUP_MAX_ATTEMPTS, T>,
    response_type: ResponseType,
    peer_id: PeerId,
    e: LookupVerifyError,
    cx: &mut SyncNetworkContext<T>,
    log: &Logger,
) -> ShouldRemoveLookup {
    let msg = if matches!(e, LookupVerifyError::BenignFailure) {
        request_ref.remove_peer_if_useless(&peer_id, response_type);
        "peer could not response to request"
    } else {
        let msg = e.into();
        cx.report_peer(peer_id, PeerAction::LowToleranceError, msg);
        msg
    };

    debug!(log, "Single block lookup failed";
        "peer_id" => %peer_id,
        "error" => msg,
        "block_root" => ?request_ref.block_request_state.requested_block_root,
        "response_type" => ?response_type
    );
    retry_request_after_failure(request_ref, response_type, &peer_id, cx, log)
}

fn retry_request_after_failure<T: BeaconChainTypes>(
    request_ref: &mut SingleBlockLookup<SINGLE_BLOCK_LOOKUP_MAX_ATTEMPTS, T>,
    response_type: ResponseType,
    initial_peer_id: &PeerId,
    cx: &mut SyncNetworkContext<T>,
    log: &Logger,
) -> ShouldRemoveLookup {
    let requested_block_root = request_ref.block_request_state.requested_block_root;

    // try the request again if possible
    match response_type {
        ResponseType::Block => {
            let id = request_ref.request_block().map(|request_opt| {
                request_opt
                    .map(|(peer_id, request)| cx.single_block_lookup_request(peer_id, request))
            });
            match id {
                Ok(Some(Ok(id))) => {
                    request_ref.id.block_request_id = Some(id);
                }
                Ok(Some(Err(e))) => {
                    debug!(log, "Single block lookup failed";
                    "peer_id" => %initial_peer_id, 
                    "error" => ?e, 
                    "block_root" => ?requested_block_root, 
                    "response_type" => ?response_type);
                    return ShouldRemoveLookup::True;
                }
                Ok(None) => {
                    request_ref.id.block_request_id = None;
                    // The lookup failed but the block or blob was found via other means.
                }
                Err(e) => {
                    debug!(log, "Single block lookup failed";
                    "peer_id" => %initial_peer_id, 
                    "error" => ?e, 
                    "block_root" => ?requested_block_root, 
                    "response_type" => ?response_type);
                    return ShouldRemoveLookup::True;
                }
            }
        }
        ResponseType::Blob => {
            let id = request_ref.request_blobs().map(|request_opt| {
                request_opt
                    .map(|(peer_id, request)| cx.single_blobs_lookup_request(peer_id, request))
            });

            match id {
                Ok(Some(Ok(id))) => {
                    request_ref.id.blob_request_id = Some(id);
                }
                Ok(Some(Err(e))) => {
                    debug!(log, "Single block lookup failed";
                    "peer_id" => %initial_peer_id, 
                    "error" => ?e, 
                    "block_root" => ?requested_block_root, 
                    "response_type" => ?response_type);
                    return ShouldRemoveLookup::True;
                }
                Ok(None) => {
                    request_ref.id.blob_request_id = None;
                    // The lookup failed but the block or blob was found via other means.
                }
                Err(e) => {
                    debug!(log, "Single block lookup failed";
                    "peer_id" => %initial_peer_id, 
                    "error" => ?e, 
                    "block_root" => ?requested_block_root, 
                    "response_type" => ?response_type);
                    return ShouldRemoveLookup::True;
                }
            }
        }
    };
    ShouldRemoveLookup::False
}

fn should_remove_disconnected_peer<T: BeaconChainTypes>(
    response_type: ResponseType,
    peer_id: &PeerId,
    cx: &mut SyncNetworkContext<T>,
    req: &mut SingleBlockLookup<SINGLE_BLOCK_LOOKUP_MAX_ATTEMPTS, T>,
    log: &Logger,
) -> ShouldRemoveLookup {
    if req.check_peer_disconnected(peer_id, response_type).is_err() {
        trace!(log, "Single lookup failed on peer disconnection"; "block_root" => ?req.block_request_state.requested_block_root, "response_type" => ?response_type);
        retry_request_after_failure(req, response_type, peer_id, cx, log)
    } else {
        ShouldRemoveLookup::False
    }
}

fn should_remove_failed_lookup<T: BeaconChainTypes>(
    id: Id,
    response_type: ResponseType,
    msg: &'static str,
    peer_id: &PeerId,
    cx: &mut SyncNetworkContext<T>,
    req: &mut SingleBlockLookup<SINGLE_BLOCK_LOOKUP_MAX_ATTEMPTS, T>,
    log: &Logger,
) -> ShouldRemoveLookup {
    if req.id.block_request_id == Some(id) || req.id.blob_request_id == Some(id) {
        req.register_failure_downloading(response_type);
        trace!(log, "Single lookup failed"; "block" => %req.block_request_state.requested_block_root, "error" => msg, "response_type" => ?response_type);
        retry_request_after_failure(req, response_type, peer_id, cx, log)
    } else {
        ShouldRemoveLookup::False
    }
}

fn should_remove_missing_components<T: BeaconChainTypes>(
    request_ref: &mut SingleBlockLookup<SINGLE_BLOCK_LOOKUP_MAX_ATTEMPTS, T>,
    response_type: ResponseType,
    cx: &mut SyncNetworkContext<T>,
    log: &Logger,
) -> ShouldRemoveLookup {
    request_ref.set_component_processed(response_type);

    // If we get a missing component response after processing both a blob and a block response, the
    // blobs must be what are missing.
    if request_ref.both_components_processed() {
        let Ok(blob_peer) = request_ref.processing_peer(ResponseType::Blob) else {
            return ShouldRemoveLookup::False;
        };
        if let PeerShouldHave::BlockAndBlobs(blob_peer) = blob_peer {
            cx.report_peer(
                blob_peer,
                PeerAction::MidToleranceError,
                "single_block_failure",
            );
        }
        request_ref.remove_peer_if_useless(blob_peer.as_peer_id(), ResponseType::Blob);
        if !request_ref.downloading(ResponseType::Blob) {
            // Try it again if possible.
            return retry_request_after_failure(
                request_ref,
                ResponseType::Blob,
                blob_peer.as_peer_id(),
                cx,
                log,
            );
        }
    }
    ShouldRemoveLookup::False
}<|MERGE_RESOLUTION|>--- conflicted
+++ resolved
@@ -26,12 +26,8 @@
 };
 use crate::beacon_processor::{ChainSegmentProcessId, WorkEvent};
 use crate::metrics;
-<<<<<<< HEAD
-use crate::sync::block_lookups::single_block_lookup::{LookupId, UnknownParentComponents};
-=======
 use crate::sync::block_lookups::single_block_lookup::LookupId;
 pub use single_block_lookup::UnknownParentComponents;
->>>>>>> a62e52f3
 
 pub(crate) mod delayed_lookup;
 mod parent_lookup;
@@ -136,16 +132,6 @@
     False,
 }
 
-<<<<<<< HEAD
-/// Tracks the event that triggered the lookup. This is useful to know whether the lookup
-/// is require to cache `UnknownParentComponents`.
-pub enum LookupSource {
-    UnknownParent,
-    MissingComponents,
-}
-
-=======
->>>>>>> a62e52f3
 impl<T: BeaconChainTypes> BlockLookups<T> {
     pub fn new(da_checker: Arc<DataAvailabilityChecker<T>>, log: Logger) -> Self {
         Self {
@@ -162,92 +148,13 @@
 
     /* Lookup requests */
 
-<<<<<<< HEAD
-=======
     /// Creates a lookup for the block with the given `block_root` and immediately triggers it.
->>>>>>> a62e52f3
     pub fn search_block(
         &mut self,
         block_root: Hash256,
         peer_source: PeerShouldHave,
         cx: &mut SyncNetworkContext<T>,
     ) {
-<<<<<<< HEAD
-        self.search_block_with(
-            block_root,
-            None,
-            None,
-            &[peer_source],
-            LookupSource::MissingComponents,
-        );
-        self.trigger_single_lookup(block_root, cx)
-    }
-
-    pub fn search_block_delayed(&mut self, block_root: Hash256, peer_source: PeerShouldHave) {
-        self.search_block_with(
-            block_root,
-            None,
-            None,
-            &[peer_source],
-            LookupSource::MissingComponents,
-        );
-    }
-
-    pub fn search_child_block(
-        &mut self,
-        block_root: Hash256,
-        block: Option<Arc<SignedBeaconBlock<T::EthSpec>>>,
-        blobs: Option<FixedBlobSidecarList<T::EthSpec>>,
-        peer_source: &[PeerShouldHave],
-        cx: &mut SyncNetworkContext<T>,
-    ) {
-        self.search_block_with(
-            block_root,
-            block,
-            blobs,
-            peer_source,
-            LookupSource::UnknownParent,
-        );
-        self.trigger_single_lookup(block_root, cx)
-    }
-
-    pub fn search_child_delayed(
-        &mut self,
-        block_root: Hash256,
-        block: Option<Arc<SignedBeaconBlock<T::EthSpec>>>,
-        blobs: Option<FixedBlobSidecarList<T::EthSpec>>,
-        peer_source: &[PeerShouldHave],
-    ) {
-        self.search_block_with(
-            block_root,
-            block,
-            blobs,
-            peer_source,
-            LookupSource::UnknownParent,
-        );
-    }
-
-    /// Attempts to trigger the request matching the given `block_root`. If the requests for
-    /// blocks and blobs could not have been made or are no longer required, this also removes the lookup.
-    pub fn trigger_single_lookup(&mut self, block_root: Hash256, cx: &mut SyncNetworkContext<T>) {
-        let mut drop_lookup = None;
-        for (index, single_block_request) in self.single_block_lookups.iter_mut().enumerate() {
-            if single_block_request
-                .block_request_state
-                .requested_block_root
-                == block_root
-                && !single_block_request.triggered
-            {
-                if single_block_request.request_block_and_blobs(cx).is_err() {
-                    drop_lookup = Some(index);
-                }
-                single_block_request.triggered = true;
-            }
-        }
-        if let Some(index) = drop_lookup {
-            self.single_block_lookups.swap_remove(index);
-        }
-=======
         let lookup = self.search_block_with(block_root, None, &[peer_source]);
         if let Some(lookup) = lookup {
             self.trigger_single_lookup(lookup, cx);
@@ -344,7 +251,6 @@
     pub fn remove_lookup_by_root(&mut self, block_root: Hash256) {
         self.single_block_lookups
             .retain(|lookup| lookup.block_request_state.requested_block_root != block_root);
->>>>>>> a62e52f3
     }
 
     /// Searches for a single block hash. If the blocks parent is unknown, a chain of blocks is
@@ -352,17 +258,9 @@
     pub fn search_block_with(
         &mut self,
         block_root: Hash256,
-<<<<<<< HEAD
-        block: Option<Arc<SignedBeaconBlock<T::EthSpec>>>,
-        blobs: Option<FixedBlobSidecarList<T::EthSpec>>,
-        peers: &[PeerShouldHave],
-        lookup_source: LookupSource,
-    ) {
-=======
         parent_components: Option<UnknownParentComponents<T::EthSpec>>,
         peers: &[PeerShouldHave],
     ) -> Option<SingleBlockLookup<SINGLE_BLOCK_LOOKUP_MAX_ATTEMPTS, T>> {
->>>>>>> a62e52f3
         // Do not re-request a block that is already being requested
         if let Some(lookup) = self
             .single_block_lookups
@@ -370,20 +268,10 @@
             .find(|lookup| lookup.is_for_block(block_root))
         {
             lookup.add_peers(peers);
-<<<<<<< HEAD
-            if let Some(block) = block {
-                lookup.add_unknown_parent_block(block)
-            }
-            if let Some(blobs) = blobs {
-                lookup.add_unknown_parent_blobs(blobs)
-            }
-            return;
-=======
             if let Some(components) = parent_components {
                 lookup.add_unknown_parent_components(components);
             }
             return None;
->>>>>>> a62e52f3
         }
 
         if let Some(parent_lookup) = self.parent_lookups.iter_mut().find(|parent_req| {
@@ -412,36 +300,12 @@
             "block" => ?block_root
         );
 
-<<<<<<< HEAD
-        let unknown_parent_components = if matches!(lookup_source, LookupSource::UnknownParent) {
-            Some(UnknownParentComponents {
-                downloaded_block: block,
-                downloaded_blobs: blobs.unwrap_or_default(),
-            })
-        } else {
-            None
-        };
-
-        let single_block_request = SingleBlockLookup::new(
-            block_root,
-            unknown_parent_components,
-            peers,
-            self.da_checker.clone(),
-        );
-        self.single_block_lookups.push(single_block_request);
-
-        metrics::set_gauge(
-            &metrics::SYNC_SINGLE_BLOCK_LOOKUPS,
-            self.single_block_lookups.len() as i64,
-        );
-=======
         Some(SingleBlockLookup::new(
             block_root,
             parent_components,
             peers,
             self.da_checker.clone(),
         ))
->>>>>>> a62e52f3
     }
 
     /// If a block is attempted to be processed but we do not know its parent, this function is
@@ -917,7 +781,6 @@
             trace!(self.log, "Parent lookup block request failed"; &parent_lookup, "error" => msg);
 
             self.request_parent_block(parent_lookup, cx);
-<<<<<<< HEAD
         } else {
             return debug!(self.log, "RPC failure for a block parent lookup request that was not found"; "peer_id" => %peer_id, "error" => msg);
         };
@@ -933,23 +796,6 @@
 
             self.request_parent_blobs(parent_lookup, cx);
         } else {
-=======
-        } else {
-            return debug!(self.log, "RPC failure for a block parent lookup request that was not found"; "peer_id" => %peer_id, "error" => msg);
-        };
-
-        if let Some(pos) = self
-            .parent_lookups
-            .iter()
-            .position(|request| request.pending_blob_response(id))
-        {
-            let mut parent_lookup = self.parent_lookups.remove(pos);
-            parent_lookup.blob_download_failed();
-            trace!(self.log, "Parent lookup blobs request failed"; &parent_lookup, "error" => msg);
-
-            self.request_parent_blobs(parent_lookup, cx);
-        } else {
->>>>>>> a62e52f3
             return debug!(self.log, "RPC failure for a blobs parent lookup request that was not found"; "peer_id" => %peer_id, "error" => msg);
         };
         metrics::set_gauge(
@@ -1446,7 +1292,6 @@
     }
 
     fn request_parent_block(
-<<<<<<< HEAD
         &mut self,
         mut parent_lookup: ParentLookup<T>,
         cx: &mut SyncNetworkContext<T>,
@@ -1465,33 +1310,10 @@
     }
 
     fn request_parent_block_and_blobs(
-=======
->>>>>>> a62e52f3
         &mut self,
         mut parent_lookup: ParentLookup<T>,
         cx: &mut SyncNetworkContext<T>,
     ) {
-<<<<<<< HEAD
-=======
-        let response = parent_lookup.request_parent_block(cx);
-        self.handle_response(parent_lookup, cx, response, ResponseType::Block);
-    }
-
-    fn request_parent_blobs(
-        &mut self,
-        mut parent_lookup: ParentLookup<T>,
-        cx: &mut SyncNetworkContext<T>,
-    ) {
-        let response = parent_lookup.request_parent_blobs(cx);
-        self.handle_response(parent_lookup, cx, response, ResponseType::Blob);
-    }
-
-    fn request_parent_block_and_blobs(
-        &mut self,
-        mut parent_lookup: ParentLookup<T>,
-        cx: &mut SyncNetworkContext<T>,
-    ) {
->>>>>>> a62e52f3
         let block_res = parent_lookup.request_parent_block(cx);
         match block_res {
             Ok(()) => {
@@ -1618,9 +1440,9 @@
                 }
                 Ok(Some(Err(e))) => {
                     debug!(log, "Single block lookup failed";
-                    "peer_id" => %initial_peer_id, 
-                    "error" => ?e, 
-                    "block_root" => ?requested_block_root, 
+                    "peer_id" => %initial_peer_id,
+                    "error" => ?e,
+                    "block_root" => ?requested_block_root,
                     "response_type" => ?response_type);
                     return ShouldRemoveLookup::True;
                 }
@@ -1630,9 +1452,9 @@
                 }
                 Err(e) => {
                     debug!(log, "Single block lookup failed";
-                    "peer_id" => %initial_peer_id, 
-                    "error" => ?e, 
-                    "block_root" => ?requested_block_root, 
+                    "peer_id" => %initial_peer_id,
+                    "error" => ?e,
+                    "block_root" => ?requested_block_root,
                     "response_type" => ?response_type);
                     return ShouldRemoveLookup::True;
                 }
@@ -1650,9 +1472,9 @@
                 }
                 Ok(Some(Err(e))) => {
                     debug!(log, "Single block lookup failed";
-                    "peer_id" => %initial_peer_id, 
-                    "error" => ?e, 
-                    "block_root" => ?requested_block_root, 
+                    "peer_id" => %initial_peer_id,
+                    "error" => ?e,
+                    "block_root" => ?requested_block_root,
                     "response_type" => ?response_type);
                     return ShouldRemoveLookup::True;
                 }
@@ -1662,9 +1484,9 @@
                 }
                 Err(e) => {
                     debug!(log, "Single block lookup failed";
-                    "peer_id" => %initial_peer_id, 
-                    "error" => ?e, 
-                    "block_root" => ?requested_block_root, 
+                    "peer_id" => %initial_peer_id,
+                    "error" => ?e,
+                    "block_root" => ?requested_block_root,
                     "response_type" => ?response_type);
                     return ShouldRemoveLookup::True;
                 }
