use super::single_block_lookup::{LookupRequestError, LookupVerifyError, SingleBlockLookup};
use super::{BlobRequestId, BlockRequestId, DownloadedBlocks, PeerShouldHave, ResponseType};
use crate::sync::block_lookups::single_block_lookup::{State, UnknownParentComponents};
use crate::sync::block_lookups::{RootBlobsTuple, RootBlockTuple};
use crate::sync::{manager::SLOT_IMPORT_TOLERANCE, network_context::SyncNetworkContext};
use beacon_chain::blob_verification::AsBlock;
use beacon_chain::blob_verification::BlockWrapper;
use beacon_chain::data_availability_checker::DataAvailabilityChecker;
use beacon_chain::BeaconChainTypes;
use lighthouse_network::PeerId;
use std::sync::Arc;
use store::Hash256;
use strum::IntoStaticStr;
use types::blob_sidecar::FixedBlobSidecarList;
use types::{BlobSidecar, SignedBeaconBlock};

/// How many attempts we try to find a parent of a block before we give up trying.
pub(crate) const PARENT_FAIL_TOLERANCE: u8 = 5;
/// The maximum depth we will search for a parent block. In principle we should have sync'd any
/// canonical chain to its head once the peer connects. A chain should not appear where it's depth
/// is further back than the most recent head slot.
pub(crate) const PARENT_DEPTH_TOLERANCE: usize = SLOT_IMPORT_TOLERANCE * 2;

/// Maintains a sequential list of parents to lookup and the lookup's current state.
pub(crate) struct ParentLookup<T: BeaconChainTypes> {
    /// The root of the block triggering this parent request.
    chain_hash: Hash256,
    /// The blocks that have currently been downloaded.
    downloaded_blocks: Vec<DownloadedBlocks<T::EthSpec>>,
    /// Request of the last parent.
    pub current_parent_request: SingleBlockLookup<PARENT_FAIL_TOLERANCE, T>,
}

#[derive(Debug, PartialEq, Eq, IntoStaticStr)]
pub enum ParentVerifyError {
    RootMismatch,
    NoBlockReturned,
    NotEnoughBlobsReturned,
    ExtraBlocksReturned,
    UnrequestedBlobId,
    ExtraBlobsReturned,
    InvalidIndex(u64),
    PreviousFailure { parent_root: Hash256 },
    BenignFailure,
}

#[derive(Debug, PartialEq, Eq)]
pub enum RequestError {
    SendFailed(&'static str),
    ChainTooLong,
    /// We witnessed too many failures trying to complete this parent lookup.
    TooManyAttempts {
        /// We received more failures trying to process the blocks than downloading them
        /// from peers.
        cannot_process: bool,
    },
    NoPeers,
}

impl<T: BeaconChainTypes> ParentLookup<T> {
    pub fn new(
        block_root: Hash256,
        parent_root: Hash256,
        peer_id: PeerShouldHave,
        da_checker: Arc<DataAvailabilityChecker<T>>,
    ) -> Self {
        let current_parent_request =
            SingleBlockLookup::new(parent_root, Some(<_>::default()), &[peer_id], da_checker);

        Self {
            chain_hash: block_root,
            downloaded_blocks: vec![],
            current_parent_request,
        }
    }

    pub fn contains_block(&self, block_root: &Hash256) -> bool {
        self.downloaded_blocks
            .iter()
            .any(|(root, _d_block)| root == block_root)
    }

<<<<<<< HEAD
    pub fn new(
        block_root: Hash256,
        parent_root: Hash256,
        peer_id: PeerShouldHave,
        da_checker: Arc<DataAvailabilityChecker<T>>,
    ) -> Self {
        let current_parent_request =
            SingleBlockLookup::new(parent_root, Some(<_>::default()), &[peer_id], da_checker);

        Self {
            chain_hash: block_root,
            downloaded_blocks: vec![],
            current_parent_request,
        }
=======
    pub fn is_for_block(&self, block_root: Hash256) -> bool {
        self.current_parent_request.is_for_block(block_root)
>>>>>>> 1c240fcb
    }

    /// Attempts to request the next unknown parent. If the request fails, it should be removed.
    pub fn request_parent_block(
        &mut self,
        cx: &mut SyncNetworkContext<T>,
    ) -> Result<(), RequestError> {
        // check to make sure this request hasn't failed
        if self.downloaded_blocks.len() + 1 >= PARENT_DEPTH_TOLERANCE {
            return Err(RequestError::ChainTooLong);
        }

        if let Some((peer_id, request)) = self.current_parent_request.request_block()? {
            match cx.parent_lookup_block_request(peer_id, request) {
                Ok(request_id) => {
                    self.current_parent_request.id.block_request_id = Some(request_id);
                    return Ok(());
                }
                Err(reason) => {
                    self.current_parent_request.id.block_request_id = None;
                    return Err(RequestError::SendFailed(reason));
                }
            }
        }
        Ok(())
    }

    pub fn request_parent_blobs(
        &mut self,
        cx: &mut SyncNetworkContext<T>,
    ) -> Result<(), RequestError> {
        // check to make sure this request hasn't failed
        if self.downloaded_blocks.len() + 1 >= PARENT_DEPTH_TOLERANCE {
            return Err(RequestError::ChainTooLong);
        }

        if let Some((peer_id, request)) = self.current_parent_request.request_blobs()? {
            match cx.parent_lookup_blobs_request(peer_id, request) {
                Ok(request_id) => {
                    self.current_parent_request.id.blob_request_id = Some(request_id);
                    return Ok(());
                }
                Err(reason) => {
                    self.current_parent_request.id.blob_request_id = None;
                    return Err(RequestError::SendFailed(reason));
                }
            }
        }
        Ok(())
<<<<<<< HEAD
    }

    pub fn check_block_peer_disconnected(&mut self, peer_id: &PeerId) -> Result<(), ()> {
        self.current_parent_request
            .block_request_state
            .state
            .check_peer_disconnected(peer_id)
    }

    pub fn check_blob_peer_disconnected(&mut self, peer_id: &PeerId) -> Result<(), ()> {
        self.current_parent_request
            .blob_request_state
=======
    }

    pub fn check_block_peer_disconnected(&mut self, peer_id: &PeerId) -> Result<(), ()> {
        self.current_parent_request
            .block_request_state
>>>>>>> 1c240fcb
            .state
            .check_peer_disconnected(peer_id)
    }

<<<<<<< HEAD
=======
    pub fn check_blob_peer_disconnected(&mut self, peer_id: &PeerId) -> Result<(), ()> {
        self.current_parent_request
            .blob_request_state
            .state
            .check_peer_disconnected(peer_id)
    }

>>>>>>> 1c240fcb
    pub fn add_unknown_parent_block(&mut self, block: BlockWrapper<T::EthSpec>) {
        let next_parent = block.parent_root();

        // Cache the block.
        let current_root = self
            .current_parent_request
            .block_request_state
            .requested_block_root;
        self.downloaded_blocks.push((current_root, block));

        // Update the block request.
        self.current_parent_request
            .block_request_state
            .requested_block_root = next_parent;
        self.current_parent_request.block_request_state.state.state = State::AwaitingDownload;
        self.current_parent_request.id.block_request_id = None;

        // Update the blobs request.
        self.current_parent_request.blob_request_state.state.state = State::AwaitingDownload;
        self.current_parent_request.id.blob_request_id = None;

        // Reset the unknown parent components.
        self.current_parent_request.unknown_parent_components =
            Some(UnknownParentComponents::default());
    }

    pub fn add_current_request_block(&mut self, block: Arc<SignedBeaconBlock<T::EthSpec>>) {
        // Cache the block.
        self.current_parent_request.add_unknown_parent_block(block);

        // Update the request.
        self.current_parent_request.id.block_request_id = None;
    }

    pub fn add_current_request_blobs(&mut self, blobs: FixedBlobSidecarList<T::EthSpec>) {
        // Cache the blobs.
        self.current_parent_request.add_unknown_parent_blobs(blobs);

        // Update the request.
        self.current_parent_request.id.blob_request_id = None;
    }

    pub fn pending_block_response(&self, req_id: BlockRequestId) -> bool {
        self.current_parent_request.id.block_request_id == Some(req_id)
    }

    pub fn pending_blob_response(&self, req_id: BlobRequestId) -> bool {
        self.current_parent_request.id.blob_request_id == Some(req_id)
    }

    /// Consumes the parent request and destructures it into it's parts.
    #[allow(clippy::type_complexity)]
    pub fn parts_for_processing(
        self,
    ) -> (
        Hash256,
        Vec<BlockWrapper<T::EthSpec>>,
        Vec<Hash256>,
        SingleBlockLookup<PARENT_FAIL_TOLERANCE, T>,
    ) {
        let ParentLookup {
            chain_hash,
            downloaded_blocks,
            current_parent_request,
        } = self;
        let block_count = downloaded_blocks.len();
        let mut blocks = Vec::with_capacity(block_count);
        let mut hashes = Vec::with_capacity(block_count);
        for (hash, block) in downloaded_blocks.into_iter() {
            blocks.push(block);
            hashes.push(hash);
        }
        (chain_hash, blocks, hashes, current_parent_request)
    }

    /// Get the parent lookup's chain hash.
    pub fn chain_hash(&self) -> Hash256 {
        self.chain_hash
    }

    pub fn block_download_failed(&mut self) {
        self.current_parent_request
            .block_request_state
            .state
            .register_failure_downloading();
        self.current_parent_request.id.block_request_id = None;
<<<<<<< HEAD
    }

    pub fn blob_download_failed(&mut self) {
        self.current_parent_request
            .blob_request_state
            .state
            .register_failure_downloading();
        self.current_parent_request.id.blob_request_id = None;
    }

=======
    }

    pub fn blob_download_failed(&mut self) {
        self.current_parent_request
            .blob_request_state
            .state
            .register_failure_downloading();
        self.current_parent_request.id.blob_request_id = None;
    }

>>>>>>> 1c240fcb
    pub fn block_processing_failed(&mut self) {
        self.current_parent_request
            .block_request_state
            .state
            .register_failure_processing();
        if let Some(components) = self
            .current_parent_request
            .unknown_parent_components
            .as_mut()
        {
            components.downloaded_block = None;
        }
        self.current_parent_request.id.block_request_id = None;
    }

    pub fn blob_processing_failed(&mut self) {
        self.current_parent_request
            .blob_request_state
            .state
            .register_failure_processing();
        if let Some(components) = self
            .current_parent_request
            .unknown_parent_components
            .as_mut()
        {
            components.downloaded_blobs = <_>::default();
        }
        self.current_parent_request.id.blob_request_id = None;
    }

    /// Verifies that the received block is what we requested. If so, parent lookup now waits for
    /// the processing result of the block.
    pub fn verify_block(
        &mut self,
        block: Option<Arc<SignedBeaconBlock<T::EthSpec>>>,
        failed_chains: &mut lru_cache::LRUTimeCache<Hash256>,
    ) -> Result<Option<RootBlockTuple<T::EthSpec>>, ParentVerifyError> {
        let root_and_block = self.current_parent_request.verify_block(block)?;

        // check if the parent of this block isn't in the failed cache. If it is, this chain should
        // be dropped and the peer downscored.
        if let Some(parent_root) = root_and_block
            .as_ref()
            .map(|(_, block)| block.parent_root())
        {
            if failed_chains.contains(&parent_root) {
                self.current_parent_request
                    .block_request_state
                    .state
                    .register_failure_downloading();
                self.current_parent_request.id.block_request_id = None;
                return Err(ParentVerifyError::PreviousFailure { parent_root });
            }
        }

        Ok(root_and_block)
    }

    pub fn verify_blob(
        &mut self,
        blob: Option<Arc<BlobSidecar<T::EthSpec>>>,
        failed_chains: &mut lru_cache::LRUTimeCache<Hash256>,
    ) -> Result<Option<RootBlobsTuple<T::EthSpec>>, ParentVerifyError> {
        let parent_root_opt = blob.as_ref().map(|b| b.block_parent_root);
        let blobs = self.current_parent_request.verify_blob(blob)?;

        // check if the parent of this block isn't in the failed cache. If it is, this chain should
        // be dropped and the peer downscored.
        if let Some(parent_root) = parent_root_opt {
            if failed_chains.contains(&parent_root) {
                self.current_parent_request
                    .blob_request_state
                    .state
                    .register_failure_downloading();
                self.current_parent_request.id.blob_request_id = None;
                return Err(ParentVerifyError::PreviousFailure { parent_root });
            }
        }

        Ok(blobs)
    }

<<<<<<< HEAD
    pub fn add_peers_if_useful(
        &mut self,
        block_root: &Hash256,
        peer_source: &[PeerShouldHave],
    ) -> bool {
        self.current_parent_request
            .add_peers_if_useful(block_root, peer_source)
=======
    pub fn add_peers(&mut self, peer_source: &[PeerShouldHave]) {
        self.current_parent_request.add_peers(peer_source)
>>>>>>> 1c240fcb
    }

    pub fn used_peers(&self, response_type: ResponseType) -> impl Iterator<Item = &PeerId> + '_ {
        match response_type {
            ResponseType::Block => self
                .current_parent_request
                .block_request_state
                .state
                .used_peers
                .iter(),
            ResponseType::Blob => self
                .current_parent_request
                .blob_request_state
                .state
                .used_peers
                .iter(),
        }
    }
}

impl From<LookupVerifyError> for ParentVerifyError {
    fn from(e: LookupVerifyError) -> Self {
        use LookupVerifyError as E;
        match e {
            E::RootMismatch => ParentVerifyError::RootMismatch,
            E::NoBlockReturned => ParentVerifyError::NoBlockReturned,
            E::ExtraBlocksReturned => ParentVerifyError::ExtraBlocksReturned,
            E::UnrequestedBlobId => ParentVerifyError::UnrequestedBlobId,
            E::ExtraBlobsReturned => ParentVerifyError::ExtraBlobsReturned,
            E::InvalidIndex(index) => ParentVerifyError::InvalidIndex(index),
            E::NotEnoughBlobsReturned => ParentVerifyError::NotEnoughBlobsReturned,
            E::BenignFailure => ParentVerifyError::BenignFailure,
        }
    }
}

impl From<LookupRequestError> for RequestError {
    fn from(e: LookupRequestError) -> Self {
        use LookupRequestError as E;
        match e {
            E::TooManyAttempts { cannot_process } => {
                RequestError::TooManyAttempts { cannot_process }
            }
            E::NoPeers => RequestError::NoPeers,
        }
    }
}

impl<T: BeaconChainTypes> slog::KV for ParentLookup<T> {
    fn serialize(
        &self,
        record: &slog::Record,
        serializer: &mut dyn slog::Serializer,
    ) -> slog::Result {
        serializer.emit_arguments("chain_hash", &format_args!("{}", self.chain_hash))?;
        slog::Value::serialize(&self.current_parent_request, record, "parent", serializer)?;
        serializer.emit_usize("downloaded_blocks", self.downloaded_blocks.len())?;
        slog::Result::Ok(())
    }
}

impl RequestError {
    pub fn as_static(&self) -> &'static str {
        match self {
            RequestError::SendFailed(e) => e,
            RequestError::ChainTooLong => "chain_too_long",
            RequestError::TooManyAttempts { cannot_process } if *cannot_process => {
                "too_many_processing_attempts"
            }
            RequestError::TooManyAttempts { cannot_process: _ } => "too_many_downloading_attempts",
            RequestError::NoPeers => "no_peers",
        }
    }
}<|MERGE_RESOLUTION|>--- conflicted
+++ resolved
@@ -80,25 +80,8 @@
             .any(|(root, _d_block)| root == block_root)
     }
 
-<<<<<<< HEAD
-    pub fn new(
-        block_root: Hash256,
-        parent_root: Hash256,
-        peer_id: PeerShouldHave,
-        da_checker: Arc<DataAvailabilityChecker<T>>,
-    ) -> Self {
-        let current_parent_request =
-            SingleBlockLookup::new(parent_root, Some(<_>::default()), &[peer_id], da_checker);
-
-        Self {
-            chain_hash: block_root,
-            downloaded_blocks: vec![],
-            current_parent_request,
-        }
-=======
     pub fn is_for_block(&self, block_root: Hash256) -> bool {
         self.current_parent_request.is_for_block(block_root)
->>>>>>> 1c240fcb
     }
 
     /// Attempts to request the next unknown parent. If the request fails, it should be removed.
@@ -148,7 +131,6 @@
             }
         }
         Ok(())
-<<<<<<< HEAD
     }
 
     pub fn check_block_peer_disconnected(&mut self, peer_id: &PeerId) -> Result<(), ()> {
@@ -161,27 +143,10 @@
     pub fn check_blob_peer_disconnected(&mut self, peer_id: &PeerId) -> Result<(), ()> {
         self.current_parent_request
             .blob_request_state
-=======
-    }
-
-    pub fn check_block_peer_disconnected(&mut self, peer_id: &PeerId) -> Result<(), ()> {
-        self.current_parent_request
-            .block_request_state
->>>>>>> 1c240fcb
             .state
             .check_peer_disconnected(peer_id)
     }
 
-<<<<<<< HEAD
-=======
-    pub fn check_blob_peer_disconnected(&mut self, peer_id: &PeerId) -> Result<(), ()> {
-        self.current_parent_request
-            .blob_request_state
-            .state
-            .check_peer_disconnected(peer_id)
-    }
-
->>>>>>> 1c240fcb
     pub fn add_unknown_parent_block(&mut self, block: BlockWrapper<T::EthSpec>) {
         let next_parent = block.parent_root();
 
@@ -268,7 +233,6 @@
             .state
             .register_failure_downloading();
         self.current_parent_request.id.block_request_id = None;
-<<<<<<< HEAD
     }
 
     pub fn blob_download_failed(&mut self) {
@@ -279,18 +243,6 @@
         self.current_parent_request.id.blob_request_id = None;
     }
 
-=======
-    }
-
-    pub fn blob_download_failed(&mut self) {
-        self.current_parent_request
-            .blob_request_state
-            .state
-            .register_failure_downloading();
-        self.current_parent_request.id.blob_request_id = None;
-    }
-
->>>>>>> 1c240fcb
     pub fn block_processing_failed(&mut self) {
         self.current_parent_request
             .block_request_state
@@ -373,18 +325,8 @@
         Ok(blobs)
     }
 
-<<<<<<< HEAD
-    pub fn add_peers_if_useful(
-        &mut self,
-        block_root: &Hash256,
-        peer_source: &[PeerShouldHave],
-    ) -> bool {
-        self.current_parent_request
-            .add_peers_if_useful(block_root, peer_source)
-=======
     pub fn add_peers(&mut self, peer_source: &[PeerShouldHave]) {
         self.current_parent_request.add_peers(peer_source)
->>>>>>> 1c240fcb
     }
 
     pub fn used_peers(&self, response_type: ResponseType) -> impl Iterator<Item = &PeerId> + '_ {
