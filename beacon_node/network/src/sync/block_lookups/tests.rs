--- conflicted
+++ resolved
@@ -1224,11 +1224,7 @@
                         let child_root = child_block.canonical_root();
                         let parent_root = block_root;
                         block_root = child_root;
-<<<<<<< HEAD
-                        bl.search_current_unknown_parent_block_and_blobs(
-=======
                         bl.search_child_block(
->>>>>>> 1c240fcb
                             child_root,
                             Some(child_block),
                             None,
@@ -1267,11 +1263,7 @@
 
                         let mut blobs = FixedBlobSidecarList::default();
                         *blobs.index_mut(0) = Some(child_blob);
-<<<<<<< HEAD
-                        bl.search_current_unknown_parent_block_and_blobs(
-=======
                         bl.search_child_block(
->>>>>>> 1c240fcb
                             child_root,
                             None,
                             Some(blobs),
