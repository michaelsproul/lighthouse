use crate::network_beacon_processor::NetworkBeaconProcessor;

use crate::service::RequestId;
use crate::sync::manager::{RequestId as SyncRequestId, SingleLookupReqId, SyncManager};
use crate::sync::SyncMessage;
use crate::NetworkMessage;
use std::sync::Arc;

use super::*;

use crate::sync::block_lookups::common::ResponseType;
use beacon_chain::builder::Witness;
use beacon_chain::eth1_chain::CachingEth1Backend;
use beacon_chain::test_utils::{
    build_log, generate_rand_block_and_blobs, BeaconChainHarness, EphemeralHarnessType, NumBlobs,
};
use beacon_processor::WorkEvent;
use lighthouse_network::rpc::RPCResponseErrorCode;
use lighthouse_network::types::SyncState;
use lighthouse_network::{NetworkGlobals, Request};
use slot_clock::{ManualSlotClock, SlotClock, TestingSlotClock};
use store::MemoryStore;
use tokio::sync::mpsc;
use types::{
    test_utils::{SeedableRng, XorShiftRng},
    BlobSidecar, ForkName, MinimalEthSpec as E, SignedBeaconBlock,
};

type T = Witness<ManualSlotClock, CachingEth1Backend<E>, E, MemoryStore<E>, MemoryStore<E>>;

/// This test utility enables integration testing of Lighthouse sync components.
///
/// It covers the following:
/// 1. Sending `SyncMessage` to `SyncManager` to trigger `RangeSync`, `BackFillSync` and `BlockLookups` behaviours.
/// 2. Making assertions on `WorkEvent`s received from sync
/// 3. Making assertion on `NetworkMessage` received from sync (Outgoing RPC requests).
///
/// The test utility covers testing the interactions from and to `SyncManager`. In diagram form:
///                      +-----------------+
///                      | BeaconProcessor |
///                      +---------+-------+
///                             ^  |
///                             |  |
///                   WorkEvent |  | SyncMsg
///                             |  | (Result)
///                             |  v
/// +--------+            +-----+-----------+             +----------------+
/// | Router +----------->|  SyncManager    +------------>| NetworkService |
/// +--------+  SyncMsg   +-----------------+ NetworkMsg  +----------------+
///           (RPC resp)  |  - RangeSync    |  (RPC req)
///                       +-----------------+
///                       |  - BackFillSync |
///                       +-----------------+
///                       |  - BlockLookups |
///                       +-----------------+
struct TestRig {
    /// Receiver for `BeaconProcessor` events (e.g. block processing results).
    beacon_processor_rx: mpsc::Receiver<WorkEvent<E>>,
    /// Receiver for `NetworkMessage` (e.g. outgoing RPC requests from sync)
    network_rx: mpsc::UnboundedReceiver<NetworkMessage<E>>,
    /// Stores all `NetworkMessage`s received from `network_recv`. (e.g. outgoing RPC requests)
    network_rx_queue: Vec<NetworkMessage<E>>,
    /// To send `SyncMessage`. For sending RPC responses or block processing results to sync.
    sync_manager: SyncManager<T>,
    /// To manipulate sync state and peer connection status
    network_globals: Arc<NetworkGlobals<E>>,
    /// `rng` for generating test blocks and blobs.
    rng: XorShiftRng,
    fork_name: ForkName,
}

const D: Duration = Duration::new(0, 0);

impl TestRig {
    fn test_setup() -> Self {
        let enable_log = cfg!(feature = "test_logger");
        let log = build_log(slog::Level::Trace, enable_log);

        // Initialise a new beacon chain
        let harness = BeaconChainHarness::<EphemeralHarnessType<E>>::builder(E)
            .default_spec()
            .logger(log.clone())
            .deterministic_keypairs(1)
            .fresh_ephemeral_store()
            .testing_slot_clock(TestingSlotClock::new(
                Slot::new(0),
                Duration::from_secs(0),
                Duration::from_secs(12),
            ))
            .build();

        let chain = harness.chain.clone();

        let (network_tx, network_rx) = mpsc::unbounded_channel();
        let globals = Arc::new(NetworkGlobals::new_test_globals(Vec::new(), &log));
        let (beacon_processor, beacon_processor_rx) = NetworkBeaconProcessor::null_for_testing(
            globals,
            chain.clone(),
            harness.runtime.task_executor.clone(),
            log.clone(),
        );

        let (_sync_send, sync_recv) = mpsc::unbounded_channel::<SyncMessage<E>>();

        let fork_name = chain.spec.fork_name_at_slot::<E>(chain.slot().unwrap());

        // All current tests expect synced and EL online state
        beacon_processor
            .network_globals
            .set_sync_state(SyncState::Synced);

        let rng = XorShiftRng::from_seed([42; 16]);
        TestRig {
            beacon_processor_rx,
            network_rx,
            network_rx_queue: vec![],
            rng,
            network_globals: beacon_processor.network_globals.clone(),
            sync_manager: SyncManager::new(
                chain,
                network_tx,
                beacon_processor.into(),
                sync_recv,
                log.clone(),
            ),
            fork_name,
        }
    }

    fn test_setup_after_deneb() -> Option<Self> {
        let r = Self::test_setup();
        if r.after_deneb() {
            Some(r)
        } else {
            None
        }
    }

    fn after_deneb(&self) -> bool {
        matches!(self.fork_name, ForkName::Deneb | ForkName::Electra)
    }

    fn trigger_unknown_parent_block(&mut self, peer_id: PeerId, block: Arc<SignedBeaconBlock<E>>) {
        let block_root = block.canonical_root();
        self.send_sync_message(SyncMessage::UnknownParentBlock(
            peer_id,
            RpcBlock::new_without_blobs(Some(block_root), block),
            block_root,
        ))
    }

    fn trigger_unknown_parent_blob(&mut self, peer_id: PeerId, blob: BlobSidecar<E>) {
        self.send_sync_message(SyncMessage::UnknownParentBlob(peer_id, blob.into()));
    }

    fn trigger_unknown_block_from_attestation(&mut self, block_root: Hash256, peer_id: PeerId) {
        self.send_sync_message(SyncMessage::UnknownBlockHashFromAttestation(
            peer_id, block_root,
        ));
    }

    fn rand_block(&mut self) -> SignedBeaconBlock<E> {
        self.rand_block_and_blobs(NumBlobs::None).0
    }

    fn rand_block_and_blobs(
        &mut self,
        num_blobs: NumBlobs,
    ) -> (SignedBeaconBlock<E>, Vec<BlobSidecar<E>>) {
        let fork_name = self.fork_name;
        let rng = &mut self.rng;
        generate_rand_block_and_blobs::<E>(fork_name, num_blobs, rng)
    }

    pub fn rand_block_and_parent(
        &mut self,
    ) -> (SignedBeaconBlock<E>, SignedBeaconBlock<E>, Hash256, Hash256) {
        let parent = self.rand_block();
        let parent_root = parent.canonical_root();
        let mut block = self.rand_block();
        *block.message_mut().parent_root_mut() = parent_root;
        let block_root = block.canonical_root();
        (parent, block, parent_root, block_root)
    }

    fn send_sync_message(&mut self, sync_message: SyncMessage<E>) {
        self.sync_manager.handle_message(sync_message);
    }

    fn active_single_lookups_count(&self) -> usize {
        self.sync_manager.active_single_lookups().len()
    }

    fn active_parent_lookups(&self) -> Vec<Hash256> {
        self.sync_manager.active_parent_lookups()
    }

    fn active_parent_lookups_count(&self) -> usize {
        self.sync_manager.active_parent_lookups().len()
    }

    fn failed_chains_contains(&mut self, chain_hash: &Hash256) -> bool {
        self.sync_manager.failed_chains_contains(chain_hash)
    }

    #[track_caller]
    fn assert_parent_lookups_consistency(&self) {
        let hashes = self.active_parent_lookups();
        let expected = hashes.len();
        assert_eq!(
            expected,
            hashes
                .into_iter()
                .collect::<std::collections::HashSet<_>>()
                .len(),
            "duplicated chain hashes in parent queue"
        )
    }

    fn new_connected_peer(&mut self) -> PeerId {
        let peer_id = PeerId::random();
        self.network_globals
            .peers
            .write()
            .__add_connected_peer_testing_only(&peer_id);
        peer_id
    }

    fn parent_chain_processed(&mut self, chain_hash: Hash256, result: BatchProcessResult) {
        self.send_sync_message(SyncMessage::BatchProcessed {
            sync_type: ChainSegmentProcessId::ParentLookup(chain_hash),
            result,
        })
    }

    fn parent_chain_processed_success(&mut self, chain_hash: Hash256) {
        self.parent_chain_processed(
            chain_hash,
            BatchProcessResult::Success {
                was_non_empty: true,
            },
        )
    }

    fn parent_block_processed(&mut self, chain_hash: Hash256, result: BlockProcessingResult<E>) {
        self.send_sync_message(SyncMessage::BlockComponentProcessed {
            process_type: BlockProcessType::ParentLookup { chain_hash },
            result,
        });
    }

    fn parent_block_processed_imported(&mut self, chain_hash: Hash256) {
        self.parent_block_processed(
            chain_hash,
            BlockProcessingResult::Ok(AvailabilityProcessingStatus::Imported(chain_hash)),
        );
    }

    fn single_block_component_processed(
        &mut self,
        id: SingleLookupReqId,
        result: BlockProcessingResult<E>,
    ) {
        self.send_sync_message(SyncMessage::BlockComponentProcessed {
            process_type: BlockProcessType::SingleBlock { id: id.id },
            result,
        })
    }

    fn single_block_component_processed_imported(
        &mut self,
        id: SingleLookupReqId,
        block_root: Hash256,
    ) {
        self.single_block_component_processed(
            id,
            BlockProcessingResult::Ok(AvailabilityProcessingStatus::Imported(block_root)),
        )
    }

    fn single_blob_component_processed(
        &mut self,
        id: SingleLookupReqId,
        result: BlockProcessingResult<E>,
    ) {
        self.send_sync_message(SyncMessage::BlockComponentProcessed {
            process_type: BlockProcessType::SingleBlob { id: id.id },
            result,
        })
    }

    fn parent_lookup_block_response(
        &mut self,
        id: SingleLookupReqId,
        peer_id: PeerId,
        beacon_block: Option<Arc<SignedBeaconBlock<E>>>,
    ) {
        self.send_sync_message(SyncMessage::RpcBlock {
            request_id: SyncRequestId::SingleBlock { id },
            peer_id,
            beacon_block,
            seen_timestamp: D,
        });
    }

    fn single_lookup_block_response(
        &mut self,
        id: SingleLookupReqId,
        peer_id: PeerId,
        beacon_block: Option<Arc<SignedBeaconBlock<E>>>,
    ) {
        self.send_sync_message(SyncMessage::RpcBlock {
            request_id: SyncRequestId::SingleBlock { id },
            peer_id,
            beacon_block,
            seen_timestamp: D,
        });
    }

    fn parent_lookup_blob_response(
        &mut self,
        id: SingleLookupReqId,
        peer_id: PeerId,
        blob_sidecar: Option<Arc<BlobSidecar<E>>>,
    ) {
        self.send_sync_message(SyncMessage::RpcBlob {
            request_id: SyncRequestId::SingleBlob { id },
            peer_id,
            blob_sidecar,
            seen_timestamp: D,
        });
    }

    fn single_lookup_blob_response(
        &mut self,
        id: SingleLookupReqId,
        peer_id: PeerId,
        blob_sidecar: Option<Arc<BlobSidecar<E>>>,
    ) {
        self.send_sync_message(SyncMessage::RpcBlob {
            request_id: SyncRequestId::SingleBlob { id },
            peer_id,
            blob_sidecar,
            seen_timestamp: D,
        });
    }

    fn parent_lookup_failed(&mut self, id: SingleLookupReqId, peer_id: PeerId, error: RPCError) {
        self.send_sync_message(SyncMessage::RpcError {
            peer_id,
            request_id: SyncRequestId::SingleBlock { id },
            error,
        })
    }

    fn parent_lookup_failed_unavailable(&mut self, id: SingleLookupReqId, peer_id: PeerId) {
        self.parent_lookup_failed(
            id,
            peer_id,
            RPCError::ErrorResponse(
                RPCResponseErrorCode::ResourceUnavailable,
                "older than deneb".into(),
            ),
        );
    }

    fn single_lookup_failed(&mut self, id: SingleLookupReqId, peer_id: PeerId, error: RPCError) {
        self.send_sync_message(SyncMessage::RpcError {
            peer_id,
            request_id: SyncRequestId::SingleBlock { id },
            error,
        })
    }

    fn peer_disconnected(&mut self, peer_id: PeerId) {
        self.send_sync_message(SyncMessage::Disconnect(peer_id));
    }

    fn drain_network_rx(&mut self) {
        while let Ok(event) = self.network_rx.try_recv() {
            self.network_rx_queue.push(event);
        }
    }

    fn pop_received_network_event<T, F: Fn(&NetworkMessage<E>) -> Option<T>>(
        &mut self,
        predicate_transform: F,
    ) -> Result<T, String> {
        self.drain_network_rx();

        if let Some(index) = self
            .network_rx_queue
            .iter()
            .position(|x| predicate_transform(x).is_some())
        {
            // Transform the item, knowing that it won't be None because we checked it in the position predicate.
            let transformed = predicate_transform(&self.network_rx_queue[index]).unwrap();
            self.network_rx_queue.remove(index);
            Ok(transformed)
        } else {
            Err(format!("current network messages {:?}", self.network_rx_queue).to_string())
        }
    }

    #[track_caller]
    fn expect_block_lookup_request(&mut self, for_block: Hash256) -> SingleLookupReqId {
        self.pop_received_network_event(|ev| match ev {
            NetworkMessage::SendRequest {
                peer_id: _,
                request: Request::BlocksByRoot(request),
                request_id: RequestId::Sync(SyncRequestId::SingleBlock { id }),
            } if id.lookup_type == LookupType::Current
                && request.block_roots().to_vec().contains(&for_block) =>
            {
                Some(*id)
            }
            _ => None,
        })
        .unwrap_or_else(|e| panic!("Expected block request for {for_block:?}: {e}"))
    }

    #[track_caller]
    fn expect_blob_lookup_request(&mut self, for_block: Hash256) -> SingleLookupReqId {
        self.pop_received_network_event(|ev| match ev {
            NetworkMessage::SendRequest {
                peer_id: _,
                request: Request::BlobsByRoot(request),
                request_id: RequestId::Sync(SyncRequestId::SingleBlob { id }),
            } if id.lookup_type == LookupType::Current
                && request
                    .blob_ids
                    .to_vec()
                    .iter()
                    .any(|r| r.block_root == for_block) =>
            {
                Some(*id)
            }
            _ => None,
        })
        .unwrap_or_else(|e| panic!("Expected blob request for {for_block:?}: {e}"))
    }

    #[track_caller]
    fn expect_block_parent_request(&mut self, for_block: Hash256) -> SingleLookupReqId {
        self.pop_received_network_event(|ev| match ev {
            NetworkMessage::SendRequest {
                peer_id: _,
                request: Request::BlocksByRoot(request),
                request_id: RequestId::Sync(SyncRequestId::SingleBlock { id }),
            } if id.lookup_type == LookupType::Parent
                && request.block_roots().to_vec().contains(&for_block) =>
            {
                Some(*id)
            }
            _ => None,
        })
        .unwrap_or_else(|e| panic!("Expected block parent request for {for_block:?}: {e}"))
    }

    #[track_caller]
    fn expect_blob_parent_request(&mut self, for_block: Hash256) -> SingleLookupReqId {
        self.pop_received_network_event(|ev| match ev {
            NetworkMessage::SendRequest {
                peer_id: _,
                request: Request::BlobsByRoot(request),
                request_id: RequestId::Sync(SyncRequestId::SingleBlob { id }),
            } if id.lookup_type == LookupType::Parent
                && request
                    .blob_ids
                    .to_vec()
                    .iter()
                    .all(|r| r.block_root == for_block) =>
            {
                Some(*id)
            }
            _ => None,
        })
        .unwrap_or_else(|e| panic!("Expected blob parent request for {for_block:?}: {e}"))
    }

    fn expect_lookup_request_block_and_blobs(&mut self, block_root: Hash256) -> SingleLookupReqId {
        let id = self.expect_block_lookup_request(block_root);
        // If we're in deneb, a blob request should have been triggered as well,
        // we don't require a response because we're generateing 0-blob blocks in this test.
        if self.after_deneb() {
            let _ = self.expect_blob_lookup_request(block_root);
        }
        id
    }

    fn expect_parent_request_block_and_blobs(&mut self, block_root: Hash256) -> SingleLookupReqId {
        let id = self.expect_block_parent_request(block_root);
        // If we're in deneb, a blob request should have been triggered as well,
        // we don't require a response because we're generateing 0-blob blocks in this test.
        if self.after_deneb() {
            let _ = self.expect_blob_parent_request(block_root);
        }
        id
    }

    #[track_caller]
    fn expect_block_process(&mut self, response_type: ResponseType) {
        match response_type {
            ResponseType::Block => match self.beacon_processor_rx.try_recv() {
                Ok(work) => {
                    assert_eq!(work.work_type(), beacon_processor::RPC_BLOCK);
                }
                other => panic!("Expected block process, found {:?}", other),
            },
            ResponseType::Blob => match self.beacon_processor_rx.try_recv() {
                Ok(work) => {
                    assert_eq!(work.work_type(), beacon_processor::RPC_BLOBS);
                }
                other => panic!("Expected blob process, found {:?}", other),
            },
        }
    }

    fn expect_no_penalty_for(&mut self, peer_id: PeerId) {
        self.drain_network_rx();
        let downscore_events = self
            .network_rx_queue
            .iter()
            .filter_map(|ev| match ev {
                NetworkMessage::ReportPeer {
                    peer_id: p_id, msg, ..
                } if p_id == &peer_id => Some(msg),
                _ => None,
            })
            .collect::<Vec<_>>();
        if !downscore_events.is_empty() {
            panic!("Some downscore events for {peer_id}: {downscore_events:?}");
        }
    }

    #[track_caller]
    fn expect_parent_chain_process(&mut self) {
        match self.beacon_processor_rx.try_recv() {
            Ok(work) => {
                assert_eq!(work.work_type(), beacon_processor::CHAIN_SEGMENT);
            }
            other => panic!("Expected chain segment process, found {:?}", other),
        }
    }

    #[track_caller]
    fn expect_empty_network(&mut self) {
        self.drain_network_rx();
        if !self.network_rx_queue.is_empty() {
            panic!("expected no network events: {:#?}", self.network_rx_queue);
        }
    }

    #[track_caller]
    fn expect_empty_beacon_processor(&mut self) {
        assert_eq!(
            self.beacon_processor_rx.try_recv().expect_err("must err"),
            mpsc::error::TryRecvError::Empty
        );
    }

    #[track_caller]
    pub fn expect_penalty(&mut self, peer_id: PeerId) {
        self.pop_received_network_event(|ev| match ev {
            NetworkMessage::ReportPeer { peer_id: p_id, .. } if p_id == &peer_id => Some(()),
            _ => None,
        })
        .unwrap_or_else(|_| {
            panic!(
                "Expected peer penalty for {peer_id}: {:#?}",
                self.network_rx_queue
            )
        })
    }

    pub fn block_with_parent_and_blobs(
        &mut self,
        parent_root: Hash256,
        num_blobs: NumBlobs,
    ) -> (SignedBeaconBlock<E>, Vec<BlobSidecar<E>>) {
        let (mut block, mut blobs) = self.rand_block_and_blobs(num_blobs);
        *block.message_mut().parent_root_mut() = parent_root;
        blobs.iter_mut().for_each(|blob| {
            blob.signed_block_header = block.signed_block_header();
        });
        (block, blobs)
    }

    pub fn rand_blockchain(&mut self, depth: usize) -> Vec<Arc<SignedBeaconBlock<E>>> {
        let mut blocks = Vec::<Arc<SignedBeaconBlock<E>>>::with_capacity(depth);
        while blocks.len() < depth {
            let parent = blocks
                .last()
                .map(|b| b.canonical_root())
                .unwrap_or_else(Hash256::random);
            let mut block = self.rand_block();
            *block.message_mut().parent_root_mut() = parent;
            blocks.push(block.into());
        }
        blocks
    }
}

#[test]
fn test_single_block_lookup_happy_path() {
    let mut rig = TestRig::test_setup();
    let block = rig.rand_block();
    let peer_id = rig.new_connected_peer();
    let block_root = block.canonical_root();
    // Trigger the request
    rig.trigger_unknown_block_from_attestation(block_root, peer_id);
    let id = rig.expect_lookup_request_block_and_blobs(block_root);

    // The peer provides the correct block, should not be penalized. Now the block should be sent
    // for processing.
    rig.single_lookup_block_response(id, peer_id, Some(block.into()));
    rig.expect_empty_network();
    rig.expect_block_process(ResponseType::Block);

    // The request should still be active.
    assert_eq!(rig.active_single_lookups_count(), 1);

    // Send the stream termination. Peer should have not been penalized, and the request removed
    // after processing.
    rig.single_lookup_block_response(id, peer_id, None);
    rig.single_block_component_processed_imported(id, block_root);
    rig.expect_empty_network();
    assert_eq!(rig.active_single_lookups_count(), 0);
}

#[test]
fn test_single_block_lookup_empty_response() {
    let mut rig = TestRig::test_setup();

    let block_hash = Hash256::random();
    let peer_id = rig.new_connected_peer();

    // Trigger the request
    rig.trigger_unknown_block_from_attestation(block_hash, peer_id);
    let id = rig.expect_lookup_request_block_and_blobs(block_hash);

    // The peer does not have the block. It should be penalized.
    rig.single_lookup_block_response(id, peer_id, None);
    rig.expect_penalty(peer_id);

    rig.expect_block_lookup_request(block_hash); // it should be retried
}

#[test]
fn test_single_block_lookup_wrong_response() {
    let mut rig = TestRig::test_setup();

    let block_hash = Hash256::random();
    let peer_id = rig.new_connected_peer();

    // Trigger the request
    rig.trigger_unknown_block_from_attestation(block_hash, peer_id);
    let id = rig.expect_lookup_request_block_and_blobs(block_hash);

    // Peer sends something else. It should be penalized.
    let bad_block = rig.rand_block();
    rig.single_lookup_block_response(id, peer_id, Some(bad_block.into()));
    rig.expect_penalty(peer_id);
    rig.expect_block_lookup_request(block_hash); // should be retried

    // Send the stream termination. This should not produce an additional penalty.
    rig.single_lookup_block_response(id, peer_id, None);
    rig.expect_empty_network();
}

#[test]
fn test_single_block_lookup_failure() {
    let mut rig = TestRig::test_setup();

    let block_hash = Hash256::random();
    let peer_id = rig.new_connected_peer();

    // Trigger the request
    rig.trigger_unknown_block_from_attestation(block_hash, peer_id);
    let id = rig.expect_lookup_request_block_and_blobs(block_hash);

    // The request fails. RPC failures are handled elsewhere so we should not penalize the peer.
    rig.single_lookup_failed(id, peer_id, RPCError::UnsupportedProtocol);
    rig.expect_block_lookup_request(block_hash);
    rig.expect_empty_network();
}

#[test]
fn test_single_block_lookup_becomes_parent_request() {
    let mut rig = TestRig::test_setup();

    let block = Arc::new(rig.rand_block());
    let block_root = block.canonical_root();
    let parent_root = block.parent_root();
    let peer_id = rig.new_connected_peer();

    // Trigger the request
    rig.trigger_unknown_block_from_attestation(block.canonical_root(), peer_id);
    let id = rig.expect_lookup_request_block_and_blobs(block_root);

    // The peer provides the correct block, should not be penalized. Now the block should be sent
    // for processing.
    rig.single_lookup_block_response(id, peer_id, Some(block.clone()));
    rig.expect_empty_network();
    rig.expect_block_process(ResponseType::Block);

    // The request should still be active.
    assert_eq!(rig.active_single_lookups_count(), 1);

    // Send the stream termination. Peer should have not been penalized, and the request moved to a
    // parent request after processing.
    rig.single_block_component_processed(
        id,
        BlockError::ParentUnknown(RpcBlock::new_without_blobs(None, block)).into(),
    );
    assert_eq!(rig.active_single_lookups_count(), 1);
    rig.expect_parent_request_block_and_blobs(parent_root);
    rig.expect_empty_network();
    assert_eq!(rig.active_parent_lookups_count(), 1);
}

#[test]
fn test_parent_lookup_happy_path() {
    let mut rig = TestRig::test_setup();

    let (parent, block, parent_root, block_root) = rig.rand_block_and_parent();
    let peer_id = rig.new_connected_peer();

    // Trigger the request
    rig.trigger_unknown_parent_block(peer_id, block.into());
    let id = rig.expect_parent_request_block_and_blobs(parent_root);

    // Peer sends the right block, it should be sent for processing. Peer should not be penalized.
    rig.parent_lookup_block_response(id, peer_id, Some(parent.into()));
    rig.expect_block_process(ResponseType::Block);
    rig.expect_empty_network();

    // Processing succeeds, now the rest of the chain should be sent for processing.
    rig.parent_block_processed(
        block_root,
        BlockError::BlockIsAlreadyKnown(block_root).into(),
    );
    rig.expect_parent_chain_process();
    rig.parent_chain_processed_success(block_root);
    assert_eq!(rig.active_parent_lookups_count(), 0);
}

#[test]
fn test_parent_lookup_wrong_response() {
    let mut rig = TestRig::test_setup();

    let (parent, block, parent_root, block_root) = rig.rand_block_and_parent();
    let peer_id = rig.new_connected_peer();

    // Trigger the request
    rig.trigger_unknown_parent_block(peer_id, block.into());
    let id1 = rig.expect_parent_request_block_and_blobs(parent_root);

    // Peer sends the wrong block, peer should be penalized and the block re-requested.
    let bad_block = rig.rand_block();
    rig.parent_lookup_block_response(id1, peer_id, Some(bad_block.into()));
    rig.expect_penalty(peer_id);
    let id2 = rig.expect_block_parent_request(parent_root);

    // Send the stream termination for the first request. This should not produce extra penalties.
    rig.parent_lookup_block_response(id1, peer_id, None);
    rig.expect_empty_network();

    // Send the right block this time.
    rig.parent_lookup_block_response(id2, peer_id, Some(parent.into()));
    rig.expect_block_process(ResponseType::Block);

    // Processing succeeds, now the rest of the chain should be sent for processing.
    rig.parent_block_processed_imported(block_root);
    rig.expect_parent_chain_process();
    rig.parent_chain_processed_success(block_root);
    assert_eq!(rig.active_parent_lookups_count(), 0);
}

#[test]
fn test_parent_lookup_empty_response() {
    let mut rig = TestRig::test_setup();

    let (parent, block, parent_root, block_root) = rig.rand_block_and_parent();
    let peer_id = rig.new_connected_peer();

    // Trigger the request
    rig.trigger_unknown_parent_block(peer_id, block.into());
    let id1 = rig.expect_parent_request_block_and_blobs(parent_root);

    // Peer sends an empty response, peer should be penalized and the block re-requested.
    rig.parent_lookup_block_response(id1, peer_id, None);
    rig.expect_penalty(peer_id);
    let id2 = rig.expect_block_parent_request(parent_root);

    // Send the right block this time.
    rig.parent_lookup_block_response(id2, peer_id, Some(parent.into()));
    rig.expect_block_process(ResponseType::Block);

    // Processing succeeds, now the rest of the chain should be sent for processing.
    rig.parent_block_processed_imported(block_root);
    rig.expect_parent_chain_process();
    rig.parent_chain_processed_success(block_root);
    assert_eq!(rig.active_parent_lookups_count(), 0);
}

#[test]
fn test_parent_lookup_rpc_failure() {
    let mut rig = TestRig::test_setup();

    let (parent, block, parent_root, block_root) = rig.rand_block_and_parent();
    let peer_id = rig.new_connected_peer();

    // Trigger the request
    rig.trigger_unknown_parent_block(peer_id, block.into());
    let id1 = rig.expect_parent_request_block_and_blobs(parent_root);

    // The request fails. It should be tried again.
    rig.parent_lookup_failed_unavailable(id1, peer_id);
    let id2 = rig.expect_block_parent_request(parent_root);

    // Send the right block this time.
    rig.parent_lookup_block_response(id2, peer_id, Some(parent.into()));
    rig.expect_block_process(ResponseType::Block);

    // Processing succeeds, now the rest of the chain should be sent for processing.
    rig.parent_block_processed_imported(block_root);
    rig.expect_parent_chain_process();
    rig.parent_chain_processed_success(block_root);
    assert_eq!(rig.active_parent_lookups_count(), 0);
}

#[test]
fn test_parent_lookup_too_many_attempts() {
    let mut rig = TestRig::test_setup();

    let block = rig.rand_block();
    let parent_root = block.parent_root();
    let peer_id = rig.new_connected_peer();

    // Trigger the request
    rig.trigger_unknown_parent_block(peer_id, block.into());
    for i in 1..=parent_lookup::PARENT_FAIL_TOLERANCE {
        let id = rig.expect_block_parent_request(parent_root);
        // Blobs are only requested in the first iteration as this test only retries blocks
        if rig.after_deneb() && i == 1 {
            let _ = rig.expect_blob_parent_request(parent_root);
        }

        if i % 2 == 0 {
            // make sure every error is accounted for
            // The request fails. It should be tried again.
            rig.parent_lookup_failed_unavailable(id, peer_id);
        } else {
            // Send a bad block this time. It should be tried again.
            let bad_block = rig.rand_block();
            rig.parent_lookup_block_response(id, peer_id, Some(bad_block.into()));
            // Send the stream termination

            // Note, previously we would send the same lookup id with a stream terminator,
            // we'd ignore it because we'd intrepret it as an unrequested response, since
            // we already got one response for the block. I'm not sure what the intent is
            // for having this stream terminator line in this test at all. Receiving an invalid
            // block and a stream terminator with the same Id now results in two failed attempts,
            // I'm unsure if this is how it should behave?
            //
            rig.parent_lookup_block_response(id, peer_id, None);
            rig.expect_penalty(peer_id);
        }
    }

    assert_eq!(rig.active_parent_lookups_count(), 0);
}

#[test]
fn test_parent_lookup_too_many_download_attempts_no_blacklist() {
    let mut rig = TestRig::test_setup();

    let (parent, block, parent_root, block_root) = rig.rand_block_and_parent();
    let peer_id = rig.new_connected_peer();

    // Trigger the request
    rig.trigger_unknown_parent_block(peer_id, block.into());
    for i in 1..=parent_lookup::PARENT_FAIL_TOLERANCE {
        assert!(!rig.failed_chains_contains(&block_root));
        let id = rig.expect_block_parent_request(parent_root);
        // Blobs are only requested in the first iteration as this test only retries blocks
        if rig.after_deneb() && i == 1 {
            let _ = rig.expect_blob_parent_request(parent_root);
        }
        if i % 2 != 0 {
            // The request fails. It should be tried again.
            rig.parent_lookup_failed_unavailable(id, peer_id);
        } else {
            // Send a bad block this time. It should be tried again.
            let bad_block = rig.rand_block();
            rig.parent_lookup_block_response(id, peer_id, Some(bad_block.into()));
            rig.expect_penalty(peer_id);
        }
    }

    assert_eq!(rig.active_parent_lookups_count(), 0);
    assert!(!rig.failed_chains_contains(&block_root));
    assert!(!rig.failed_chains_contains(&parent.canonical_root()));
}

#[test]
fn test_parent_lookup_too_many_processing_attempts_must_blacklist() {
    const PROCESSING_FAILURES: u8 = parent_lookup::PARENT_FAIL_TOLERANCE / 2 + 1;
    let mut rig = TestRig::test_setup();
    let (parent, block, parent_root, block_root) = rig.rand_block_and_parent();
    let peer_id = rig.new_connected_peer();

    // Trigger the request
    rig.trigger_unknown_parent_block(peer_id, block.into());

    // Fail downloading the block
    for i in 0..(parent_lookup::PARENT_FAIL_TOLERANCE - PROCESSING_FAILURES) {
        let id = rig.expect_block_parent_request(parent_root);
        // Blobs are only requested in the first iteration as this test only retries blocks
        if rig.after_deneb() && i == 0 {
            let _ = rig.expect_blob_parent_request(parent_root);
        }
        // The request fails. It should be tried again.
        rig.parent_lookup_failed_unavailable(id, peer_id);
    }

    // Now fail processing a block in the parent request
    for i in 0..PROCESSING_FAILURES {
        let id = rig.expect_block_parent_request(parent_root);
        // Blobs are only requested in the first iteration as this test only retries blocks
        if rig.after_deneb() && i != 0 {
            let _ = rig.expect_blob_parent_request(parent_root);
        }
        assert!(!rig.failed_chains_contains(&block_root));
        // send the right parent but fail processing
        rig.parent_lookup_block_response(id, peer_id, Some(parent.clone().into()));
        rig.parent_block_processed(block_root, BlockError::InvalidSignature.into());
        rig.parent_lookup_block_response(id, peer_id, None);
        rig.expect_penalty(peer_id);
    }

    assert!(rig.failed_chains_contains(&block_root));
    assert_eq!(rig.active_parent_lookups_count(), 0);
}

#[test]
fn test_parent_lookup_too_deep() {
    let mut rig = TestRig::test_setup();
    let mut blocks = rig.rand_blockchain(parent_lookup::PARENT_DEPTH_TOLERANCE);

    let peer_id = rig.new_connected_peer();
    let trigger_block = blocks.pop().unwrap();
    let chain_hash = trigger_block.canonical_root();
    rig.trigger_unknown_parent_block(peer_id, trigger_block);

    for block in blocks.into_iter().rev() {
        let id = rig.expect_parent_request_block_and_blobs(block.canonical_root());
        // the block
        rig.parent_lookup_block_response(id, peer_id, Some(block.clone()));
        // the stream termination
        rig.parent_lookup_block_response(id, peer_id, None);
        // the processing request
        rig.expect_block_process(ResponseType::Block);
        // the processing result
        rig.parent_block_processed(
            chain_hash,
            BlockError::ParentUnknown(RpcBlock::new_without_blobs(None, block)).into(),
        )
    }

    rig.expect_penalty(peer_id);
    assert!(rig.failed_chains_contains(&chain_hash));
}

#[test]
fn test_parent_lookup_disconnection() {
    let mut rig = TestRig::test_setup();
    let peer_id = rig.new_connected_peer();
    let trigger_block = rig.rand_block();
    rig.trigger_unknown_parent_block(peer_id, trigger_block.into());

    rig.peer_disconnected(peer_id);
    assert_eq!(rig.active_parent_lookups_count(), 0);
}

#[test]
fn test_single_block_lookup_ignored_response() {
    let mut rig = TestRig::test_setup();

    let block = rig.rand_block();
    let peer_id = rig.new_connected_peer();

    // Trigger the request
    rig.trigger_unknown_block_from_attestation(block.canonical_root(), peer_id);
    let id = rig.expect_lookup_request_block_and_blobs(block.canonical_root());

    // The peer provides the correct block, should not be penalized. Now the block should be sent
    // for processing.
    rig.single_lookup_block_response(id, peer_id, Some(block.into()));
    rig.expect_empty_network();
    rig.expect_block_process(ResponseType::Block);

    // The request should still be active.
    assert_eq!(rig.active_single_lookups_count(), 1);

    // Send the stream termination. Peer should have not been penalized, and the request removed
    // after processing.
    rig.single_lookup_block_response(id, peer_id, None);
    // Send an Ignored response, the request should be dropped
    rig.single_block_component_processed(id, BlockProcessingResult::Ignored);
    rig.expect_empty_network();
    assert_eq!(rig.active_single_lookups_count(), 0);
}

#[test]
fn test_parent_lookup_ignored_response() {
    let mut rig = TestRig::test_setup();

    let (parent, block, parent_root, block_root) = rig.rand_block_and_parent();
    let peer_id = rig.new_connected_peer();

    // Trigger the request
    rig.trigger_unknown_parent_block(peer_id, block.into());
    let id = rig.expect_parent_request_block_and_blobs(parent_root);

    // Peer sends the right block, it should be sent for processing. Peer should not be penalized.
    rig.parent_lookup_block_response(id, peer_id, Some(parent.into()));
    rig.expect_block_process(ResponseType::Block);
    rig.expect_empty_network();

    // Return an Ignored result. The request should be dropped
    rig.parent_block_processed(block_root, BlockProcessingResult::Ignored);
    rig.expect_empty_network();
    assert_eq!(rig.active_parent_lookups_count(), 0);
}

/// This is a regression test.
#[test]
fn test_same_chain_race_condition() {
    let mut rig = TestRig::test_setup();

    // if we use one or two blocks it will match on the hash or the parent hash, so make a longer
    // chain.
    let depth = 4;
    let mut blocks = rig.rand_blockchain(depth);
    let peer_id = rig.new_connected_peer();
    let trigger_block = blocks.pop().unwrap();
    let chain_hash = trigger_block.canonical_root();
    rig.trigger_unknown_parent_block(peer_id, trigger_block.clone());

    for (i, block) in blocks.into_iter().rev().enumerate() {
        let id = rig.expect_parent_request_block_and_blobs(block.canonical_root());
        // the block
        rig.parent_lookup_block_response(id, peer_id, Some(block.clone()));
        // the stream termination
        rig.parent_lookup_block_response(id, peer_id, None);
        // the processing request
        rig.expect_block_process(ResponseType::Block);
        // the processing result
        if i + 2 == depth {
            // one block was removed
            rig.parent_block_processed(
                chain_hash,
                BlockError::BlockIsAlreadyKnown(block.canonical_root()).into(),
            )
        } else {
            rig.parent_block_processed(
                chain_hash,
                BlockError::ParentUnknown(RpcBlock::new_without_blobs(None, block)).into(),
            )
        }
        rig.assert_parent_lookups_consistency();
    }

    // Processing succeeds, now the rest of the chain should be sent for processing.
    rig.expect_parent_chain_process();

    // Try to get this block again while the chain is being processed. We should not request it again.
    let peer_id = rig.new_connected_peer();
    rig.trigger_unknown_parent_block(peer_id, trigger_block);
    rig.assert_parent_lookups_consistency();

    rig.parent_chain_processed_success(chain_hash);
    assert_eq!(rig.active_parent_lookups_count(), 0);
}

mod deneb_only {
    use super::*;
    use beacon_chain::data_availability_checker::AvailabilityCheckError;
    use ssz_types::VariableList;

    struct DenebTester {
        rig: TestRig,
        block: Arc<SignedBeaconBlock<E>>,
        blobs: Vec<Arc<BlobSidecar<E>>>,
        parent_block: VecDeque<Arc<SignedBeaconBlock<E>>>,
        parent_blobs: VecDeque<Vec<Arc<BlobSidecar<E>>>>,
        unknown_parent_block: Option<Arc<SignedBeaconBlock<E>>>,
        unknown_parent_blobs: Option<Vec<Arc<BlobSidecar<E>>>>,
        peer_id: PeerId,
        block_req_id: Option<SingleLookupReqId>,
        parent_block_req_id: Option<SingleLookupReqId>,
        blob_req_id: Option<SingleLookupReqId>,
        parent_blob_req_id: Option<SingleLookupReqId>,
        slot: Slot,
        block_root: Hash256,
    }

    enum RequestTrigger {
        AttestationUnknownBlock,
        GossipUnknownParentBlock { num_parents: usize },
        GossipUnknownParentBlob { num_parents: usize },
    }

    impl RequestTrigger {
        fn num_parents(&self) -> usize {
            match self {
                RequestTrigger::AttestationUnknownBlock => 0,
                RequestTrigger::GossipUnknownParentBlock { num_parents } => *num_parents,
                RequestTrigger::GossipUnknownParentBlob { num_parents } => *num_parents,
            }
        }
    }

    impl DenebTester {
        fn new(request_trigger: RequestTrigger) -> Option<Self> {
            let Some(mut rig) = TestRig::test_setup_after_deneb() else {
                return None;
            };
            let (block, blobs) = rig.rand_block_and_blobs(NumBlobs::Random);
            let mut block = Arc::new(block);
            let mut blobs = blobs.into_iter().map(Arc::new).collect::<Vec<_>>();
            let slot = block.slot();

            let num_parents = request_trigger.num_parents();
            let mut parent_block_chain = VecDeque::with_capacity(num_parents);
            let mut parent_blobs_chain = VecDeque::with_capacity(num_parents);
            for _ in 0..num_parents {
                // Set the current  block as the parent.
                let parent_root = block.canonical_root();
                let parent_block = block.clone();
                let parent_blobs = blobs.clone();
                parent_block_chain.push_front(parent_block);
                parent_blobs_chain.push_front(parent_blobs);

                // Create the next block.
                let (child_block, child_blobs) =
                    rig.block_with_parent_and_blobs(parent_root, NumBlobs::Random);
                let mut child_block = Arc::new(child_block);
                let mut child_blobs = child_blobs.into_iter().map(Arc::new).collect::<Vec<_>>();

                // Update the new block to the current block.
                std::mem::swap(&mut child_block, &mut block);
                std::mem::swap(&mut child_blobs, &mut blobs);
            }
            let block_root = block.canonical_root();

            let peer_id = rig.new_connected_peer();

            // Trigger the request
            let (block_req_id, blob_req_id, parent_block_req_id, parent_blob_req_id) =
                match request_trigger {
                    RequestTrigger::AttestationUnknownBlock => {
                        rig.send_sync_message(SyncMessage::UnknownBlockHashFromAttestation(
                            peer_id, block_root,
                        ));
                        let block_req_id = rig.expect_block_lookup_request(block_root);
                        let blob_req_id = rig.expect_blob_lookup_request(block_root);
                        (Some(block_req_id), Some(blob_req_id), None, None)
                    }
                    RequestTrigger::GossipUnknownParentBlock { .. } => {
                        rig.send_sync_message(SyncMessage::UnknownParentBlock(
                            peer_id,
                            RpcBlock::new_without_blobs(Some(block_root), block.clone()),
                            block_root,
<<<<<<< HEAD
                            ChildComponents::new(block_root, Some(block.clone()), None, None),
                            &[peer_id],
                            &mut cx,
                        );

                        let blob_req_id = rig.expect_lookup_request(ResponseType::Blob);
                        rig.expect_empty_network(); // expect no block request
                        bl.search_parent(slot, block_root, parent_root, peer_id, &mut cx);
                        let parent_block_req_id = rig.expect_parent_request(ResponseType::Block);
                        let parent_blob_req_id = rig.expect_parent_request(ResponseType::Blob);
=======
                        ));

                        let parent_root = block.parent_root();
                        let blob_req_id = rig.expect_blob_lookup_request(block_root);
                        let parent_block_req_id = rig.expect_block_parent_request(parent_root);
                        let parent_blob_req_id = rig.expect_blob_parent_request(parent_root);
                        rig.expect_empty_network(); // expect no more requests
>>>>>>> b6a1c863
                        (
                            None,
                            Some(blob_req_id),
                            Some(parent_block_req_id),
                            Some(parent_blob_req_id),
                        )
                    }
                    RequestTrigger::GossipUnknownParentBlob { .. } => {
                        let single_blob = blobs.first().cloned().unwrap();
<<<<<<< HEAD
                        let child_root = single_blob.block_root();

                        let mut lookup_blobs = FixedBlobSidecarList::default();
                        *lookup_blobs.index_mut(0) = Some(single_blob);
                        bl.search_child_block(
                            child_root,
                            ChildComponents::new(child_root, None, Some(lookup_blobs), None),
                            &[peer_id],
                            &mut cx,
                        );

                        let block_req_id = rig.expect_lookup_request(ResponseType::Block);
                        let blobs_req_id = rig.expect_lookup_request(ResponseType::Blob);
                        rig.expect_empty_network(); // expect no block request
                        bl.search_parent(slot, child_root, parent_root, peer_id, &mut cx);
                        let parent_block_req_id = rig.expect_parent_request(ResponseType::Block);
                        let parent_blob_req_id = rig.expect_parent_request(ResponseType::Blob);
=======
                        let parent_root = single_blob.block_parent_root();
                        rig.send_sync_message(SyncMessage::UnknownParentBlob(peer_id, single_blob));

                        let block_req_id = rig.expect_block_lookup_request(block_root);
                        let blobs_req_id = rig.expect_blob_lookup_request(block_root);
                        let parent_block_req_id = rig.expect_block_parent_request(parent_root);
                        let parent_blob_req_id = rig.expect_blob_parent_request(parent_root);
                        rig.expect_empty_network(); // expect no more requests
>>>>>>> b6a1c863
                        (
                            Some(block_req_id),
                            Some(blobs_req_id),
                            Some(parent_block_req_id),
                            Some(parent_blob_req_id),
                        )
                    }
                };

            Some(Self {
                rig,
                block,
                blobs,
                parent_block: parent_block_chain,
                parent_blobs: parent_blobs_chain,
                unknown_parent_block: None,
                unknown_parent_blobs: None,
                peer_id,
                block_req_id,
                parent_block_req_id,
                blob_req_id,
                parent_blob_req_id,
                slot,
                block_root,
            })
        }

        fn parent_block_response(mut self) -> Self {
            self.rig.expect_empty_network();
            let block = self.parent_block.pop_front().unwrap().clone();
            let _ = self.unknown_parent_block.insert(block.clone());
            self.rig.parent_lookup_block_response(
                self.parent_block_req_id.expect("parent request id"),
                self.peer_id,
                Some(block),
            );

            assert_eq!(self.rig.active_parent_lookups_count(), 1);
            self
        }

        fn parent_blob_response(mut self) -> Self {
            let blobs = self.parent_blobs.pop_front().unwrap();
            let _ = self.unknown_parent_blobs.insert(blobs.clone());
            for blob in &blobs {
                self.rig.parent_lookup_blob_response(
                    self.parent_blob_req_id.expect("parent blob request id"),
                    self.peer_id,
                    Some(blob.clone()),
                );
                assert_eq!(self.rig.active_parent_lookups_count(), 1);
            }
            self.rig.parent_lookup_blob_response(
                self.parent_blob_req_id.expect("blob request id"),
                self.peer_id,
                None,
            );

            self
        }

        fn block_response_triggering_process(self) -> Self {
            let mut me = self.block_response();
            me.rig.expect_block_process(ResponseType::Block);

            // The request should still be active.
            assert_eq!(me.rig.active_single_lookups_count(), 1);
            me
        }

        fn block_response(mut self) -> Self {
            // The peer provides the correct block, should not be penalized. Now the block should be sent
            // for processing.
            self.rig.single_lookup_block_response(
                self.block_req_id.expect("block request id"),
                self.peer_id,
                Some(self.block.clone()),
            );
            self.rig.expect_empty_network();

            // The request should still be active.
            assert_eq!(self.rig.active_single_lookups_count(), 1);
            self
        }

        fn blobs_response(mut self) -> Self {
            for blob in &self.blobs {
                self.rig.single_lookup_blob_response(
                    self.blob_req_id.expect("blob request id"),
                    self.peer_id,
                    Some(blob.clone()),
                );
                assert_eq!(self.rig.active_single_lookups_count(), 1);
            }
            self.rig.single_lookup_blob_response(
                self.blob_req_id.expect("blob request id"),
                self.peer_id,
                None,
            );
            self
        }

        fn blobs_response_was_valid(mut self) -> Self {
            self.rig.expect_empty_network();
            if !self.blobs.is_empty() {
                self.rig.expect_block_process(ResponseType::Blob);
            }
            self
        }

        fn expect_empty_beacon_processor(mut self) -> Self {
            self.rig.expect_empty_beacon_processor();
            self
        }

        fn empty_block_response(mut self) -> Self {
            self.rig.single_lookup_block_response(
                self.block_req_id.expect("block request id"),
                self.peer_id,
                None,
            );
            self
        }

        fn empty_blobs_response(mut self) -> Self {
            self.rig.single_lookup_blob_response(
                self.blob_req_id.expect("blob request id"),
                self.peer_id,
                None,
            );
            self
        }

        fn empty_parent_block_response(mut self) -> Self {
            self.rig.parent_lookup_block_response(
                self.parent_block_req_id.expect("block request id"),
                self.peer_id,
                None,
            );
            self
        }

        fn empty_parent_blobs_response(mut self) -> Self {
            self.rig.parent_lookup_blob_response(
                self.parent_blob_req_id.expect("blob request id"),
                self.peer_id,
                None,
            );
            self
        }

        fn block_imported(mut self) -> Self {
            // Missing blobs should be the request is not removed, the outstanding blobs request should
            // mean we do not send a new request.
            self.rig.single_block_component_processed(
                self.block_req_id.expect("block request id"),
                BlockProcessingResult::Ok(AvailabilityProcessingStatus::Imported(self.block_root)),
            );
            self.rig.expect_empty_network();
            assert_eq!(self.rig.active_single_lookups_count(), 0);
            self
        }

        fn parent_block_imported(mut self) -> Self {
            self.rig.parent_block_processed(
                self.block_root,
                BlockProcessingResult::Ok(AvailabilityProcessingStatus::Imported(self.block_root)),
            );
            self.rig.expect_empty_network();
            assert_eq!(self.rig.active_parent_lookups_count(), 0);
            self
        }

        fn parent_block_unknown_parent(mut self) -> Self {
            let block = self.unknown_parent_block.take().unwrap();
            // Now this block is the one we expect requests from
            self.block = block.clone();
            let block = RpcBlock::new(
                Some(block.canonical_root()),
                block,
                self.unknown_parent_blobs.take().map(VariableList::from),
            )
            .unwrap();
            self.rig.parent_block_processed(
                self.block_root,
                BlockProcessingResult::Err(BlockError::ParentUnknown(block)),
            );
            assert_eq!(self.rig.active_parent_lookups_count(), 1);
            self
        }

        fn invalid_parent_processed(mut self) -> Self {
            self.rig.parent_block_processed(
                self.block_root,
                BlockProcessingResult::Err(BlockError::ProposalSignatureInvalid),
            );
            assert_eq!(self.rig.active_parent_lookups_count(), 1);
            self
        }

        fn invalid_block_processed(mut self) -> Self {
            self.rig.single_block_component_processed(
                self.block_req_id.expect("block request id"),
                BlockProcessingResult::Err(BlockError::ProposalSignatureInvalid),
            );
            assert_eq!(self.rig.active_single_lookups_count(), 1);
            self
        }

        fn invalid_blob_processed(mut self) -> Self {
            self.rig.single_block_component_processed(
                self.blob_req_id.expect("blob request id"),
                BlockProcessingResult::Err(BlockError::AvailabilityCheck(
                    AvailabilityCheckError::KzgVerificationFailed,
                )),
            );
            assert_eq!(self.rig.active_single_lookups_count(), 1);
            self
        }

        fn missing_components_from_block_request(mut self) -> Self {
            self.rig.single_block_component_processed(
                self.block_req_id.expect("block request id"),
                BlockProcessingResult::Ok(AvailabilityProcessingStatus::MissingComponents(
                    self.slot,
                    self.block_root,
                )),
            );
            assert_eq!(self.rig.active_single_lookups_count(), 1);
            self
        }

        fn missing_components_from_blob_request(mut self) -> Self {
            self.rig.single_blob_component_processed(
                self.blob_req_id.expect("blob request id"),
                BlockProcessingResult::Ok(AvailabilityProcessingStatus::MissingComponents(
                    self.slot,
                    self.block_root,
                )),
            );
            assert_eq!(self.rig.active_single_lookups_count(), 1);
            self
        }

        fn expect_penalty(mut self) -> Self {
            self.rig.expect_penalty(self.peer_id);
            self
        }
        fn expect_no_penalty(mut self) -> Self {
            self.rig.expect_empty_network();
            self
        }
        fn expect_no_penalty_and_no_requests(mut self) -> Self {
            self.rig.expect_empty_network();
            self
        }
        fn expect_block_request(mut self) -> Self {
            let id = self
                .rig
                .expect_block_lookup_request(self.block.canonical_root());
            self.block_req_id = Some(id);
            self
        }
        fn expect_blobs_request(mut self) -> Self {
            let id = self
                .rig
                .expect_blob_lookup_request(self.block.canonical_root());
            self.blob_req_id = Some(id);
            self
        }
        fn expect_parent_block_request(mut self) -> Self {
            let id = self
                .rig
                .expect_block_parent_request(self.block.parent_root());
            self.parent_block_req_id = Some(id);
            self
        }
        fn expect_parent_blobs_request(mut self) -> Self {
            let id = self
                .rig
                .expect_blob_parent_request(self.block.parent_root());
            self.parent_blob_req_id = Some(id);
            self
        }
        fn expect_no_blobs_request(mut self) -> Self {
            self.rig.expect_empty_network();
            self
        }
        fn expect_no_block_request(mut self) -> Self {
            self.rig.expect_empty_network();
            self
        }
        fn invalidate_blobs_too_few(mut self) -> Self {
            self.blobs.pop().expect("blobs");
            self
        }
        fn invalidate_blobs_too_many(mut self) -> Self {
            let first_blob = self.blobs.first().expect("blob").clone();
            self.blobs.push(first_blob);
            self
        }
        fn expect_parent_chain_process(mut self) -> Self {
            self.rig.expect_parent_chain_process();
            self
        }
        fn expect_block_process(mut self) -> Self {
            self.rig.expect_block_process(ResponseType::Block);
            self
        }
        fn search_parent_dup(mut self) -> Self {
            self.rig
                .trigger_unknown_parent_block(self.peer_id, self.block.clone());
            self
        }
    }

    #[test]
    fn single_block_and_blob_lookup_block_returned_first_attestation() {
        let Some(tester) = DenebTester::new(RequestTrigger::AttestationUnknownBlock) else {
            return;
        };

        tester
            .block_response_triggering_process()
            .blobs_response()
            .blobs_response_was_valid()
            .block_imported();
    }

    #[test]
    fn single_block_and_blob_lookup_blobs_returned_first_attestation() {
        let Some(tester) = DenebTester::new(RequestTrigger::AttestationUnknownBlock) else {
            return;
        };

        tester
            .blobs_response()
            .blobs_response_was_valid()
            .block_response_triggering_process()
            .block_imported();
    }

    #[test]
    fn single_block_and_blob_lookup_empty_response_attestation() {
        let Some(tester) = DenebTester::new(RequestTrigger::AttestationUnknownBlock) else {
            return;
        };

        tester
            .empty_block_response()
            .expect_penalty()
            .expect_block_request()
            .expect_no_blobs_request()
            .empty_blobs_response()
            .expect_empty_beacon_processor()
            .expect_no_penalty()
            .expect_no_block_request()
            .expect_no_blobs_request()
            .block_response_triggering_process()
            .missing_components_from_block_request();
    }

    #[test]
    fn single_block_response_then_empty_blob_response_attestation() {
        let Some(tester) = DenebTester::new(RequestTrigger::AttestationUnknownBlock) else {
            return;
        };

        tester
            .block_response_triggering_process()
            .missing_components_from_block_request()
            .empty_blobs_response()
            .missing_components_from_blob_request()
            .expect_penalty()
            .expect_blobs_request()
            .expect_no_block_request();
    }

    #[test]
    fn single_blob_response_then_empty_block_response_attestation() {
        let Some(tester) = DenebTester::new(RequestTrigger::AttestationUnknownBlock) else {
            return;
        };

        tester
            .blobs_response()
            .blobs_response_was_valid()
            .expect_no_penalty_and_no_requests()
            .missing_components_from_blob_request()
            .empty_block_response()
            .expect_penalty()
            .expect_block_request()
            .expect_no_blobs_request();
    }

    #[test]
    fn single_invalid_block_response_then_blob_response_attestation() {
        let Some(tester) = DenebTester::new(RequestTrigger::AttestationUnknownBlock) else {
            return;
        };

        tester
            .block_response_triggering_process()
            .invalid_block_processed()
            .expect_penalty()
            .expect_block_request()
            .expect_no_blobs_request()
            .blobs_response()
            .missing_components_from_blob_request()
            .expect_no_penalty_and_no_requests();
    }

    #[test]
    fn single_block_response_then_invalid_blob_response_attestation() {
        let Some(tester) = DenebTester::new(RequestTrigger::AttestationUnknownBlock) else {
            return;
        };

        tester
            .block_response_triggering_process()
            .missing_components_from_block_request()
            .blobs_response()
            .invalid_blob_processed()
            .expect_penalty()
            .expect_blobs_request()
            .expect_no_block_request();
    }

    #[test]
    fn single_block_response_then_too_few_blobs_response_attestation() {
        let Some(tester) = DenebTester::new(RequestTrigger::AttestationUnknownBlock) else {
            return;
        };

        tester
            .block_response_triggering_process()
            .missing_components_from_block_request()
            .invalidate_blobs_too_few()
            .blobs_response()
            .missing_components_from_blob_request()
            .expect_penalty()
            .expect_blobs_request()
            .expect_no_block_request();
    }

    #[test]
    fn single_block_response_then_too_many_blobs_response_attestation() {
        let Some(tester) = DenebTester::new(RequestTrigger::AttestationUnknownBlock) else {
            return;
        };

        tester
            .block_response_triggering_process()
            .invalidate_blobs_too_many()
            .blobs_response()
            .expect_penalty()
            .expect_blobs_request()
            .expect_no_block_request();
    }

    #[test]
    fn too_few_blobs_response_then_block_response_attestation() {
        let Some(tester) = DenebTester::new(RequestTrigger::AttestationUnknownBlock) else {
            return;
        };

        tester
            .invalidate_blobs_too_few()
            .blobs_response()
            .blobs_response_was_valid()
            .expect_no_penalty_and_no_requests()
            .block_response_triggering_process();
    }

    #[test]
    fn too_many_blobs_response_then_block_response_attestation() {
        let Some(tester) = DenebTester::new(RequestTrigger::AttestationUnknownBlock) else {
            return;
        };

        tester
            .invalidate_blobs_too_many()
            .blobs_response()
            .expect_penalty()
            .expect_blobs_request()
            .expect_no_block_request()
            .block_response_triggering_process();
    }

    #[test]
    fn parent_block_unknown_parent() {
        let Some(tester) =
            DenebTester::new(RequestTrigger::GossipUnknownParentBlock { num_parents: 1 })
        else {
            return;
        };

        tester
            .blobs_response()
            .expect_empty_beacon_processor()
            .parent_block_response()
            .parent_blob_response()
            .expect_block_process()
            .parent_block_unknown_parent()
            .expect_parent_block_request()
            .expect_parent_blobs_request()
            .expect_empty_beacon_processor();
    }

    #[test]
    fn parent_block_invalid_parent() {
        let Some(tester) =
            DenebTester::new(RequestTrigger::GossipUnknownParentBlock { num_parents: 1 })
        else {
            return;
        };

        tester
            .blobs_response()
            .expect_empty_beacon_processor()
            .parent_block_response()
            .parent_blob_response()
            .expect_block_process()
            .invalid_parent_processed()
            .expect_penalty()
            .expect_parent_block_request()
            .expect_parent_blobs_request()
            .expect_empty_beacon_processor();
    }

    #[test]
    fn parent_block_and_blob_lookup_parent_returned_first() {
        let Some(tester) =
            DenebTester::new(RequestTrigger::GossipUnknownParentBlock { num_parents: 1 })
        else {
            return;
        };

        tester
            .parent_block_response()
            .parent_blob_response()
            .expect_block_process()
            .parent_block_imported()
            .blobs_response()
            .expect_parent_chain_process();
    }

    #[test]
    fn parent_block_and_blob_lookup_child_returned_first() {
        let Some(tester) =
            DenebTester::new(RequestTrigger::GossipUnknownParentBlock { num_parents: 1 })
        else {
            return;
        };

        tester
            .blobs_response()
            .expect_no_penalty_and_no_requests()
            .parent_block_response()
            .parent_blob_response()
            .expect_block_process()
            .parent_block_imported()
            .expect_parent_chain_process();
    }

    #[test]
    fn empty_parent_block_then_parent_blob() {
        let Some(tester) =
            DenebTester::new(RequestTrigger::GossipUnknownParentBlock { num_parents: 1 })
        else {
            return;
        };

        tester
            .empty_parent_block_response()
            .expect_penalty()
            .expect_parent_block_request()
            .expect_no_blobs_request()
            .parent_blob_response()
            .expect_empty_beacon_processor()
            .parent_block_response()
            .expect_block_process()
            .parent_block_imported()
            .blobs_response()
            .expect_parent_chain_process();
    }

    #[test]
    fn empty_parent_blobs_then_parent_block() {
        let Some(tester) =
            DenebTester::new(RequestTrigger::GossipUnknownParentBlock { num_parents: 1 })
        else {
            return;
        };

        tester
            .blobs_response()
            .empty_parent_blobs_response()
            .expect_no_penalty_and_no_requests()
            .parent_block_response()
            .expect_penalty()
            .expect_parent_blobs_request()
            .parent_blob_response()
            .expect_block_process()
            .parent_block_imported()
            .expect_parent_chain_process();
    }

    #[test]
    fn parent_blob_unknown_parent() {
        let Some(tester) =
            DenebTester::new(RequestTrigger::GossipUnknownParentBlob { num_parents: 1 })
        else {
            return;
        };

        tester
            .block_response()
            .expect_empty_beacon_processor()
            .parent_block_response()
            .parent_blob_response()
            .expect_block_process()
            .parent_block_unknown_parent()
            .expect_parent_block_request()
            .expect_parent_blobs_request()
            .expect_empty_beacon_processor();
    }

    #[test]
    fn parent_blob_invalid_parent() {
        let Some(tester) =
            DenebTester::new(RequestTrigger::GossipUnknownParentBlob { num_parents: 1 })
        else {
            return;
        };

        tester
            .block_response()
            .expect_empty_beacon_processor()
            .parent_block_response()
            .parent_blob_response()
            .expect_block_process()
            .invalid_parent_processed()
            .expect_penalty()
            .expect_parent_block_request()
            .expect_parent_blobs_request()
            .expect_empty_beacon_processor();
    }

    #[test]
    fn parent_block_and_blob_lookup_parent_returned_first_blob_trigger() {
        let Some(tester) =
            DenebTester::new(RequestTrigger::GossipUnknownParentBlob { num_parents: 1 })
        else {
            return;
        };

        tester
            .parent_block_response()
            .parent_blob_response()
            .expect_block_process()
            .parent_block_imported()
            .block_response()
            .expect_parent_chain_process();
    }

    #[test]
    fn parent_block_and_blob_lookup_child_returned_first_blob_trigger() {
        let Some(tester) =
            DenebTester::new(RequestTrigger::GossipUnknownParentBlob { num_parents: 1 })
        else {
            return;
        };

        tester
            .block_response()
            .expect_no_penalty_and_no_requests()
            .parent_block_response()
            .parent_blob_response()
            .expect_block_process()
            .parent_block_imported()
            .expect_parent_chain_process();
    }

    #[test]
    fn empty_parent_block_then_parent_blob_blob_trigger() {
        let Some(tester) =
            DenebTester::new(RequestTrigger::GossipUnknownParentBlob { num_parents: 1 })
        else {
            return;
        };

        tester
            .empty_parent_block_response()
            .expect_penalty()
            .expect_parent_block_request()
            .expect_no_blobs_request()
            .parent_blob_response()
            .expect_empty_beacon_processor()
            .parent_block_response()
            .expect_block_process()
            .parent_block_imported()
            .block_response()
            .expect_parent_chain_process();
    }

    #[test]
    fn empty_parent_blobs_then_parent_block_blob_trigger() {
        let Some(tester) =
            DenebTester::new(RequestTrigger::GossipUnknownParentBlob { num_parents: 1 })
        else {
            return;
        };

        tester
            .block_response()
            .empty_parent_blobs_response()
            .expect_no_penalty_and_no_requests()
            .parent_block_response()
            .expect_penalty()
            .expect_parent_blobs_request()
            .parent_blob_response()
            .expect_block_process()
            .parent_block_imported()
            .expect_parent_chain_process();
    }

    #[test]
    fn parent_blob_unknown_parent_chain() {
        let Some(tester) =
            DenebTester::new(RequestTrigger::GossipUnknownParentBlob { num_parents: 2 })
        else {
            return;
        };

        tester
            .block_response()
            .expect_empty_beacon_processor()
            .parent_block_response()
            .parent_blob_response()
            .expect_no_penalty()
            .expect_block_process()
            .parent_block_unknown_parent()
            .expect_parent_block_request()
            .expect_parent_blobs_request()
            .expect_empty_beacon_processor()
            .parent_block_response()
            .parent_blob_response()
            .expect_no_penalty()
            .expect_block_process();
    }

    #[test]
    fn unknown_parent_block_dup() {
        let Some(tester) =
            DenebTester::new(RequestTrigger::GossipUnknownParentBlock { num_parents: 1 })
        else {
            return;
        };

        tester
            .search_parent_dup()
            .expect_no_blobs_request()
            .expect_no_block_request();
    }

    #[test]
    fn unknown_parent_blob_dup() {
        let Some(tester) =
            DenebTester::new(RequestTrigger::GossipUnknownParentBlob { num_parents: 1 })
        else {
            return;
        };

        tester
            .search_parent_dup()
            .expect_no_blobs_request()
            .expect_no_block_request();
    }

    #[test]
    fn no_peer_penalty_when_rpc_response_already_known_from_gossip() {
        let Some(mut r) = TestRig::test_setup_after_deneb() else {
            return;
        };
        let (block, blobs) = r.rand_block_and_blobs(NumBlobs::Number(2));
        let block_root = block.canonical_root();
        let blob_0 = blobs[0].clone();
        let blob_1 = blobs[1].clone();
        let peer_a = r.new_connected_peer();
        let peer_b = r.new_connected_peer();
        // Send unknown parent block lookup
        r.trigger_unknown_parent_block(peer_a, block.into());
        // Expect network request for blobs
        let id = r.expect_blob_lookup_request(block_root);
        // Peer responses with blob 0
        r.single_lookup_blob_response(id, peer_a, Some(blob_0.into()));
        // Blob 1 is received via gossip unknown parent blob from a different peer
        r.trigger_unknown_parent_blob(peer_b, blob_1.clone());
        // Original peer sends blob 1 via RPC
        r.single_lookup_blob_response(id, peer_a, Some(blob_1.into()));
        // Assert no downscore event for original peer
        r.expect_no_penalty_for(peer_a);
    }
}<|MERGE_RESOLUTION|>--- conflicted
+++ resolved
@@ -1174,18 +1174,6 @@
                             peer_id,
                             RpcBlock::new_without_blobs(Some(block_root), block.clone()),
                             block_root,
-<<<<<<< HEAD
-                            ChildComponents::new(block_root, Some(block.clone()), None, None),
-                            &[peer_id],
-                            &mut cx,
-                        );
-
-                        let blob_req_id = rig.expect_lookup_request(ResponseType::Blob);
-                        rig.expect_empty_network(); // expect no block request
-                        bl.search_parent(slot, block_root, parent_root, peer_id, &mut cx);
-                        let parent_block_req_id = rig.expect_parent_request(ResponseType::Block);
-                        let parent_blob_req_id = rig.expect_parent_request(ResponseType::Blob);
-=======
                         ));
 
                         let parent_root = block.parent_root();
@@ -1193,7 +1181,6 @@
                         let parent_block_req_id = rig.expect_block_parent_request(parent_root);
                         let parent_blob_req_id = rig.expect_blob_parent_request(parent_root);
                         rig.expect_empty_network(); // expect no more requests
->>>>>>> b6a1c863
                         (
                             None,
                             Some(blob_req_id),
@@ -1203,25 +1190,6 @@
                     }
                     RequestTrigger::GossipUnknownParentBlob { .. } => {
                         let single_blob = blobs.first().cloned().unwrap();
-<<<<<<< HEAD
-                        let child_root = single_blob.block_root();
-
-                        let mut lookup_blobs = FixedBlobSidecarList::default();
-                        *lookup_blobs.index_mut(0) = Some(single_blob);
-                        bl.search_child_block(
-                            child_root,
-                            ChildComponents::new(child_root, None, Some(lookup_blobs), None),
-                            &[peer_id],
-                            &mut cx,
-                        );
-
-                        let block_req_id = rig.expect_lookup_request(ResponseType::Block);
-                        let blobs_req_id = rig.expect_lookup_request(ResponseType::Blob);
-                        rig.expect_empty_network(); // expect no block request
-                        bl.search_parent(slot, child_root, parent_root, peer_id, &mut cx);
-                        let parent_block_req_id = rig.expect_parent_request(ResponseType::Block);
-                        let parent_blob_req_id = rig.expect_parent_request(ResponseType::Blob);
-=======
                         let parent_root = single_blob.block_parent_root();
                         rig.send_sync_message(SyncMessage::UnknownParentBlob(peer_id, single_blob));
 
@@ -1230,7 +1198,6 @@
                         let parent_block_req_id = rig.expect_block_parent_request(parent_root);
                         let parent_blob_req_id = rig.expect_blob_parent_request(parent_root);
                         rig.expect_empty_network(); // expect no more requests
->>>>>>> b6a1c863
                         (
                             Some(block_req_id),
                             Some(blobs_req_id),
