--- conflicted
+++ resolved
@@ -1,17 +1,12 @@
 use crate::sync::block_lookups::single_block_lookup::{
     LookupRequestError, SingleBlockLookup, SingleLookupRequestState,
 };
-<<<<<<< HEAD
-use crate::sync::block_lookups::{BlobRequestState, BlockRequestState, PeerId};
-use crate::sync::manager::BlockProcessType;
-=======
 use crate::sync::block_lookups::{
     BlobRequestState, BlockRequestState, CustodyRequestState, PeerId,
 };
->>>>>>> 677f96a3
+use crate::sync::manager::BlockProcessType;
 use crate::sync::network_context::{LookupRequestResult, SyncNetworkContext};
 use beacon_chain::block_verification_types::RpcBlock;
-use beacon_chain::data_column_verification::CustodyDataColumn;
 use beacon_chain::BeaconChainTypes;
 use lighthouse_network::service::api_types::Id;
 use std::sync::Arc;
@@ -20,8 +15,6 @@
 
 use super::single_block_lookup::DownloadResult;
 use super::SingleLookupId;
-
-use super::single_block_lookup::CustodyRequestState;
 
 #[derive(Debug, Copy, Clone)]
 pub enum ResponseType {
@@ -169,28 +162,17 @@
 }
 
 impl<T: BeaconChainTypes> RequestState<T> for CustodyRequestState<T::EthSpec> {
-<<<<<<< HEAD
-    type VerifiedResponseType = Vec<CustodyDataColumn<T::EthSpec>>;
-=======
     type VerifiedResponseType = DataColumnSidecarList<T::EthSpec>;
->>>>>>> 677f96a3
 
     fn make_request(
         &self,
         id: Id,
         // TODO(das): consider selecting peers that have custody but are in this set
         _peer_id: PeerId,
-<<<<<<< HEAD
-        downloaded_block_expected_blobs: Option<usize>,
-        cx: &mut SyncNetworkContext<T>,
-    ) -> Result<LookupRequestResult, LookupRequestError> {
-        cx.custody_lookup_request(id, self.block_root, downloaded_block_expected_blobs)
-=======
         downloaded_block: Option<Arc<SignedBeaconBlock<T::EthSpec>>>,
         cx: &mut SyncNetworkContext<T>,
     ) -> Result<LookupRequestResult, LookupRequestError> {
         cx.custody_lookup_request(id, self.block_root, downloaded_block)
->>>>>>> 677f96a3
             .map_err(LookupRequestError::SendFailedNetwork)
     }
 
@@ -205,18 +187,14 @@
             seen_timestamp,
             ..
         } = download_result;
-<<<<<<< HEAD
         cx.send_custody_columns_for_processing(
+            id,
             block_root,
             value,
             seen_timestamp,
             BlockProcessType::SingleCustodyColumn(id),
         )
         .map_err(LookupRequestError::SendFailedProcessor)
-=======
-        cx.send_custody_columns_for_processing(id, block_root, value, seen_timestamp)
-            .map_err(LookupRequestError::SendFailedProcessor)
->>>>>>> 677f96a3
     }
 
     fn response_type() -> ResponseType {
