use crate::sync::block_lookups::{BlobRequestId, BlockRequestId, RootBlobsTuple, RootBlockTuple};
use crate::sync::network_context::SyncNetworkContext;
use beacon_chain::blob_verification::BlockWrapper;
use beacon_chain::data_availability_checker::DataAvailabilityChecker;
use beacon_chain::{get_block_root, BeaconChainTypes};
use lighthouse_network::rpc::methods::BlobsByRootRequest;
use lighthouse_network::{rpc::BlocksByRootRequest, PeerId};
use rand::seq::IteratorRandom;
use ssz_types::VariableList;
use std::collections::HashSet;
use std::ops::IndexMut;
use std::sync::Arc;
use store::Hash256;
use strum::IntoStaticStr;
use types::blob_sidecar::{BlobIdentifier, FixedBlobSidecarList};
use types::{BlobSidecar, EthSpec, SignedBeaconBlock};

use super::{PeerShouldHave, ResponseType};

pub struct SingleBlockLookup<const MAX_ATTEMPTS: u8, T: BeaconChainTypes> {
    pub id: LookupId,
    pub block_request_state: BlockRequestState<MAX_ATTEMPTS>,
    pub blob_request_state: BlobRequestState<MAX_ATTEMPTS, T::EthSpec>,
    pub da_checker: Arc<DataAvailabilityChecker<T>>,
    /// Only necessary for requests triggered by an `UnknownBlockParent` or `UnknownBlockParent` because any
    /// blocks or blobs without parents won't hit the data availability cache.
    pub unknown_parent_components: Option<UnknownParentComponents<T::EthSpec>>,
    /// We may want to delay the actual request trigger to give us a chance to receive all block
    /// components over gossip.
    pub triggered: bool,
}

#[derive(Default, Clone)]
pub struct LookupId {
    pub block_request_id: Option<BlockRequestId>,
    pub blob_request_id: Option<BlobRequestId>,
}

pub struct BlobRequestState<const MAX_ATTEMPTS: u8, T: EthSpec> {
    pub requested_ids: Vec<BlobIdentifier>,
    /// Where we store blobs until we receive the stream terminator.
    pub blob_download_queue: FixedBlobSidecarList<T>,
    pub state: SingleLookupRequestState<MAX_ATTEMPTS>,
}

impl<const MAX_ATTEMPTS: u8, T: EthSpec> BlobRequestState<MAX_ATTEMPTS, T> {
    pub fn new(peer_source: &[PeerShouldHave]) -> Self {
        Self {
            requested_ids: <_>::default(),
            blob_download_queue: <_>::default(),
            state: SingleLookupRequestState::new(peer_source),
        }
    }
}

pub struct BlockRequestState<const MAX_ATTEMPTS: u8> {
    pub requested_block_root: Hash256,
    pub state: SingleLookupRequestState<MAX_ATTEMPTS>,
}

impl<const MAX_ATTEMPTS: u8> BlockRequestState<MAX_ATTEMPTS> {
    pub fn new(block_root: Hash256, peers: &[PeerShouldHave]) -> Self {
        Self {
            requested_block_root: block_root,
            state: SingleLookupRequestState::new(peers),
        }
    }
}

impl<const MAX_ATTEMPTS: u8, T: BeaconChainTypes> SingleBlockLookup<MAX_ATTEMPTS, T> {
    pub(crate) fn register_failure_downloading(&mut self, response_type: ResponseType) {
        match response_type {
            ResponseType::Block => self
                .block_request_state
                .state
                .register_failure_downloading(),
            ResponseType::Blob => self.blob_request_state.state.register_failure_downloading(),
        }
    }
}

impl<const MAX_ATTEMPTS: u8, T: BeaconChainTypes> SingleBlockLookup<MAX_ATTEMPTS, T> {
    pub(crate) fn downloading(&mut self, response_type: ResponseType) -> bool {
        match response_type {
            ResponseType::Block => {
                matches!(
                    self.block_request_state.state.state,
                    State::Downloading { .. }
                )
            }
            ResponseType::Blob => {
                matches!(
                    self.blob_request_state.state.state,
                    State::Downloading { .. }
                )
            }
        }
    }

    pub(crate) fn remove_peer_if_useless(&mut self, peer_id: &PeerId, response_type: ResponseType) {
        match response_type {
            ResponseType::Block => self
                .block_request_state
                .state
                .remove_peer_if_useless(peer_id),
            ResponseType::Blob => self
                .blob_request_state
                .state
                .remove_peer_if_useless(peer_id),
        }
    }

    pub(crate) fn check_peer_disconnected(
        &mut self,
        peer_id: &PeerId,
        response_type: ResponseType,
    ) -> Result<(), ()> {
        match response_type {
            ResponseType::Block => self
                .block_request_state
                .state
                .check_peer_disconnected(peer_id),
            ResponseType::Blob => self
                .blob_request_state
                .state
                .check_peer_disconnected(peer_id),
        }
    }
}

/// For requests triggered by an `UnknownBlockParent` or `UnknownBlockParent`, this struct
/// is used to cache components as they are sent to the networking layer. We can't use the
/// data availability cache currently because any blocks or blobs without parents won't hit
/// won't pass validation and therefore won't make it into the cache.
#[derive(Default)]
pub struct UnknownParentComponents<E: EthSpec> {
    pub downloaded_block: Option<Arc<SignedBeaconBlock<E>>>,
    pub downloaded_blobs: FixedBlobSidecarList<E>,
}

impl<E: EthSpec> UnknownParentComponents<E> {
<<<<<<< HEAD
=======
    pub fn new(
        block: Option<Arc<SignedBeaconBlock<E>>>,
        blobs: Option<FixedBlobSidecarList<E>>,
    ) -> Self {
        Self {
            downloaded_block: block,
            downloaded_blobs: blobs.unwrap_or_default(),
        }
    }
>>>>>>> a62e52f3
    pub fn add_unknown_parent_block(&mut self, block: Arc<SignedBeaconBlock<E>>) {
        self.downloaded_block = Some(block);
    }
    pub fn add_unknown_parent_blobs(&mut self, blobs: FixedBlobSidecarList<E>) {
        for (index, blob_opt) in self.downloaded_blobs.iter_mut().enumerate() {
            if let Some(Some(downloaded_blob)) = blobs.get(index) {
                *blob_opt = Some(downloaded_blob.clone());
            }
        }
    }
    pub fn downloaded_indices(&self) -> HashSet<usize> {
        self.downloaded_blobs
            .iter()
            .enumerate()
            .filter_map(|(i, blob_opt)| blob_opt.as_ref().map(|_| i))
            .collect::<HashSet<_>>()
    }
}

/// Object representing the state of a single block or blob lookup request.
#[derive(PartialEq, Eq, Debug)]
pub struct SingleLookupRequestState<const MAX_ATTEMPTS: u8> {
    /// State of this request.
    pub state: State,
    /// Peers that should have this block or blob.
    pub available_peers: HashSet<PeerId>,
    /// Peers that mar or may not have this block or blob.
    pub potential_peers: HashSet<PeerId>,
    /// Peers from which we have requested this block.
    pub used_peers: HashSet<PeerId>,
    /// How many times have we attempted to process this block or blob.
    failed_processing: u8,
    /// How many times have we attempted to download this block or blob.
    failed_downloading: u8,
    pub component_processed: bool,
}

#[derive(Debug, PartialEq, Eq)]
pub enum State {
    AwaitingDownload,
    Downloading { peer_id: PeerShouldHave },
    Processing { peer_id: PeerShouldHave },
}

#[derive(Debug, PartialEq, Eq, IntoStaticStr)]
pub enum LookupVerifyError {
    RootMismatch,
    NoBlockReturned,
    ExtraBlocksReturned,
    UnrequestedBlobId,
    ExtraBlobsReturned,
    NotEnoughBlobsReturned,
    InvalidIndex(u64),
    /// We don't have enough information to know
    /// whether the peer is at fault or simply missed
    /// what was requested on gossip.
    BenignFailure,
}

#[derive(Debug, PartialEq, Eq, IntoStaticStr)]
pub enum LookupRequestError {
    /// Too many failed attempts
    TooManyAttempts {
        /// The failed attempts were primarily due to processing failures.
        cannot_process: bool,
    },
    NoPeers,
}

impl<const MAX_ATTEMPTS: u8, T: BeaconChainTypes> SingleBlockLookup<MAX_ATTEMPTS, T> {
    pub fn new(
        requested_block_root: Hash256,
        unknown_parent_components: Option<UnknownParentComponents<T::EthSpec>>,
        peers: &[PeerShouldHave],
        da_checker: Arc<DataAvailabilityChecker<T>>,
    ) -> Self {
        Self {
            id: <_>::default(),
            block_request_state: BlockRequestState::new(requested_block_root, peers),
            blob_request_state: BlobRequestState::new(peers),
            da_checker,
            unknown_parent_components,
            triggered: false,
        }
    }

    pub fn is_for_block(&self, block_root: Hash256) -> bool {
        self.block_request_state.requested_block_root == block_root
    }

    /// Send the necessary request for blobs and blocks and update `self.id` with the latest
    /// request `Id`s. This will return `Err(())` if neither the block nor blob request could be made
    /// or are no longer required.
    pub fn request_block_and_blobs(&mut self, cx: &mut SyncNetworkContext<T>) -> Result<(), ()> {
        let block_request_id = if let Ok(Some((peer_id, block_request))) = self.request_block() {
            cx.single_block_lookup_request(peer_id, block_request).ok()
        } else {
            None
        };

        let blob_request_id = if let Ok(Some((peer_id, blob_request))) = self.request_blobs() {
            cx.single_blobs_lookup_request(peer_id, blob_request).ok()
        } else {
            None
        };

        if block_request_id.is_none() && blob_request_id.is_none() {
            return Err(());
        }

        self.id = LookupId {
            block_request_id,
            blob_request_id,
        };
        Ok(())
    }

    pub fn update_blobs_request(&mut self) {
        self.blob_request_state.requested_ids = if let Some(components) =
            self.unknown_parent_components.as_ref()
        {
            let blobs = components.downloaded_indices();
            self.da_checker
                .get_missing_blob_ids(
                    self.block_request_state.requested_block_root,
                    components.downloaded_block.as_ref(),
                    Some(blobs),
                )
                .unwrap_or_default()
        } else {
            self.da_checker
                .get_missing_blob_ids_checking_cache(self.block_request_state.requested_block_root)
                .unwrap_or_default()
        };
<<<<<<< HEAD
    }

    pub fn get_downloaded_block(&mut self) -> Option<BlockWrapper<T::EthSpec>> {
        self.unknown_parent_components
            .as_mut()
            .and_then(|components| {
                let downloaded_block = components.downloaded_block.as_ref();
                let downloaded_indices = components.downloaded_indices();
                let missing_ids = self.da_checker.get_missing_blob_ids(
                    self.block_request_state.requested_block_root,
                    downloaded_block,
                    Some(downloaded_indices),
                );
                let download_complete =
                    missing_ids.map_or(true, |missing_ids| missing_ids.is_empty());
                if download_complete {
                    let UnknownParentComponents {
                        downloaded_block,
                        downloaded_blobs,
                    } = components;
                    downloaded_block.as_ref().map(|block| {
                        BlockWrapper::BlockAndBlobs(block.clone(), std::mem::take(downloaded_blobs))
                    })
                } else {
                    None
                }
            })
    }

    pub fn add_unknown_parent_block(&mut self, block: Arc<SignedBeaconBlock<T::EthSpec>>) {
        if let Some(ref mut components) = self.unknown_parent_components.as_mut() {
            components.add_unknown_parent_block(block)
        } else {
            self.unknown_parent_components = Some(UnknownParentComponents {
                downloaded_block: Some(block),
                downloaded_blobs: FixedBlobSidecarList::default(),
            })
        }
    }

    pub fn add_unknown_parent_blobs(&mut self, blobs: FixedBlobSidecarList<T::EthSpec>) {
        if let Some(ref mut components) = self.unknown_parent_components.as_mut() {
=======
    }

    pub fn get_downloaded_block(&mut self) -> Option<BlockWrapper<T::EthSpec>> {
        self.unknown_parent_components
            .as_mut()
            .and_then(|components| {
                let downloaded_block = components.downloaded_block.as_ref();
                let downloaded_indices = components.downloaded_indices();
                let missing_ids = self.da_checker.get_missing_blob_ids(
                    self.block_request_state.requested_block_root,
                    downloaded_block,
                    Some(downloaded_indices),
                );
                let download_complete =
                    missing_ids.map_or(true, |missing_ids| missing_ids.is_empty());
                if download_complete {
                    let UnknownParentComponents {
                        downloaded_block,
                        downloaded_blobs,
                    } = components;
                    downloaded_block.as_ref().map(|block| {
                        BlockWrapper::BlockAndBlobs(block.clone(), std::mem::take(downloaded_blobs))
                    })
                } else {
                    None
                }
            })
    }

    pub fn add_unknown_parent_components(
        &mut self,
        components: UnknownParentComponents<T::EthSpec>,
    ) {
        if let Some(ref mut existing_components) = self.unknown_parent_components {
            let UnknownParentComponents {
                downloaded_block,
                downloaded_blobs,
            } = components;
            if let Some(block) = downloaded_block {
                existing_components.add_unknown_parent_block(block);
            }
            existing_components.add_unknown_parent_blobs(downloaded_blobs);
        } else {
            self.unknown_parent_components = Some(components);
        }
    }
    pub fn add_unknown_parent_block(&mut self, block: Arc<SignedBeaconBlock<T::EthSpec>>) {
        if let Some(ref mut components) = self.unknown_parent_components {
            components.add_unknown_parent_block(block)
        } else {
            self.unknown_parent_components = Some(UnknownParentComponents {
                downloaded_block: Some(block),
                downloaded_blobs: FixedBlobSidecarList::default(),
            })
        }
    }

    pub fn add_unknown_parent_blobs(&mut self, blobs: FixedBlobSidecarList<T::EthSpec>) {
        if let Some(ref mut components) = self.unknown_parent_components {
>>>>>>> a62e52f3
            components.add_unknown_parent_blobs(blobs)
        } else {
            self.unknown_parent_components = Some(UnknownParentComponents {
                downloaded_block: None,
                downloaded_blobs: blobs,
            })
        }
    }

    /// Verifies if the received block matches the requested one.
    /// Returns the block for processing if the response is what we expected.
    pub fn verify_block(
        &mut self,
        block: Option<Arc<SignedBeaconBlock<T::EthSpec>>>,
    ) -> Result<Option<RootBlockTuple<T::EthSpec>>, LookupVerifyError> {
        match self.block_request_state.state.state {
            State::AwaitingDownload => {
                self.block_request_state
                    .state
                    .register_failure_downloading();
                Err(LookupVerifyError::ExtraBlocksReturned)
            }
            State::Downloading { peer_id } => {
                match block {
                    Some(block) => {
                        // Compute the block root using this specific function so that we can get timing
                        // metrics.
                        let block_root = get_block_root(&block);
                        if block_root != self.block_request_state.requested_block_root {
                            // return an error and drop the block
                            // NOTE: we take this is as a download failure to prevent counting the
                            // attempt as a chain failure, but simply a peer failure.
                            self.block_request_state
                                .state
                                .register_failure_downloading();
                            Err(LookupVerifyError::RootMismatch)
                        } else {
                            // Return the block for processing.
                            self.block_request_state.state.state = State::Processing { peer_id };
                            Ok(Some((block_root, block)))
                        }
                    }
                    None => {
                        if peer_id.should_have_block() {
                            self.block_request_state
                                .state
                                .register_failure_downloading();
                            Err(LookupVerifyError::NoBlockReturned)
                        } else {
                            self.block_request_state.state.state = State::AwaitingDownload;
                            Err(LookupVerifyError::BenignFailure)
                        }
                    }
                }
            }
            State::Processing { peer_id: _ } => match block {
                Some(_) => {
                    // We sent the block for processing and received an extra block.
                    self.block_request_state
                        .state
                        .register_failure_downloading();
                    Err(LookupVerifyError::ExtraBlocksReturned)
                }
                None => {
                    // This is simply the stream termination and we are already processing the
                    // block
                    Ok(None)
                }
            },
        }
    }

    pub fn verify_blob(
        &mut self,
        blob: Option<Arc<BlobSidecar<T::EthSpec>>>,
    ) -> Result<Option<RootBlobsTuple<T::EthSpec>>, LookupVerifyError> {
        match self.blob_request_state.state.state {
            State::AwaitingDownload => {
                self.blob_request_state.state.register_failure_downloading();
                Err(LookupVerifyError::ExtraBlobsReturned)
            }
            State::Downloading {
                peer_id: peer_source,
            } => match blob {
                Some(blob) => {
                    let received_id = blob.id();
                    if !self.blob_request_state.requested_ids.contains(&received_id) {
                        self.blob_request_state.state.register_failure_downloading();
                        Err(LookupVerifyError::UnrequestedBlobId)
                    } else {
                        // State should remain downloading until we receive the stream terminator.
                        self.blob_request_state
                            .requested_ids
                            .retain(|id| *id != received_id);
                        let blob_index = blob.index;

                        if blob_index >= T::EthSpec::max_blobs_per_block() as u64 {
                            return Err(LookupVerifyError::InvalidIndex(blob.index));
                        }
                        *self
                            .blob_request_state
                            .blob_download_queue
                            .index_mut(blob_index as usize) = Some(blob);
                        Ok(None)
                    }
                }
                None => {
                    self.blob_request_state.state.state = State::Processing {
                        peer_id: peer_source,
                    };
                    Ok(Some((
                        self.block_request_state.requested_block_root,
                        std::mem::take(&mut self.blob_request_state.blob_download_queue),
                    )))
                }
            },
            State::Processing { peer_id: _ } => match blob {
                Some(_) => {
                    // We sent the blob for processing and received an extra blob.
                    self.blob_request_state.state.register_failure_downloading();
                    Err(LookupVerifyError::ExtraBlobsReturned)
                }
                None => {
                    // This is simply the stream termination and we are already processing the
                    // block
                    Ok(None)
                }
            },
        }
    }

    pub fn request_block(
        &mut self,
    ) -> Result<Option<(PeerId, BlocksByRootRequest)>, LookupRequestError> {
        let block_already_downloaded =
            if let Some(components) = self.unknown_parent_components.as_ref() {
                components.downloaded_block.is_some()
            } else {
                self.da_checker
                    .has_block(&self.block_request_state.requested_block_root)
            };

        if block_already_downloaded {
            return Ok(None);
        }

        debug_assert!(matches!(
            self.block_request_state.state.state,
            State::AwaitingDownload
        ));
        let request = BlocksByRootRequest {
            block_roots: VariableList::from(vec![self.block_request_state.requested_block_root]),
        };
        let response_type = ResponseType::Block;
        if self.too_many_attempts(response_type) {
            Err(LookupRequestError::TooManyAttempts {
                cannot_process: self.cannot_process(response_type),
            })
        } else if let Some(peer_id) = self.get_peer(response_type) {
            self.add_used_peer(peer_id, response_type);
            Ok(Some((peer_id.to_peer_id(), request)))
<<<<<<< HEAD
=======
        } else {
            Err(LookupRequestError::NoPeers)
        }
    }

    pub fn request_blobs(
        &mut self,
    ) -> Result<Option<(PeerId, BlobsByRootRequest)>, LookupRequestError> {
        self.update_blobs_request();

        if self.blob_request_state.requested_ids.is_empty() {
            return Ok(None);
        }

        debug_assert!(matches!(
            self.blob_request_state.state.state,
            State::AwaitingDownload
        ));
        let request = BlobsByRootRequest {
            blob_ids: VariableList::from(self.blob_request_state.requested_ids.clone()),
        };
        let response_type = ResponseType::Blob;
        if self.too_many_attempts(response_type) {
            Err(LookupRequestError::TooManyAttempts {
                cannot_process: self.cannot_process(response_type),
            })
        } else if let Some(peer_id) = self.get_peer(response_type) {
            self.add_used_peer(peer_id, response_type);
            Ok(Some((peer_id.to_peer_id(), request)))
>>>>>>> a62e52f3
        } else {
            Err(LookupRequestError::NoPeers)
        }
    }

<<<<<<< HEAD
    pub fn request_blobs(
        &mut self,
    ) -> Result<Option<(PeerId, BlobsByRootRequest)>, LookupRequestError> {
        self.update_blobs_request();

        if self.blob_request_state.requested_ids.is_empty() {
            return Ok(None);
        }

        debug_assert!(matches!(
            self.blob_request_state.state.state,
            State::AwaitingDownload
        ));
        let request = BlobsByRootRequest {
            blob_ids: VariableList::from(self.blob_request_state.requested_ids.clone()),
        };
        let response_type = ResponseType::Blob;
        if self.too_many_attempts(response_type) {
            Err(LookupRequestError::TooManyAttempts {
                cannot_process: self.cannot_process(response_type),
            })
        } else if let Some(peer_id) = self.get_peer(response_type) {
            self.add_used_peer(peer_id, response_type);
            Ok(Some((peer_id.to_peer_id(), request)))
        } else {
            Err(LookupRequestError::NoPeers)
        }
    }

=======
>>>>>>> a62e52f3
    fn too_many_attempts(&self, response_type: ResponseType) -> bool {
        match response_type {
            ResponseType::Block => self.block_request_state.state.failed_attempts() >= MAX_ATTEMPTS,
            ResponseType::Blob => self.blob_request_state.state.failed_attempts() >= MAX_ATTEMPTS,
        }
    }

    fn cannot_process(&self, response_type: ResponseType) -> bool {
        match response_type {
            ResponseType::Block => {
                self.block_request_state.state.failed_processing
                    >= self.block_request_state.state.failed_downloading
            }
            ResponseType::Blob => {
                self.blob_request_state.state.failed_processing
                    >= self.blob_request_state.state.failed_downloading
            }
        }
    }

    fn get_peer(&self, response_type: ResponseType) -> Option<PeerShouldHave> {
        match response_type {
            ResponseType::Block => self
                .block_request_state
                .state
                .available_peers
                .iter()
                .choose(&mut rand::thread_rng())
                .copied()
                .map(PeerShouldHave::BlockAndBlobs)
                .or(self
                    .block_request_state
                    .state
                    .potential_peers
                    .iter()
                    .choose(&mut rand::thread_rng())
                    .copied()
                    .map(PeerShouldHave::Neither)),
            ResponseType::Blob => self
                .blob_request_state
                .state
                .available_peers
                .iter()
                .choose(&mut rand::thread_rng())
                .copied()
                .map(PeerShouldHave::BlockAndBlobs)
                .or(self
                    .blob_request_state
                    .state
                    .potential_peers
                    .iter()
                    .choose(&mut rand::thread_rng())
                    .copied()
                    .map(PeerShouldHave::Neither)),
        }
    }

    fn add_used_peer(&mut self, peer_id: PeerShouldHave, response_type: ResponseType) {
        match response_type {
            ResponseType::Block => {
                self.block_request_state
                    .state
                    .used_peers
                    .insert(peer_id.to_peer_id());
                self.block_request_state.state.state = State::Downloading { peer_id };
            }
            ResponseType::Blob => {
                self.blob_request_state
                    .state
                    .used_peers
                    .insert(peer_id.to_peer_id());
                self.blob_request_state.state.state = State::Downloading { peer_id };
            }
        }
    }

    pub fn add_peers(&mut self, peers: &[PeerShouldHave]) {
        for peer in peers {
            match peer {
                PeerShouldHave::BlockAndBlobs(peer_id) => {
                    self.block_request_state.state.add_peer(peer_id);
                    self.blob_request_state.state.add_peer(peer_id);
                }
                PeerShouldHave::Neither(peer_id) => {
                    self.block_request_state.state.add_potential_peer(peer_id);
                    self.blob_request_state.state.add_potential_peer(peer_id);
                }
            }
        }
    }

    pub fn processing_peer(&self, response_type: ResponseType) -> Result<PeerShouldHave, ()> {
        match response_type {
            ResponseType::Block => self.block_request_state.state.processing_peer(),
            ResponseType::Blob => self.blob_request_state.state.processing_peer(),
        }
    }

    pub fn downloading_peer(&self, response_type: ResponseType) -> Result<PeerShouldHave, ()> {
        match response_type {
            ResponseType::Block => self.block_request_state.state.peer(),
            ResponseType::Blob => self.blob_request_state.state.peer(),
        }
    }

    pub fn both_components_processed(&self) -> bool {
        self.block_request_state.state.component_processed
            && self.blob_request_state.state.component_processed
    }

    pub fn set_component_processed(&mut self, response_type: ResponseType) {
        match response_type {
            ResponseType::Block => self.block_request_state.state.component_processed = true,
            ResponseType::Blob => self.blob_request_state.state.component_processed = true,
        }
    }
}

impl<const MAX_ATTEMPTS: u8> SingleLookupRequestState<MAX_ATTEMPTS> {
    pub fn new(peers: &[PeerShouldHave]) -> Self {
        let mut available_peers = HashSet::default();
        let mut potential_peers = HashSet::default();
        for peer in peers {
            match peer {
                PeerShouldHave::BlockAndBlobs(peer_id) => {
                    available_peers.insert(*peer_id);
                }
                PeerShouldHave::Neither(peer_id) => {
                    potential_peers.insert(*peer_id);
                }
            }
        }
        Self {
            state: State::AwaitingDownload,
            available_peers,
            potential_peers,
            used_peers: HashSet::default(),
            failed_processing: 0,
            failed_downloading: 0,
            component_processed: false,
        }
    }

    /// Registers a failure in processing a block.
    pub fn register_failure_processing(&mut self) {
        self.failed_processing = self.failed_processing.saturating_add(1);
        self.state = State::AwaitingDownload;
    }

    /// Registers a failure in downloading a block. This might be a peer disconnection or a wrong
    /// block.
    pub fn register_failure_downloading(&mut self) {
        self.failed_downloading = self.failed_downloading.saturating_add(1);
        self.state = State::AwaitingDownload;
    }

    /// The total number of failures, whether it be processing or downloading.
    pub fn failed_attempts(&self) -> u8 {
        self.failed_processing + self.failed_downloading
    }

    pub fn add_peer(&mut self, peer_id: &PeerId) {
        self.potential_peers.remove(peer_id);
        self.available_peers.insert(*peer_id);
    }

    pub fn add_potential_peer(&mut self, peer_id: &PeerId) {
        if !self.available_peers.contains(peer_id) {
            self.potential_peers.insert(*peer_id);
        }
    }

    /// If a peer disconnects, this request could be failed. If so, an error is returned
    pub fn check_peer_disconnected(&mut self, dc_peer_id: &PeerId) -> Result<(), ()> {
        self.available_peers.remove(dc_peer_id);
        self.potential_peers.remove(dc_peer_id);
        if let State::Downloading { peer_id } = &self.state {
            if peer_id.as_peer_id() == dc_peer_id {
                // Peer disconnected before providing a block
                self.register_failure_downloading();
                return Err(());
            }
        }
        Ok(())
    }

    pub fn processing_peer(&self) -> Result<PeerShouldHave, ()> {
        if let State::Processing { peer_id } = &self.state {
            Ok(*peer_id)
        } else {
            Err(())
        }
    }

    pub fn peer(&self) -> Result<PeerShouldHave, ()> {
        match &self.state {
            State::Processing { peer_id } => Ok(*peer_id),
            State::Downloading { peer_id } => Ok(*peer_id),
            _ => Err(()),
        }
    }

    pub fn remove_peer_if_useless(&mut self, peer_id: &PeerId) {
        if !self.available_peers.is_empty() || self.potential_peers.len() > 1 {
            self.potential_peers.remove(peer_id);
        }
    }
}

impl<const MAX_ATTEMPTS: u8, T: BeaconChainTypes> slog::Value
    for SingleBlockLookup<MAX_ATTEMPTS, T>
{
    fn serialize(
        &self,
        _record: &slog::Record,
        key: slog::Key,
        serializer: &mut dyn slog::Serializer,
    ) -> slog::Result {
        serializer.emit_str("request", key)?;
        serializer.emit_arguments(
            "hash",
            &format_args!("{}", self.block_request_state.requested_block_root),
        )?;
        serializer.emit_arguments(
            "blob_ids",
            &format_args!("{:?}", self.blob_request_state.requested_ids),
        )?;
        serializer.emit_arguments(
            "block_request_state.state",
            &format_args!("{:?}", self.block_request_state.state),
        )?;
        serializer.emit_arguments(
            "blob_request_state.state",
            &format_args!("{:?}", self.blob_request_state.state),
        )?;
        slog::Result::Ok(())
    }
}

impl<const MAX_ATTEMPTS: u8> slog::Value for SingleLookupRequestState<MAX_ATTEMPTS> {
    fn serialize(
        &self,
        record: &slog::Record,
        key: slog::Key,
        serializer: &mut dyn slog::Serializer,
    ) -> slog::Result {
        serializer.emit_str("request_state", key)?;
        match &self.state {
            State::AwaitingDownload => {
                "awaiting_download".serialize(record, "state", serializer)?
            }
            State::Downloading { peer_id } => {
                serializer.emit_arguments("downloading_peer", &format_args!("{}", peer_id))?
            }
            State::Processing { peer_id } => {
                serializer.emit_arguments("processing_peer", &format_args!("{}", peer_id))?
            }
        }
        serializer.emit_u8("failed_downloads", self.failed_downloading)?;
        serializer.emit_u8("failed_processing", self.failed_processing)?;
        slog::Result::Ok(())
    }
}

#[cfg(test)]
mod tests {
    use super::*;
    use beacon_chain::builder::Witness;
    use beacon_chain::eth1_chain::CachingEth1Backend;
    use sloggers::null::NullLoggerBuilder;
    use sloggers::Build;
    use slot_clock::{SlotClock, TestingSlotClock};
    use std::time::Duration;
    use store::{HotColdDB, MemoryStore, StoreConfig};
    use types::{
        test_utils::{SeedableRng, TestRandom, XorShiftRng},
        ChainSpec, EthSpec, MinimalEthSpec as E, SignedBeaconBlock, Slot,
    };

    fn rand_block() -> SignedBeaconBlock<E> {
        let mut rng = XorShiftRng::from_seed([42; 16]);
        SignedBeaconBlock::from_block(
            types::BeaconBlock::Base(types::BeaconBlockBase {
                ..<_>::random_for_test(&mut rng)
            }),
            types::Signature::random_for_test(&mut rng),
        )
    }
    type T = Witness<TestingSlotClock, CachingEth1Backend<E>, E, MemoryStore<E>, MemoryStore<E>>;

    #[test]
    fn test_happy_path() {
        let peer_id = PeerShouldHave::BlockAndBlobs(PeerId::random());
        let block = rand_block();
        let spec = E::default_spec();
        let slot_clock = TestingSlotClock::new(
            Slot::new(0),
            Duration::from_secs(0),
            Duration::from_secs(spec.seconds_per_slot),
        );
        let log = NullLoggerBuilder.build().expect("logger should build");
        let store = HotColdDB::open_ephemeral(StoreConfig::default(), ChainSpec::minimal(), log)
            .expect("store");
        let da_checker = Arc::new(
            DataAvailabilityChecker::new(slot_clock, None, store.into(), spec)
                .expect("data availability checker"),
        );
        let mut sl =
            SingleBlockLookup::<4, T>::new(block.canonical_root(), None, &[peer_id], da_checker);
        sl.request_block().unwrap();
        sl.verify_block(Some(block.into())).unwrap().unwrap();
    }

    #[test]
    fn test_block_lookup_failures() {
        const FAILURES: u8 = 3;
        let peer_id = PeerShouldHave::BlockAndBlobs(PeerId::random());
        let block = rand_block();
        let spec = E::default_spec();
        let slot_clock = TestingSlotClock::new(
            Slot::new(0),
            Duration::from_secs(0),
            Duration::from_secs(spec.seconds_per_slot),
        );
        let log = NullLoggerBuilder.build().expect("logger should build");
        let store = HotColdDB::open_ephemeral(StoreConfig::default(), ChainSpec::minimal(), log)
            .expect("store");

        let da_checker = Arc::new(
            DataAvailabilityChecker::new(slot_clock, None, store.into(), spec)
                .expect("data availability checker"),
        );

        let mut sl = SingleBlockLookup::<FAILURES, T>::new(
            block.canonical_root(),
            None,
            &[peer_id],
            da_checker,
        );
        for _ in 1..FAILURES {
            sl.request_block().unwrap();
            sl.block_request_state.state.register_failure_downloading();
        }

        // Now we receive the block and send it for processing
        sl.request_block().unwrap();
        sl.verify_block(Some(block.into())).unwrap().unwrap();

        // One processing failure maxes the available attempts
        sl.block_request_state.state.register_failure_processing();
        assert_eq!(
            sl.request_block(),
            Err(LookupRequestError::TooManyAttempts {
                cannot_process: false
            })
        )
    }
}<|MERGE_RESOLUTION|>--- conflicted
+++ resolved
@@ -139,8 +139,6 @@
 }
 
 impl<E: EthSpec> UnknownParentComponents<E> {
-<<<<<<< HEAD
-=======
     pub fn new(
         block: Option<Arc<SignedBeaconBlock<E>>>,
         blobs: Option<FixedBlobSidecarList<E>>,
@@ -150,7 +148,6 @@
             downloaded_blobs: blobs.unwrap_or_default(),
         }
     }
->>>>>>> a62e52f3
     pub fn add_unknown_parent_block(&mut self, block: Arc<SignedBeaconBlock<E>>) {
         self.downloaded_block = Some(block);
     }
@@ -285,7 +282,6 @@
                 .get_missing_blob_ids_checking_cache(self.block_request_state.requested_block_root)
                 .unwrap_or_default()
         };
-<<<<<<< HEAD
     }
 
     pub fn get_downloaded_block(&mut self) -> Option<BlockWrapper<T::EthSpec>> {
@@ -315,49 +311,6 @@
             })
     }
 
-    pub fn add_unknown_parent_block(&mut self, block: Arc<SignedBeaconBlock<T::EthSpec>>) {
-        if let Some(ref mut components) = self.unknown_parent_components.as_mut() {
-            components.add_unknown_parent_block(block)
-        } else {
-            self.unknown_parent_components = Some(UnknownParentComponents {
-                downloaded_block: Some(block),
-                downloaded_blobs: FixedBlobSidecarList::default(),
-            })
-        }
-    }
-
-    pub fn add_unknown_parent_blobs(&mut self, blobs: FixedBlobSidecarList<T::EthSpec>) {
-        if let Some(ref mut components) = self.unknown_parent_components.as_mut() {
-=======
-    }
-
-    pub fn get_downloaded_block(&mut self) -> Option<BlockWrapper<T::EthSpec>> {
-        self.unknown_parent_components
-            .as_mut()
-            .and_then(|components| {
-                let downloaded_block = components.downloaded_block.as_ref();
-                let downloaded_indices = components.downloaded_indices();
-                let missing_ids = self.da_checker.get_missing_blob_ids(
-                    self.block_request_state.requested_block_root,
-                    downloaded_block,
-                    Some(downloaded_indices),
-                );
-                let download_complete =
-                    missing_ids.map_or(true, |missing_ids| missing_ids.is_empty());
-                if download_complete {
-                    let UnknownParentComponents {
-                        downloaded_block,
-                        downloaded_blobs,
-                    } = components;
-                    downloaded_block.as_ref().map(|block| {
-                        BlockWrapper::BlockAndBlobs(block.clone(), std::mem::take(downloaded_blobs))
-                    })
-                } else {
-                    None
-                }
-            })
-    }
-
     pub fn add_unknown_parent_components(
         &mut self,
         components: UnknownParentComponents<T::EthSpec>,
@@ -388,7 +341,6 @@
 
     pub fn add_unknown_parent_blobs(&mut self, blobs: FixedBlobSidecarList<T::EthSpec>) {
         if let Some(ref mut components) = self.unknown_parent_components {
->>>>>>> a62e52f3
             components.add_unknown_parent_blobs(blobs)
         } else {
             self.unknown_parent_components = Some(UnknownParentComponents {
@@ -550,44 +502,11 @@
         } else if let Some(peer_id) = self.get_peer(response_type) {
             self.add_used_peer(peer_id, response_type);
             Ok(Some((peer_id.to_peer_id(), request)))
-<<<<<<< HEAD
-=======
         } else {
             Err(LookupRequestError::NoPeers)
         }
     }
 
-    pub fn request_blobs(
-        &mut self,
-    ) -> Result<Option<(PeerId, BlobsByRootRequest)>, LookupRequestError> {
-        self.update_blobs_request();
-
-        if self.blob_request_state.requested_ids.is_empty() {
-            return Ok(None);
-        }
-
-        debug_assert!(matches!(
-            self.blob_request_state.state.state,
-            State::AwaitingDownload
-        ));
-        let request = BlobsByRootRequest {
-            blob_ids: VariableList::from(self.blob_request_state.requested_ids.clone()),
-        };
-        let response_type = ResponseType::Blob;
-        if self.too_many_attempts(response_type) {
-            Err(LookupRequestError::TooManyAttempts {
-                cannot_process: self.cannot_process(response_type),
-            })
-        } else if let Some(peer_id) = self.get_peer(response_type) {
-            self.add_used_peer(peer_id, response_type);
-            Ok(Some((peer_id.to_peer_id(), request)))
->>>>>>> a62e52f3
-        } else {
-            Err(LookupRequestError::NoPeers)
-        }
-    }
-
-<<<<<<< HEAD
     pub fn request_blobs(
         &mut self,
     ) -> Result<Option<(PeerId, BlobsByRootRequest)>, LookupRequestError> {
@@ -617,8 +536,6 @@
         }
     }
 
-=======
->>>>>>> a62e52f3
     fn too_many_attempts(&self, response_type: ResponseType) -> bool {
         match response_type {
             ResponseType::Block => self.block_request_state.state.failed_attempts() >= MAX_ATTEMPTS,
