//! The `SyncManager` facilities the block syncing logic of lighthouse. The current networking
//! specification provides two methods from which to obtain blocks from peers. The `BlocksByRange`
//! request and the `BlocksByRoot` request. The former is used to obtain a large number of
//! blocks and the latter allows for searching for blocks given a block-hash.
//!
//! These two RPC methods are designed for two type of syncing.
//! - Long range (batch) sync, when a client is out of date and needs to the latest head.
//! - Parent lookup - when a peer provides us a block whose parent is unknown to us.
//!
//! Both of these syncing strategies are built into the `SyncManager`.
//!
//! Currently the long-range (batch) syncing method functions by opportunistically downloading
//! batches blocks from all peers who know about a chain that we do not. When a new peer connects
//! which has a later head that is greater than `SLOT_IMPORT_TOLERANCE` from our current head slot,
//! the manager's state becomes `Syncing` and begins a batch syncing process with this peer. If
//! further peers connect, this process is run in parallel with those peers, until our head is
//! within `SLOT_IMPORT_TOLERANCE` of all connected peers.
//!
//! ## Batch Syncing
//!
//! See `RangeSync` for further details.
//!
//! ## Parent Lookup
//!
//! When a block with an unknown parent is received and we are in `Regular` sync mode, the block is
//! queued for lookup. A round-robin approach is used to request the parent from the known list of
//! fully sync'd peers. If `PARENT_FAIL_TOLERANCE` attempts at requesting the block fails, we
//! drop the propagated block and downvote the peer that sent it to us.
//!
//! Block Lookup
//!
//! To keep the logic maintained to the syncing thread (and manage the request_ids), when a block
//! needs to be searched for (i.e if an attestation references an unknown block) this manager can
//! search for the block and subsequently search for parents if needed.

use super::backfill_sync::{BackFillSync, ProcessResult, SyncStart};
use super::block_lookups::{BlockLookups, PeerShouldHave};
use super::network_context::{BlockOrBlob, SyncNetworkContext};
use super::peer_sync_info::{remote_sync_type, PeerSyncType};
use super::range_sync::{RangeSync, RangeSyncType, EPOCHS_PER_BATCH};
use crate::beacon_processor::{ChainSegmentProcessId, WorkEvent as BeaconWorkEvent};
use crate::service::NetworkMessage;
use crate::status::ToStatusMessage;
<<<<<<< HEAD
=======
use crate::sync::block_lookups::delayed_lookup;
use crate::sync::block_lookups::delayed_lookup::DelayedLookupMessage;
>>>>>>> 1c240fcb
pub use crate::sync::block_lookups::ResponseType;
use crate::sync::range_sync::ByRangeRequestType;
use beacon_chain::blob_verification::AsBlock;
use beacon_chain::blob_verification::BlockWrapper;
use beacon_chain::{
    AvailabilityProcessingStatus, BeaconChain, BeaconChainTypes, BlockError, EngineState,
    MAXIMUM_GOSSIP_CLOCK_DISPARITY,
};
use futures::StreamExt;
use lighthouse_network::rpc::methods::MAX_REQUEST_BLOCKS;
use lighthouse_network::rpc::RPCError;
use lighthouse_network::types::{NetworkGlobals, SyncState};
use lighthouse_network::SyncInfo;
use lighthouse_network::{PeerAction, PeerId};
use slog::{crit, debug, error, info, trace, warn, Logger};
use slot_clock::SlotClock;
use std::boxed::Box;
<<<<<<< HEAD
use std::collections::HashMap;
=======
>>>>>>> 1c240fcb
use std::ops::IndexMut;
use std::ops::Sub;
use std::sync::Arc;
use std::time::Duration;
use tokio::sync::mpsc;
<<<<<<< HEAD
use tokio::time::sleep;
=======
>>>>>>> 1c240fcb
use types::blob_sidecar::FixedBlobSidecarList;
use types::{BlobSidecar, EthSpec, Hash256, SignedBeaconBlock, Slot};

/// The number of slots ahead of us that is allowed before requesting a long-range (batch)  Sync
/// from a peer. If a peer is within this tolerance (forwards or backwards), it is treated as a
/// fully sync'd peer.
///
/// This means that we consider ourselves synced (and hence subscribe to all subnets and block
/// gossip if no peers are further than this range ahead of us that we have not already downloaded
/// blocks for.
pub const SLOT_IMPORT_TOLERANCE: usize = 32;
/// The maximum number of messages the delay queue can handle in a single slot before messages are
/// dropped.
pub const DELAY_QUEUE_CHANNEL_SIZE: usize = 128;

pub type Id = u32;

/// Id of rpc requests sent by sync to the network.
#[derive(Debug, Hash, PartialEq, Eq, Clone, Copy)]
pub enum RequestId {
    /// Request searching for a block given a hash.
    SingleBlock { id: Id },
    /// Request searching for a block's parent. The id is the chain
    ParentLookup { id: Id },
    /// Request was from the backfill sync algorithm.
    BackFillBlocks { id: Id },
    /// Backfill request that is composed by both a block range request and a blob range request.
    BackFillBlockAndBlobs { id: Id },
    /// The request was from a chain in the range sync algorithm.
    RangeBlocks { id: Id },
    /// Range request that is composed by both a block range request and a blob range request.
    RangeBlockAndBlobs { id: Id },
}

// TODO(diva) I'm updating functions what at a time, but this should be revisited because I think
// some code paths that are split for blobs and blocks can be made just one after sync as a whole
// is updated.

#[derive(Debug)]
/// A message that can be sent to the sync manager thread.
pub enum SyncMessage<T: EthSpec> {
    /// A useful peer has been discovered.
    AddPeer(PeerId, SyncInfo),

    /// A block has been received from the RPC.
    RpcBlock {
        request_id: RequestId,
        peer_id: PeerId,
        beacon_block: Option<Arc<SignedBeaconBlock<T>>>,
        seen_timestamp: Duration,
    },

    /// A blob has been received from the RPC.
    RpcBlob {
        request_id: RequestId,
        peer_id: PeerId,
        blob_sidecar: Option<Arc<BlobSidecar<T>>>,
        seen_timestamp: Duration,
    },

    /// A block with an unknown parent has been received.
    UnknownParentBlock(PeerId, BlockWrapper<T>, Hash256),

    /// A blob with an unknown parent has been received.
<<<<<<< HEAD
    BlobParentUnknown(PeerId, Arc<BlobSidecar<T>>),

    /// Used to re-trigger requests after delaying the lookup for the block + blobs in the
    /// current slot.
    MergedParentUnknown(
        Hash256,
        Vec<PeerShouldHave>,
        Option<Arc<SignedBeaconBlock<T>>>,
        Option<FixedBlobSidecarList<T>>,
    ),
=======
    UnknownParentBlob(PeerId, Arc<BlobSidecar<T>>),
>>>>>>> 1c240fcb

    /// A peer has sent an attestation that references a block that is unknown. This triggers the
    /// manager to attempt to find the block matching the unknown hash.
    UnknownBlockHashFromAttestation(PeerId, Hash256),

<<<<<<< HEAD
    /// A peer has sent a blob that references a block that is unknown. This triggers the
    /// manager to attempt to find the block matching the unknown hash when the specified delay expires.
    MissingGossipBlockComponents(Slot, PeerId, Hash256),
=======
    /// A peer has sent a blob that references a block that is unknown or a peer has sent a block for
    /// which we haven't received blobs.
    ///
    /// We will either attempt to find the block matching the unknown hash immediately or queue a lookup,
    /// which will then trigger the request when we receive `MissingGossipBlockComponentsDelayed`.
    MissingGossipBlockComponents(Slot, PeerId, Hash256),

    /// This message triggers a request for missing block components after a delay.
    MissingGossipBlockComponentsDelayed(Hash256),
>>>>>>> 1c240fcb

    /// A peer has disconnected.
    Disconnect(PeerId),

    /// An RPC Error has occurred on a request.
    RpcError {
        peer_id: PeerId,
        request_id: RequestId,
        error: RPCError,
    },

    /// A batch has been processed by the block processor thread.
    BatchProcessed {
        sync_type: ChainSegmentProcessId,
        result: BatchProcessResult,
    },

    /// Block processed
    BlockComponentProcessed {
        process_type: BlockProcessType,
        result: BlockProcessingResult<T>,
        response_type: ResponseType,
    },
}

/// The type of processing specified for a received block.
#[derive(Debug, Clone)]
pub enum BlockProcessType {
    SingleBlock { id: Id },
    ParentLookup { chain_hash: Hash256 },
}

#[derive(Debug)]
pub enum BlockProcessingResult<T: EthSpec> {
    Ok(AvailabilityProcessingStatus),
    Err(BlockError<T>),
    Ignored,
}

/// The result of processing multiple blocks (a chain segment).
#[derive(Debug)]
pub enum BatchProcessResult {
    /// The batch was completed successfully. It carries whether the sent batch contained blocks.
    Success {
        was_non_empty: bool,
    },
    /// The batch processing failed. It carries whether the processing imported any block.
    FaultyFailure {
        imported_blocks: bool,
        penalty: PeerAction,
    },
    NonFaultyFailure,
}

/// The primary object for handling and driving all the current syncing logic. It maintains the
/// current state of the syncing process, the number of useful peers, downloaded blocks and
/// controls the logic behind both the long-range (batch) sync and the on-going potential parent
/// look-up of blocks.
pub struct SyncManager<T: BeaconChainTypes> {
    /// A reference to the underlying beacon chain.
    chain: Arc<BeaconChain<T>>,

    /// A reference to the network globals and peer-db.
    network_globals: Arc<NetworkGlobals<T::EthSpec>>,

    /// A receiving channel sent by the message processor thread.
    input_channel: mpsc::UnboundedReceiver<SyncMessage<T::EthSpec>>,

    /// A network context to contact the network service.
    network: SyncNetworkContext<T>,

    /// The object handling long-range batch load-balanced syncing.
    range_sync: RangeSync<T>,

    /// Backfill syncing.
    backfill_sync: BackFillSync<T>,

    block_lookups: BlockLookups<T>,

<<<<<<< HEAD
    delayed_lookups: mpsc::Sender<SyncMessage<T::EthSpec>>,
=======
    delayed_lookups: mpsc::Sender<DelayedLookupMessage>,
>>>>>>> 1c240fcb

    /// The logger for the import manager.
    log: Logger,
}

/// Spawns a new `SyncManager` thread which has a weak reference to underlying beacon
/// chain. This allows the chain to be
/// dropped during the syncing process which will gracefully end the `SyncManager`.
pub fn spawn<T: BeaconChainTypes>(
    executor: task_executor::TaskExecutor,
    beacon_chain: Arc<BeaconChain<T>>,
    network_globals: Arc<NetworkGlobals<T::EthSpec>>,
    network_send: mpsc::UnboundedSender<NetworkMessage<T::EthSpec>>,
    beacon_processor_send: mpsc::Sender<BeaconWorkEvent<T>>,
    log: slog::Logger,
) -> mpsc::UnboundedSender<SyncMessage<T::EthSpec>> {
    assert!(
        MAX_REQUEST_BLOCKS >= T::EthSpec::slots_per_epoch() * EPOCHS_PER_BATCH,
        "Max blocks that can be requested in a single batch greater than max allowed blocks in a single request"
    );
    // generate the message channel
    let (sync_send, sync_recv) = mpsc::unbounded_channel::<SyncMessage<T::EthSpec>>();
<<<<<<< HEAD
    let (delayed_lookups_send, mut delayed_lookups_recv) =
        mpsc::channel::<SyncMessage<T::EthSpec>>(DELAY_QUEUE_CHANNEL_SIZE);
=======
    let (delayed_lookups_send, delayed_lookups_recv) =
        mpsc::channel::<DelayedLookupMessage>(DELAY_QUEUE_CHANNEL_SIZE);
>>>>>>> 1c240fcb

    // create an instance of the SyncManager
    let mut sync_manager = SyncManager {
        chain: beacon_chain.clone(),
        network_globals: network_globals.clone(),
        input_channel: sync_recv,
        network: SyncNetworkContext::new(
            network_send,
            network_globals.clone(),
            beacon_processor_send,
            beacon_chain.clone(),
            log.clone(),
        ),
        range_sync: RangeSync::new(beacon_chain.clone(), log.clone()),
        backfill_sync: BackFillSync::new(beacon_chain.clone(), network_globals, log.clone()),
        block_lookups: BlockLookups::new(
            beacon_chain.data_availability_checker.clone(),
            log.clone(),
        ),
        delayed_lookups: delayed_lookups_send,
        log: log.clone(),
    };

    let log_clone = log.clone();
    let sync_send_clone = sync_send.clone();
<<<<<<< HEAD
    executor.spawn(
        async move {
            let slot_duration = beacon_chain.slot_clock.slot_duration();
            // TODO(sean) think about what this should be
            let delay = beacon_chain.slot_clock.unagg_attestation_production_delay();

            loop {
                let sleep_duration = match (
                    beacon_chain.slot_clock.duration_to_next_slot(),
                    beacon_chain.slot_clock.seconds_from_current_slot_start(),
                ) {
                    (Some(duration_to_next_slot), Some(seconds_from_current_slot_start)) => {
                        if seconds_from_current_slot_start > delay {
                            duration_to_next_slot + delay
                        } else {
                            delay - seconds_from_current_slot_start
                        }
                    }
                    _ => {
                        error!(log, "Failed to read slot clock");
                        // If we can't read the slot clock, just wait another slot.
                        sleep(slot_duration).await;
                        continue;
                    }
                };

                sleep(sleep_duration).await;

                let mut merged = HashMap::new();

                while let Ok(msg) = delayed_lookups_recv.try_recv() {
                    match msg {
                        SyncMessage::BlobParentUnknown(peer_id, blob)  => {
                            let blob_index = blob.index;
                            if blob_index < T::EthSpec::max_blobs_per_block() as u64 {
                                let (_, blobs, peers) = merged.entry(blob.block_root).or_insert_with(||{
                                    (None,  Some(FixedBlobSidecarList::default()), vec![])
                                });
                                if let Some(blobs) = blobs {
                                    *blobs.index_mut(blob_index as usize) = Some(blob);
                                }
                                peers.push(PeerShouldHave::Neither(peer_id));
                            } else {
                                warn!(log, "Received blob with invalid index"; "index" => blob_index, "peer_id" => %peer_id);
                            }
                        }
                        SyncMessage::UnknownBlock(peer_id, block, root) => {
                            let (block, blobs) = block.deconstruct();
                            let (cached_block, cached_blobs, peers) = merged.entry(root).or_insert_with(||{
                                (None,  Some(FixedBlobSidecarList::default()), vec![])
                            });
                            if let (Some(cached_blobs), Some( mut blobs)) = (cached_blobs, blobs) {
                                for blob in blobs.iter_mut() {
                                   if let Some(blob) = blob.take() {
                                       let blob_index = blob.index;
                                       if blob_index < T::EthSpec::max_blobs_per_block() as u64 {
                                           *cached_blobs.index_mut(blob_index as usize) = Some(blob);
                                       } else {
                                           warn!(log, "Received blob with invalid index"; "index" => blob_index, "peer_id" => %peer_id);
                                       }
                                   }
                                }
                            }
                            *cached_block = Some(block);
                            peers.push(PeerShouldHave::Neither(peer_id));
                        }
                        _ => {
                            if let Err(e) = sync_send.send(msg) {
                                warn!(log, "Failed to send delayed lookup message"; "error" => ?e);
                            }
                        }
                    }
                }

                // Send `MergedParentUnknown` messages to the sync manager.
                for (root, (block, blobs, peers)) in merged {
                    let msg = SyncMessage::MergedParentUnknown(root, peers, block, blobs);
                    if let Err(e) = sync_send.send(msg) {
                        warn!(log, "Failed to send merged delayed lookup message"; "error" => ?e);
                    }
                }
            }
        },
        "delayed_lookups",
=======
    delayed_lookup::spawn_delayed_lookup_service(
        &executor,
        beacon_chain,
        delayed_lookups_recv,
        sync_send,
        log,
>>>>>>> 1c240fcb
    );

    // spawn the sync manager thread
    debug!(log_clone, "Sync Manager started");
    executor.spawn(async move { Box::pin(sync_manager.main()).await }, "sync");
    sync_send_clone
}

impl<T: BeaconChainTypes> SyncManager<T> {
    /* Input Handling Functions */

    /// A peer has connected which has blocks that are unknown to us.
    ///
    /// This function handles the logic associated with the connection of a new peer. If the peer
    /// is sufficiently ahead of our current head, a range-sync (batch) sync is started and
    /// batches of blocks are queued to download from the peer. Batched blocks begin at our latest
    /// finalized head.
    ///
    /// If the peer is within the `SLOT_IMPORT_TOLERANCE`, then it's head is sufficiently close to
    /// ours that we consider it fully sync'd with respect to our current chain.
    fn add_peer(&mut self, peer_id: PeerId, remote: SyncInfo) {
        // ensure the beacon chain still exists
        let status = self.chain.status_message();
        let local = SyncInfo {
            head_slot: status.head_slot,
            head_root: status.head_root,
            finalized_epoch: status.finalized_epoch,
            finalized_root: status.finalized_root,
        };

        let sync_type = remote_sync_type(&local, &remote, &self.chain);

        // update the state of the peer.
        let should_add = self.update_peer_sync_state(&peer_id, &local, &remote, &sync_type);

        if matches!(sync_type, PeerSyncType::Advanced) && should_add {
            self.range_sync
                .add_peer(&mut self.network, local, peer_id, remote);
        }

        self.update_sync_state();
    }

    /// Handles RPC errors related to requests that were emitted from the sync manager.
    fn inject_error(&mut self, peer_id: PeerId, request_id: RequestId, error: RPCError) {
        trace!(self.log, "Sync manager received a failed RPC");
        match request_id {
            RequestId::SingleBlock { id } => {
                self.block_lookups.single_block_lookup_failed(
                    id,
                    &peer_id,
                    &mut self.network,
                    error,
                );
            }
            RequestId::ParentLookup { id } => {
                self.block_lookups
                    .parent_lookup_failed(id, peer_id, &mut self.network, error);
            }
            RequestId::BackFillBlocks { id } => {
                if let Some(batch_id) = self
                    .network
                    .backfill_request_failed(id, ByRangeRequestType::Blocks)
                {
                    match self
                        .backfill_sync
                        .inject_error(&mut self.network, batch_id, &peer_id, id)
                    {
                        Ok(_) => {}
                        Err(_) => self.update_sync_state(),
                    }
                }
            }

            RequestId::BackFillBlockAndBlobs { id } => {
                if let Some(batch_id) = self
                    .network
                    .backfill_request_failed(id, ByRangeRequestType::BlocksAndBlobs)
                {
                    match self
                        .backfill_sync
                        .inject_error(&mut self.network, batch_id, &peer_id, id)
                    {
                        Ok(_) => {}
                        Err(_) => self.update_sync_state(),
                    }
                }
            }
            RequestId::RangeBlocks { id } => {
                if let Some((chain_id, batch_id)) = self
                    .network
                    .range_sync_request_failed(id, ByRangeRequestType::Blocks)
                {
                    self.range_sync.inject_error(
                        &mut self.network,
                        peer_id,
                        batch_id,
                        chain_id,
                        id,
                    );
                    self.update_sync_state()
                }
            }
            RequestId::RangeBlockAndBlobs { id } => {
                if let Some((chain_id, batch_id)) = self
                    .network
                    .range_sync_request_failed(id, ByRangeRequestType::BlocksAndBlobs)
                {
                    self.range_sync.inject_error(
                        &mut self.network,
                        peer_id,
                        batch_id,
                        chain_id,
                        id,
                    );
                    self.update_sync_state()
                }
            }
        }
    }

    fn peer_disconnect(&mut self, peer_id: &PeerId) {
        self.range_sync.peer_disconnect(&mut self.network, peer_id);
        self.block_lookups
            .peer_disconnected(peer_id, &mut self.network);
        // Regardless of the outcome, we update the sync status.
        let _ = self
            .backfill_sync
            .peer_disconnected(peer_id, &mut self.network);
        self.update_sync_state();
    }

    /// Updates the syncing state of a peer.
    /// Return whether the peer should be used for range syncing or not, according to its
    /// connection status.
    fn update_peer_sync_state(
        &mut self,
        peer_id: &PeerId,
        local_sync_info: &SyncInfo,
        remote_sync_info: &SyncInfo,
        sync_type: &PeerSyncType,
    ) -> bool {
        // NOTE: here we are gracefully handling two race conditions: Receiving the status message
        // of a peer that is 1) disconnected 2) not in the PeerDB.

        let new_state = sync_type.as_sync_status(remote_sync_info);
        let rpr = new_state.as_str();
        // Drop the write lock
        let update_sync_status = self
            .network_globals
            .peers
            .write()
            .update_sync_status(peer_id, new_state.clone());
        if let Some(was_updated) = update_sync_status {
            let is_connected = self.network_globals.peers.read().is_connected(peer_id);
            if was_updated {
                debug!(
                    self.log,
                    "Peer transitioned sync state";
                    "peer_id" => %peer_id,
                    "new_state" => rpr,
                    "our_head_slot" => local_sync_info.head_slot,
                    "our_finalized_epoch" => local_sync_info.finalized_epoch,
                    "their_head_slot" => remote_sync_info.head_slot,
                    "their_finalized_epoch" => remote_sync_info.finalized_epoch,
                    "is_connected" => is_connected
                );

                // A peer has transitioned its sync state. If the new state is "synced" we
                // inform the backfill sync that a new synced peer has joined us.
                if new_state.is_synced() {
                    self.backfill_sync.fully_synced_peer_joined();
                }
            }
            is_connected
        } else {
            error!(self.log, "Status'd peer is unknown"; "peer_id" => %peer_id);
            false
        }
    }

    /// Updates the global sync state, optionally instigating or pausing a backfill sync as well as
    /// logging any changes.
    ///
    /// The logic for which sync should be running is as follows:
    /// - If there is a range-sync running (or required) pause any backfill and let range-sync
    /// complete.
    /// - If there is no current range sync, check for any requirement to backfill and either
    /// start/resume a backfill sync if required. The global state will be BackFillSync if a
    /// backfill sync is running.
    /// - If there is no range sync and no required backfill and we have synced up to the currently
    /// known peers, we consider ourselves synced.
    fn update_sync_state(&mut self) {
        let new_state: SyncState = match self.range_sync.state() {
            Err(e) => {
                crit!(self.log, "Error getting range sync state"; "error" => %e);
                return;
            }
            Ok(state) => match state {
                None => {
                    // No range sync, so we decide if we are stalled or synced.
                    // For this we check if there is at least one advanced peer. An advanced peer
                    // with Idle range is possible since a peer's status is updated periodically.
                    // If we synced a peer between status messages, most likely the peer has
                    // advanced and will produce a head chain on re-status. Otherwise it will shift
                    // to being synced
                    let mut sync_state = {
                        let head = self.chain.best_slot();
                        let current_slot = self.chain.slot().unwrap_or_else(|_| Slot::new(0));

                        let peers = self.network_globals.peers.read();
                        if current_slot >= head
                            && current_slot.sub(head) <= (SLOT_IMPORT_TOLERANCE as u64)
                            && head > 0
                        {
                            SyncState::Synced
                        } else if peers.advanced_peers().next().is_some() {
                            SyncState::SyncTransition
                        } else if peers.synced_peers().next().is_none() {
                            SyncState::Stalled
                        } else {
                            // There are no peers that require syncing and we have at least one synced
                            // peer
                            SyncState::Synced
                        }
                    };

                    // If we would otherwise be synced, first check if we need to perform or
                    // complete a backfill sync.
                    if matches!(sync_state, SyncState::Synced) {
                        // Determine if we need to start/resume/restart a backfill sync.
                        match self.backfill_sync.start(&mut self.network) {
                            Ok(SyncStart::Syncing {
                                completed,
                                remaining,
                            }) => {
                                sync_state = SyncState::BackFillSyncing {
                                    completed,
                                    remaining,
                                };
                            }
                            Ok(SyncStart::NotSyncing) => {} // Ignore updating the state if the backfill sync state didn't start.
                            Err(e) => {
                                error!(self.log, "Backfill sync failed to start"; "error" => ?e);
                            }
                        }
                    }

                    // Return the sync state if backfilling is not required.
                    sync_state
                }
                Some((RangeSyncType::Finalized, start_slot, target_slot)) => {
                    // If there is a backfill sync in progress pause it.
                    self.backfill_sync.pause();

                    SyncState::SyncingFinalized {
                        start_slot,
                        target_slot,
                    }
                }
                Some((RangeSyncType::Head, start_slot, target_slot)) => {
                    // If there is a backfill sync in progress pause it.
                    self.backfill_sync.pause();

                    SyncState::SyncingHead {
                        start_slot,
                        target_slot,
                    }
                }
            },
        };

        let old_state = self.network_globals.set_sync_state(new_state);
        let new_state = self.network_globals.sync_state.read();
        if !new_state.eq(&old_state) {
            info!(self.log, "Sync state updated"; "old_state" => %old_state, "new_state" => %new_state);
            // If we have become synced - Subscribe to all the core subnet topics
            // We don't need to subscribe if the old state is a state that would have already
            // invoked this call.
            if new_state.is_synced()
                && !matches!(
                    old_state,
                    SyncState::Synced { .. } | SyncState::BackFillSyncing { .. }
                )
            {
                self.network.subscribe_core_topics();
            }
        }
    }

    /// The main driving future for the sync manager.
    async fn main(&mut self) {
        let check_ee = self.chain.execution_layer.is_some();
        let mut check_ee_stream = {
            // some magic to have an instance implementing stream even if there is no execution layer
            let ee_responsiveness_watch: futures::future::OptionFuture<_> = self
                .chain
                .execution_layer
                .as_ref()
                .map(|el| el.get_responsiveness_watch())
                .into();
            futures::stream::iter(ee_responsiveness_watch.await).flatten()
        };

        // process any inbound messages
        loop {
            tokio::select! {
                Some(sync_message) = self.input_channel.recv() => {
                    self.handle_message(sync_message);
                },
                Some(engine_state) = check_ee_stream.next(), if check_ee => {
                    self.handle_new_execution_engine_state(engine_state);
                }
            }
        }
    }

    fn handle_message(&mut self, sync_message: SyncMessage<T::EthSpec>) {
        match sync_message {
            SyncMessage::AddPeer(peer_id, info) => {
                self.add_peer(peer_id, info);
            }
            SyncMessage::RpcBlock {
                request_id,
                peer_id,
                beacon_block,
                seen_timestamp,
            } => {
                self.rpc_block_received(request_id, peer_id, beacon_block, seen_timestamp);
<<<<<<< HEAD
            }
            SyncMessage::RpcBlob {
                request_id,
                peer_id,
                blob_sidecar,
                seen_timestamp,
            } => self.rpc_blob_received(request_id, peer_id, blob_sidecar, seen_timestamp),
            SyncMessage::UnknownBlock(peer_id, block, block_root) => {
                let block_slot = block.slot();

                if self.should_search_for_block(block_slot, &peer_id) {
                    let parent_root = block.parent_root();
                    self.block_lookups.search_parent(
                        block_slot,
                        block_root,
                        parent_root,
                        peer_id,
                        &mut self.network,
                    );
                    if self.should_delay_lookup(block_slot) {
                        if let Err(e) = self
                            .delayed_lookups
                            .try_send(SyncMessage::UnknownBlock(peer_id, block, block_root))
                        {
                            warn!(self.log, "Delayed lookups dropped for block"; "block_root" => ?block_root, "error" => ?e);
                        }
                    } else {
                        let (block, blobs) = block.deconstruct();
                        self.block_lookups
                            .search_current_unknown_parent_block_and_blobs(
                                block_root,
                                Some(block),
                                blobs,
                                &[PeerShouldHave::Neither(peer_id)],
                                &mut self.network,
                            );
                    }
                }
            }
            SyncMessage::BlobParentUnknown(peer_id, blob) => {
                let blob_slot = blob.slot;

                if self.should_search_for_block(blob_slot, &peer_id) {
                    let block_root = blob.block_root;
                    let parent_root = blob.block_parent_root;
                    let blob_index = blob.index;
                    self.block_lookups.search_parent(
                        blob_slot,
                        block_root,
                        parent_root,
                        peer_id,
                        &mut self.network,
                    );
                    if self.should_delay_lookup(blob_slot) {
                        if let Err(e) = self
                            .delayed_lookups
                            .try_send(SyncMessage::BlobParentUnknown(peer_id, blob))
                        {
                            warn!(self.log, "Delayed lookups dropped for blob"; "block_root" => ?block_root, "error" => ?e);
                        }
                    } else {
                        let mut blobs = FixedBlobSidecarList::default();
                        *blobs.index_mut(blob_index as usize) = Some(blob);
                        self.block_lookups
                            .search_current_unknown_parent_block_and_blobs(
                                block_root,
                                None,
                                Some(blobs),
                                &[PeerShouldHave::Neither(peer_id)],
                                &mut self.network,
                            );
                    }
                }
            }
            SyncMessage::MergedParentUnknown(block_root, peers, block, blobs) => {
                self.block_lookups
                    .search_current_unknown_parent_block_and_blobs(
                        block_root,
                        block,
                        blobs,
                        peers.as_slice(),
                        &mut self.network,
                    );
            }
            SyncMessage::UnknownBlockHashFromAttestation(peer_id, block_hash) => {
                // If we are not synced, ignore this block.
                if self.synced_and_connected(&peer_id) {
                    self.block_lookups.search_block(
                        block_hash,
                        PeerShouldHave::BlockAndBlobs(peer_id),
                        &mut self.network,
                    );
                }
            }
            SyncMessage::MissingGossipBlockComponents(slot, peer_id, block_hash) => {
                // If we are not synced, ignore this block.
                if self.synced_and_connected(&peer_id) {
                    if self.should_delay_lookup(slot) {
                        if let Err(e) = self.delayed_lookups.try_send(
                            SyncMessage::UnknownBlockHashFromAttestation(peer_id, block_hash),
                        ) {
                            warn!(self.log, "Delayed lookup dropped for block referenced by a blob";
                                "block_root" => ?block_hash, "error" => ?e);
                        }
                    } else {
                        self.block_lookups.search_block(
                            block_hash,
                            PeerShouldHave::Neither(peer_id),
                            &mut self.network,
                        )
                    }
                }
=======
            }
            SyncMessage::RpcBlob {
                request_id,
                peer_id,
                blob_sidecar,
                seen_timestamp,
            } => self.rpc_blob_received(request_id, peer_id, blob_sidecar, seen_timestamp),
            SyncMessage::UnknownParentBlock(peer_id, block, block_root) => {
                let block_slot = block.slot();

                self.handle_unknown_parent(
                    peer_id,
                    block_root,
                    block.parent_root(),
                    block_slot,
                    move || {
                        let (block, blobs) = block.deconstruct();
                        (Some(block), blobs)
                    },
                );
            }
            SyncMessage::UnknownParentBlob(peer_id, blob) => {
                let blob_slot = blob.slot;
                let block_root = blob.block_root;
                let parent_root = blob.block_parent_root;
                let blob_index = blob.index;
                self.handle_unknown_parent(
                    peer_id,
                    block_root,
                    parent_root,
                    blob_slot,
                    move || {
                        //TODO(sean) index validation
                        let mut blobs = FixedBlobSidecarList::default();
                        *blobs.index_mut(blob_index as usize) = Some(blob);
                        (None, Some(blobs))
                    },
                );
            }
            SyncMessage::UnknownBlockHashFromAttestation(peer_id, block_hash) => {
                // If we are not synced, ignore this block.
                if self.synced_and_connected(&peer_id) {
                    self.block_lookups.search_block(
                        block_hash,
                        PeerShouldHave::BlockAndBlobs(peer_id),
                        &mut self.network,
                    );
                }
            }
            SyncMessage::MissingGossipBlockComponents(slot, peer_id, block_root) => {
                // If we are not synced, ignore this block.
                if self.synced_and_connected(&peer_id) {
                    if self.should_delay_lookup(slot) {
                        self.block_lookups
                            .search_block_delayed(block_root, PeerShouldHave::Neither(peer_id));
                        if let Err(e) = self
                            .delayed_lookups
                            .try_send(DelayedLookupMessage::MissingComponents(block_root))
                        {
                            warn!(self.log, "Delayed lookup dropped for block referenced by a blob";
                                "block_root" => ?block_root, "error" => ?e);
                        }
                    } else {
                        self.block_lookups.search_block(
                            block_root,
                            PeerShouldHave::Neither(peer_id),
                            &mut self.network,
                        )
                    }
                }
            }
            SyncMessage::MissingGossipBlockComponentsDelayed(block_root) => {
                self.block_lookups
                    .trigger_single_lookup(block_root, &mut self.network);
>>>>>>> 1c240fcb
            }
            SyncMessage::Disconnect(peer_id) => {
                self.peer_disconnect(&peer_id);
            }
            SyncMessage::RpcError {
                peer_id,
                request_id,
                error,
            } => self.inject_error(peer_id, request_id, error),
            SyncMessage::BlockComponentProcessed {
                process_type,
                result,
                response_type,
            } => match process_type {
                BlockProcessType::SingleBlock { id } => self
                    .block_lookups
                    .single_block_component_processed(id, result, response_type, &mut self.network),
                BlockProcessType::ParentLookup { chain_hash } => self
                    .block_lookups
                    .parent_block_processed(chain_hash, result, response_type, &mut self.network),
            },
            SyncMessage::BatchProcessed { sync_type, result } => match sync_type {
                ChainSegmentProcessId::RangeBatchId(chain_id, epoch, _) => {
                    self.range_sync.handle_block_process_result(
                        &mut self.network,
                        chain_id,
                        epoch,
                        result,
                    );
                    self.update_sync_state();
                }
                ChainSegmentProcessId::BackSyncBatchId(epoch) => {
                    match self.backfill_sync.on_batch_process_result(
                        &mut self.network,
                        epoch,
                        &result,
                    ) {
                        Ok(ProcessResult::Successful) => {}
                        Ok(ProcessResult::SyncCompleted) => self.update_sync_state(),
                        Err(error) => {
                            error!(self.log, "Backfill sync failed"; "error" => ?error);
                            // Update the global status
                            self.update_sync_state();
                        }
                    }
                }
                ChainSegmentProcessId::ParentLookup(chain_hash) => self
                    .block_lookups
                    .parent_chain_processed(chain_hash, result, &mut self.network),
            },
<<<<<<< HEAD
=======
        }
    }

    fn handle_unknown_parent<
        F: FnOnce() -> (
            Option<Arc<SignedBeaconBlock<T::EthSpec>>>,
            Option<FixedBlobSidecarList<T::EthSpec>>,
        ),
    >(
        &mut self,
        peer_id: PeerId,
        block_root: Hash256,
        parent_root: Hash256,
        slot: Slot,
        block_component_closure: F,
    ) {
        let (block, blobs) = block_component_closure();
        if self.should_search_for_block(slot, &peer_id) {
            self.block_lookups.search_parent(
                slot,
                block_root,
                parent_root,
                peer_id,
                &mut self.network,
            );
            if self.should_delay_lookup(slot) {
                self.block_lookups.search_child_delayed(
                    block_root,
                    block,
                    blobs,
                    &[PeerShouldHave::Neither(peer_id)],
                );
                if let Err(e) = self
                    .delayed_lookups
                    .try_send(DelayedLookupMessage::MissingComponents(block_root))
                {
                    warn!(self.log, "Delayed lookups dropped for block"; "block_root" => ?block_root, "error" => ?e);
                }
            } else {
                self.block_lookups.search_child_block(
                    block_root,
                    block,
                    blobs,
                    &[PeerShouldHave::Neither(peer_id)],
                    &mut self.network,
                );
            }
        }
    }

    fn should_delay_lookup(&mut self, slot: Slot) -> bool {
        let earliest_slot = self
            .chain
            .slot_clock
            .now_with_past_tolerance(MAXIMUM_GOSSIP_CLOCK_DISPARITY);
        let latest_slot = self
            .chain
            .slot_clock
            .now_with_future_tolerance(MAXIMUM_GOSSIP_CLOCK_DISPARITY);
        if let (Some(earliest_slot), Some(latest_slot)) = (earliest_slot, latest_slot) {
            let msg_for_current_slot = slot >= earliest_slot && slot <= latest_slot;
            let delay_threshold_unmet = self
                .chain
                .slot_clock
                .seconds_from_current_slot_start()
                .map_or(false, |secs_into_slot| {
                    secs_into_slot < self.chain.slot_clock.single_lookup_delay()
                });
            msg_for_current_slot && delay_threshold_unmet
        } else {
            false
        }
    }

    fn should_search_for_block(&mut self, block_slot: Slot, peer_id: &PeerId) -> bool {
        if !self.network_globals.sync_state.read().is_synced() {
            let head_slot = self.chain.canonical_head.cached_head().head_slot();

            // if the block is far in the future, ignore it. If its within the slot tolerance of
            // our current head, regardless of the syncing state, fetch it.
            if (head_slot >= block_slot
                && head_slot.sub(block_slot).as_usize() > SLOT_IMPORT_TOLERANCE)
                || (head_slot < block_slot
                    && block_slot.sub(head_slot).as_usize() > SLOT_IMPORT_TOLERANCE)
            {
                return false;
            }
>>>>>>> 1c240fcb
        }

        self.network_globals.peers.read().is_connected(peer_id)
            && self.network.is_execution_engine_online()
    }

    fn synced_and_connected(&mut self, peer_id: &PeerId) -> bool {
        self.network_globals.sync_state.read().is_synced()
            && self.network_globals.peers.read().is_connected(peer_id)
            && self.network.is_execution_engine_online()
    }

    fn should_delay_lookup(&mut self, slot: Slot) -> bool {
        let earliest_slot = self
            .chain
            .slot_clock
            .now_with_past_tolerance(MAXIMUM_GOSSIP_CLOCK_DISPARITY);
        let latest_slot = self
            .chain
            .slot_clock
            .now_with_future_tolerance(MAXIMUM_GOSSIP_CLOCK_DISPARITY);
        if let (Some(earliest_slot), Some(latest_slot)) = (earliest_slot, latest_slot) {
            let msg_for_current_slot = slot >= earliest_slot && slot <= latest_slot;
            let delay_threshold_unmet = self
                .chain
                .slot_clock
                .seconds_from_current_slot_start()
                .map_or(false, |secs_into_slot| {
                    secs_into_slot < self.chain.slot_clock.unagg_attestation_production_delay()
                });
            msg_for_current_slot && delay_threshold_unmet
        } else {
            false
        }
    }

    fn should_search_for_block(&mut self, block_slot: Slot, peer_id: &PeerId) -> bool {
        if !self.network_globals.sync_state.read().is_synced() {
            let head_slot = self.chain.canonical_head.cached_head().head_slot();

            // if the block is far in the future, ignore it. If its within the slot tolerance of
            // our current head, regardless of the syncing state, fetch it.
            if (head_slot >= block_slot
                && head_slot.sub(block_slot).as_usize() > SLOT_IMPORT_TOLERANCE)
                || (head_slot < block_slot
                    && block_slot.sub(head_slot).as_usize() > SLOT_IMPORT_TOLERANCE)
            {
                return false;
            }
        }

        self.network_globals.peers.read().is_connected(peer_id)
            && self.network.is_execution_engine_online()
    }

    fn synced_and_connected(&mut self, peer_id: &PeerId) -> bool {
        self.network_globals.sync_state.read().is_synced()
            && self.network_globals.peers.read().is_connected(peer_id)
            && self.network.is_execution_engine_online()
    }

    fn handle_new_execution_engine_state(&mut self, engine_state: EngineState) {
        self.network.update_execution_engine_state(engine_state);

        match engine_state {
            EngineState::Online => {
                // Resume sync components.

                // - Block lookups:
                //   We start searching for blocks again. This is done by updating the stored ee online
                //   state. No further action required.

                // - Parent lookups:
                //   We start searching for parents again. This is done by updating the stored ee
                //   online state. No further action required.

                // - Range:
                //   Actively resume.
                self.range_sync.resume(&mut self.network);

                // - Backfill:
                //   Not affected by ee states, nothing to do.
            }

            EngineState::Offline => {
                // Pause sync components.

                // - Block lookups:
                //   Disabled while in this state. We drop current requests and don't search for new
                //   blocks.
                let dropped_single_blocks_requests =
                    self.block_lookups.drop_single_block_requests();

                // - Parent lookups:
                //   Disabled while in this state. We drop current requests and don't search for new
                //   blocks.
                let dropped_parent_chain_requests = self.block_lookups.drop_parent_chain_requests();

                // - Range:
                //   We still send found peers to range so that it can keep track of potential chains
                //   with respect to our current peers. Range will stop processing batches in the
                //   meantime. No further action from the manager is required for this.

                // - Backfill: Not affected by ee states, nothing to do.

                // Some logs.
                if dropped_single_blocks_requests > 0 || dropped_parent_chain_requests > 0 {
                    debug!(self.log, "Execution engine not online. Dropping active requests.";
                        "dropped_single_blocks_requests" => dropped_single_blocks_requests,
                        "dropped_parent_chain_requests" => dropped_parent_chain_requests,
                    );
                }
            }
        }
    }

    fn rpc_block_received(
        &mut self,
        request_id: RequestId,
        peer_id: PeerId,
        block: Option<Arc<SignedBeaconBlock<T::EthSpec>>>,
        seen_timestamp: Duration,
    ) {
        match request_id {
            RequestId::SingleBlock { id } => self.block_lookups.single_block_lookup_response(
                id,
                peer_id,
                block,
                seen_timestamp,
                &mut self.network,
            ),
            RequestId::ParentLookup { id } => self.block_lookups.parent_lookup_response(
                id,
                peer_id,
                block,
                seen_timestamp,
                &mut self.network,
            ),
            RequestId::BackFillBlocks { id } => {
                let is_stream_terminator = block.is_none();
                if let Some(batch_id) = self
                    .network
                    .backfill_sync_only_blocks_response(id, is_stream_terminator)
                {
                    match self.backfill_sync.on_block_response(
                        &mut self.network,
                        batch_id,
                        &peer_id,
                        id,
                        block.map(BlockWrapper::Block),
                    ) {
                        Ok(ProcessResult::SyncCompleted) => self.update_sync_state(),
                        Ok(ProcessResult::Successful) => {}
                        Err(_error) => {
                            // The backfill sync has failed, errors are reported
                            // within.
                            self.update_sync_state();
                        }
                    }
                }
            }
            RequestId::RangeBlocks { id } => {
                let is_stream_terminator = block.is_none();
                if let Some((chain_id, batch_id)) = self
                    .network
                    .range_sync_block_only_response(id, is_stream_terminator)
                {
                    self.range_sync.blocks_by_range_response(
                        &mut self.network,
                        peer_id,
                        chain_id,
                        batch_id,
                        id,
                        block.map(BlockWrapper::Block),
                    );
                    self.update_sync_state();
                }
            }
            RequestId::BackFillBlockAndBlobs { id } => {
                self.backfill_block_and_blobs_response(id, peer_id, block.into())
            }
            RequestId::RangeBlockAndBlobs { id } => {
                self.range_block_and_blobs_response(id, peer_id, block.into())
            }
        }
    }

    fn rpc_blob_received(
        &mut self,
        request_id: RequestId,
        peer_id: PeerId,
        blob: Option<Arc<BlobSidecar<T::EthSpec>>>,
        seen_timestamp: Duration,
    ) {
        match request_id {
            RequestId::SingleBlock { id } => self.block_lookups.single_blob_lookup_response(
                id,
                peer_id,
                blob,
                seen_timestamp,
                &mut self.network,
            ),
            RequestId::ParentLookup { id } => self.block_lookups.parent_lookup_blob_response(
                id,
                peer_id,
                blob,
                seen_timestamp,
                &mut self.network,
            ),
            RequestId::BackFillBlocks { id: _ } => {
                crit!(self.log, "Blob received during backfill block request"; "peer_id" => %peer_id  );
            }
            RequestId::RangeBlocks { id: _ } => {
                crit!(self.log, "Blob received during range block request"; "peer_id" => %peer_id  );
            }
            RequestId::BackFillBlockAndBlobs { id } => {
                self.backfill_block_and_blobs_response(id, peer_id, blob.into())
            }
            RequestId::RangeBlockAndBlobs { id } => {
                self.range_block_and_blobs_response(id, peer_id, blob.into())
            }
        }
    }

    /// Handles receiving a response for a range sync request that should have both blocks and
    /// blobs.
    fn range_block_and_blobs_response(
        &mut self,
        id: Id,
        peer_id: PeerId,
        block_or_blob: BlockOrBlob<T::EthSpec>,
    ) {
        if let Some((chain_id, resp)) = self
            .network
            .range_sync_block_and_blob_response(id, block_or_blob)
        {
            match resp.responses {
                Ok(blocks) => {
                    for block in blocks
                        .into_iter()
                        .map(Some)
                        // chain the stream terminator
                        .chain(vec![None])
                    {
                        self.range_sync.blocks_by_range_response(
                            &mut self.network,
                            peer_id,
                            chain_id,
                            resp.batch_id,
                            id,
                            block,
                        );
                        self.update_sync_state();
                    }
                }
                Err(e) => {
                    // inform range that the request needs to be treated as failed
                    // With time we will want to downgrade this log
                    warn!(
                    self.log, "Blocks and blobs request for range received invalid data";
                    "peer_id" => %peer_id, "batch_id" => resp.batch_id, "error" => e
                    );
                    // TODO: penalize the peer for being a bad boy
                    let id = RequestId::RangeBlockAndBlobs { id };
                    self.inject_error(peer_id, id, RPCError::InvalidData(e.into()))
                }
            }
        }
    }

    /// Handles receiving a response for a Backfill sync request that should have both blocks and
    /// blobs.
    fn backfill_block_and_blobs_response(
        &mut self,
        id: Id,
        peer_id: PeerId,
        block_or_blob: BlockOrBlob<T::EthSpec>,
    ) {
        if let Some(resp) = self
            .network
            .backfill_sync_block_and_blob_response(id, block_or_blob)
        {
            match resp.responses {
                Ok(blocks) => {
                    for block in blocks
                        .into_iter()
                        .map(Some)
                        // chain the stream terminator
                        .chain(vec![None])
                    {
                        match self.backfill_sync.on_block_response(
                            &mut self.network,
                            resp.batch_id,
                            &peer_id,
                            id,
                            block,
                        ) {
                            Ok(ProcessResult::SyncCompleted) => self.update_sync_state(),
                            Ok(ProcessResult::Successful) => {}
                            Err(_error) => {
                                // The backfill sync has failed, errors are reported
                                // within.
                                self.update_sync_state();
                            }
                        }
                    }
                }
                Err(e) => {
                    // inform backfill that the request needs to be treated as failed
                    // With time we will want to downgrade this log
                    warn!(
                        self.log, "Blocks and blobs request for backfill received invalid data";
                        "peer_id" => %peer_id, "batch_id" => resp.batch_id, "error" => e
                    );
                    // TODO: penalize the peer for being a bad boy
                    let id = RequestId::BackFillBlockAndBlobs { id };
                    self.inject_error(peer_id, id, RPCError::InvalidData(e.into()))
                }
            }
        }
    }
}

impl<T: EthSpec> From<Result<AvailabilityProcessingStatus, BlockError<T>>>
    for BlockProcessingResult<T>
{
    fn from(result: Result<AvailabilityProcessingStatus, BlockError<T>>) -> Self {
        match result {
            Ok(status) => BlockProcessingResult::Ok(status),
            Err(e) => BlockProcessingResult::Err(e),
        }
    }
}

impl<T: EthSpec> From<BlockError<T>> for BlockProcessingResult<T> {
    fn from(e: BlockError<T>) -> Self {
        BlockProcessingResult::Err(e)
    }
}<|MERGE_RESOLUTION|>--- conflicted
+++ resolved
@@ -41,11 +41,8 @@
 use crate::beacon_processor::{ChainSegmentProcessId, WorkEvent as BeaconWorkEvent};
 use crate::service::NetworkMessage;
 use crate::status::ToStatusMessage;
-<<<<<<< HEAD
-=======
 use crate::sync::block_lookups::delayed_lookup;
 use crate::sync::block_lookups::delayed_lookup::DelayedLookupMessage;
->>>>>>> 1c240fcb
 pub use crate::sync::block_lookups::ResponseType;
 use crate::sync::range_sync::ByRangeRequestType;
 use beacon_chain::blob_verification::AsBlock;
@@ -63,19 +60,11 @@
 use slog::{crit, debug, error, info, trace, warn, Logger};
 use slot_clock::SlotClock;
 use std::boxed::Box;
-<<<<<<< HEAD
-use std::collections::HashMap;
-=======
->>>>>>> 1c240fcb
 use std::ops::IndexMut;
 use std::ops::Sub;
 use std::sync::Arc;
 use std::time::Duration;
 use tokio::sync::mpsc;
-<<<<<<< HEAD
-use tokio::time::sleep;
-=======
->>>>>>> 1c240fcb
 use types::blob_sidecar::FixedBlobSidecarList;
 use types::{BlobSidecar, EthSpec, Hash256, SignedBeaconBlock, Slot};
 
@@ -140,30 +129,12 @@
     UnknownParentBlock(PeerId, BlockWrapper<T>, Hash256),
 
     /// A blob with an unknown parent has been received.
-<<<<<<< HEAD
-    BlobParentUnknown(PeerId, Arc<BlobSidecar<T>>),
-
-    /// Used to re-trigger requests after delaying the lookup for the block + blobs in the
-    /// current slot.
-    MergedParentUnknown(
-        Hash256,
-        Vec<PeerShouldHave>,
-        Option<Arc<SignedBeaconBlock<T>>>,
-        Option<FixedBlobSidecarList<T>>,
-    ),
-=======
     UnknownParentBlob(PeerId, Arc<BlobSidecar<T>>),
->>>>>>> 1c240fcb
 
     /// A peer has sent an attestation that references a block that is unknown. This triggers the
     /// manager to attempt to find the block matching the unknown hash.
     UnknownBlockHashFromAttestation(PeerId, Hash256),
 
-<<<<<<< HEAD
-    /// A peer has sent a blob that references a block that is unknown. This triggers the
-    /// manager to attempt to find the block matching the unknown hash when the specified delay expires.
-    MissingGossipBlockComponents(Slot, PeerId, Hash256),
-=======
     /// A peer has sent a blob that references a block that is unknown or a peer has sent a block for
     /// which we haven't received blobs.
     ///
@@ -173,7 +144,6 @@
 
     /// This message triggers a request for missing block components after a delay.
     MissingGossipBlockComponentsDelayed(Hash256),
->>>>>>> 1c240fcb
 
     /// A peer has disconnected.
     Disconnect(PeerId),
@@ -253,11 +223,7 @@
 
     block_lookups: BlockLookups<T>,
 
-<<<<<<< HEAD
-    delayed_lookups: mpsc::Sender<SyncMessage<T::EthSpec>>,
-=======
     delayed_lookups: mpsc::Sender<DelayedLookupMessage>,
->>>>>>> 1c240fcb
 
     /// The logger for the import manager.
     log: Logger,
@@ -280,13 +246,8 @@
     );
     // generate the message channel
     let (sync_send, sync_recv) = mpsc::unbounded_channel::<SyncMessage<T::EthSpec>>();
-<<<<<<< HEAD
-    let (delayed_lookups_send, mut delayed_lookups_recv) =
-        mpsc::channel::<SyncMessage<T::EthSpec>>(DELAY_QUEUE_CHANNEL_SIZE);
-=======
     let (delayed_lookups_send, delayed_lookups_recv) =
         mpsc::channel::<DelayedLookupMessage>(DELAY_QUEUE_CHANNEL_SIZE);
->>>>>>> 1c240fcb
 
     // create an instance of the SyncManager
     let mut sync_manager = SyncManager {
@@ -312,99 +273,12 @@
 
     let log_clone = log.clone();
     let sync_send_clone = sync_send.clone();
-<<<<<<< HEAD
-    executor.spawn(
-        async move {
-            let slot_duration = beacon_chain.slot_clock.slot_duration();
-            // TODO(sean) think about what this should be
-            let delay = beacon_chain.slot_clock.unagg_attestation_production_delay();
-
-            loop {
-                let sleep_duration = match (
-                    beacon_chain.slot_clock.duration_to_next_slot(),
-                    beacon_chain.slot_clock.seconds_from_current_slot_start(),
-                ) {
-                    (Some(duration_to_next_slot), Some(seconds_from_current_slot_start)) => {
-                        if seconds_from_current_slot_start > delay {
-                            duration_to_next_slot + delay
-                        } else {
-                            delay - seconds_from_current_slot_start
-                        }
-                    }
-                    _ => {
-                        error!(log, "Failed to read slot clock");
-                        // If we can't read the slot clock, just wait another slot.
-                        sleep(slot_duration).await;
-                        continue;
-                    }
-                };
-
-                sleep(sleep_duration).await;
-
-                let mut merged = HashMap::new();
-
-                while let Ok(msg) = delayed_lookups_recv.try_recv() {
-                    match msg {
-                        SyncMessage::BlobParentUnknown(peer_id, blob)  => {
-                            let blob_index = blob.index;
-                            if blob_index < T::EthSpec::max_blobs_per_block() as u64 {
-                                let (_, blobs, peers) = merged.entry(blob.block_root).or_insert_with(||{
-                                    (None,  Some(FixedBlobSidecarList::default()), vec![])
-                                });
-                                if let Some(blobs) = blobs {
-                                    *blobs.index_mut(blob_index as usize) = Some(blob);
-                                }
-                                peers.push(PeerShouldHave::Neither(peer_id));
-                            } else {
-                                warn!(log, "Received blob with invalid index"; "index" => blob_index, "peer_id" => %peer_id);
-                            }
-                        }
-                        SyncMessage::UnknownBlock(peer_id, block, root) => {
-                            let (block, blobs) = block.deconstruct();
-                            let (cached_block, cached_blobs, peers) = merged.entry(root).or_insert_with(||{
-                                (None,  Some(FixedBlobSidecarList::default()), vec![])
-                            });
-                            if let (Some(cached_blobs), Some( mut blobs)) = (cached_blobs, blobs) {
-                                for blob in blobs.iter_mut() {
-                                   if let Some(blob) = blob.take() {
-                                       let blob_index = blob.index;
-                                       if blob_index < T::EthSpec::max_blobs_per_block() as u64 {
-                                           *cached_blobs.index_mut(blob_index as usize) = Some(blob);
-                                       } else {
-                                           warn!(log, "Received blob with invalid index"; "index" => blob_index, "peer_id" => %peer_id);
-                                       }
-                                   }
-                                }
-                            }
-                            *cached_block = Some(block);
-                            peers.push(PeerShouldHave::Neither(peer_id));
-                        }
-                        _ => {
-                            if let Err(e) = sync_send.send(msg) {
-                                warn!(log, "Failed to send delayed lookup message"; "error" => ?e);
-                            }
-                        }
-                    }
-                }
-
-                // Send `MergedParentUnknown` messages to the sync manager.
-                for (root, (block, blobs, peers)) in merged {
-                    let msg = SyncMessage::MergedParentUnknown(root, peers, block, blobs);
-                    if let Err(e) = sync_send.send(msg) {
-                        warn!(log, "Failed to send merged delayed lookup message"; "error" => ?e);
-                    }
-                }
-            }
-        },
-        "delayed_lookups",
-=======
     delayed_lookup::spawn_delayed_lookup_service(
         &executor,
         beacon_chain,
         delayed_lookups_recv,
         sync_send,
         log,
->>>>>>> 1c240fcb
     );
 
     // spawn the sync manager thread
@@ -734,120 +608,6 @@
                 seen_timestamp,
             } => {
                 self.rpc_block_received(request_id, peer_id, beacon_block, seen_timestamp);
-<<<<<<< HEAD
-            }
-            SyncMessage::RpcBlob {
-                request_id,
-                peer_id,
-                blob_sidecar,
-                seen_timestamp,
-            } => self.rpc_blob_received(request_id, peer_id, blob_sidecar, seen_timestamp),
-            SyncMessage::UnknownBlock(peer_id, block, block_root) => {
-                let block_slot = block.slot();
-
-                if self.should_search_for_block(block_slot, &peer_id) {
-                    let parent_root = block.parent_root();
-                    self.block_lookups.search_parent(
-                        block_slot,
-                        block_root,
-                        parent_root,
-                        peer_id,
-                        &mut self.network,
-                    );
-                    if self.should_delay_lookup(block_slot) {
-                        if let Err(e) = self
-                            .delayed_lookups
-                            .try_send(SyncMessage::UnknownBlock(peer_id, block, block_root))
-                        {
-                            warn!(self.log, "Delayed lookups dropped for block"; "block_root" => ?block_root, "error" => ?e);
-                        }
-                    } else {
-                        let (block, blobs) = block.deconstruct();
-                        self.block_lookups
-                            .search_current_unknown_parent_block_and_blobs(
-                                block_root,
-                                Some(block),
-                                blobs,
-                                &[PeerShouldHave::Neither(peer_id)],
-                                &mut self.network,
-                            );
-                    }
-                }
-            }
-            SyncMessage::BlobParentUnknown(peer_id, blob) => {
-                let blob_slot = blob.slot;
-
-                if self.should_search_for_block(blob_slot, &peer_id) {
-                    let block_root = blob.block_root;
-                    let parent_root = blob.block_parent_root;
-                    let blob_index = blob.index;
-                    self.block_lookups.search_parent(
-                        blob_slot,
-                        block_root,
-                        parent_root,
-                        peer_id,
-                        &mut self.network,
-                    );
-                    if self.should_delay_lookup(blob_slot) {
-                        if let Err(e) = self
-                            .delayed_lookups
-                            .try_send(SyncMessage::BlobParentUnknown(peer_id, blob))
-                        {
-                            warn!(self.log, "Delayed lookups dropped for blob"; "block_root" => ?block_root, "error" => ?e);
-                        }
-                    } else {
-                        let mut blobs = FixedBlobSidecarList::default();
-                        *blobs.index_mut(blob_index as usize) = Some(blob);
-                        self.block_lookups
-                            .search_current_unknown_parent_block_and_blobs(
-                                block_root,
-                                None,
-                                Some(blobs),
-                                &[PeerShouldHave::Neither(peer_id)],
-                                &mut self.network,
-                            );
-                    }
-                }
-            }
-            SyncMessage::MergedParentUnknown(block_root, peers, block, blobs) => {
-                self.block_lookups
-                    .search_current_unknown_parent_block_and_blobs(
-                        block_root,
-                        block,
-                        blobs,
-                        peers.as_slice(),
-                        &mut self.network,
-                    );
-            }
-            SyncMessage::UnknownBlockHashFromAttestation(peer_id, block_hash) => {
-                // If we are not synced, ignore this block.
-                if self.synced_and_connected(&peer_id) {
-                    self.block_lookups.search_block(
-                        block_hash,
-                        PeerShouldHave::BlockAndBlobs(peer_id),
-                        &mut self.network,
-                    );
-                }
-            }
-            SyncMessage::MissingGossipBlockComponents(slot, peer_id, block_hash) => {
-                // If we are not synced, ignore this block.
-                if self.synced_and_connected(&peer_id) {
-                    if self.should_delay_lookup(slot) {
-                        if let Err(e) = self.delayed_lookups.try_send(
-                            SyncMessage::UnknownBlockHashFromAttestation(peer_id, block_hash),
-                        ) {
-                            warn!(self.log, "Delayed lookup dropped for block referenced by a blob";
-                                "block_root" => ?block_hash, "error" => ?e);
-                        }
-                    } else {
-                        self.block_lookups.search_block(
-                            block_hash,
-                            PeerShouldHave::Neither(peer_id),
-                            &mut self.network,
-                        )
-                    }
-                }
-=======
             }
             SyncMessage::RpcBlob {
                 request_id,
@@ -922,7 +682,6 @@
             SyncMessage::MissingGossipBlockComponentsDelayed(block_root) => {
                 self.block_lookups
                     .trigger_single_lookup(block_root, &mut self.network);
->>>>>>> 1c240fcb
             }
             SyncMessage::Disconnect(peer_id) => {
                 self.peer_disconnect(&peer_id);
@@ -973,8 +732,6 @@
                     .block_lookups
                     .parent_chain_processed(chain_hash, result, &mut self.network),
             },
-<<<<<<< HEAD
-=======
         }
     }
 
@@ -1042,56 +799,6 @@
                 .seconds_from_current_slot_start()
                 .map_or(false, |secs_into_slot| {
                     secs_into_slot < self.chain.slot_clock.single_lookup_delay()
-                });
-            msg_for_current_slot && delay_threshold_unmet
-        } else {
-            false
-        }
-    }
-
-    fn should_search_for_block(&mut self, block_slot: Slot, peer_id: &PeerId) -> bool {
-        if !self.network_globals.sync_state.read().is_synced() {
-            let head_slot = self.chain.canonical_head.cached_head().head_slot();
-
-            // if the block is far in the future, ignore it. If its within the slot tolerance of
-            // our current head, regardless of the syncing state, fetch it.
-            if (head_slot >= block_slot
-                && head_slot.sub(block_slot).as_usize() > SLOT_IMPORT_TOLERANCE)
-                || (head_slot < block_slot
-                    && block_slot.sub(head_slot).as_usize() > SLOT_IMPORT_TOLERANCE)
-            {
-                return false;
-            }
->>>>>>> 1c240fcb
-        }
-
-        self.network_globals.peers.read().is_connected(peer_id)
-            && self.network.is_execution_engine_online()
-    }
-
-    fn synced_and_connected(&mut self, peer_id: &PeerId) -> bool {
-        self.network_globals.sync_state.read().is_synced()
-            && self.network_globals.peers.read().is_connected(peer_id)
-            && self.network.is_execution_engine_online()
-    }
-
-    fn should_delay_lookup(&mut self, slot: Slot) -> bool {
-        let earliest_slot = self
-            .chain
-            .slot_clock
-            .now_with_past_tolerance(MAXIMUM_GOSSIP_CLOCK_DISPARITY);
-        let latest_slot = self
-            .chain
-            .slot_clock
-            .now_with_future_tolerance(MAXIMUM_GOSSIP_CLOCK_DISPARITY);
-        if let (Some(earliest_slot), Some(latest_slot)) = (earliest_slot, latest_slot) {
-            let msg_for_current_slot = slot >= earliest_slot && slot <= latest_slot;
-            let delay_threshold_unmet = self
-                .chain
-                .slot_clock
-                .seconds_from_current_slot_start()
-                .map_or(false, |secs_into_slot| {
-                    secs_into_slot < self.chain.slot_clock.unagg_attestation_production_delay()
                 });
             msg_for_current_slot && delay_threshold_unmet
         } else {
