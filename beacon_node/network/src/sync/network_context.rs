--- conflicted
+++ resolved
@@ -30,7 +30,7 @@
     Client, Eth2Enr, NetworkGlobals, PeerAction, PeerId, ReportSource, Request,
 };
 pub use requests::LookupVerifyError;
-use slog::{debug, error, trace, warn};
+use slog::{debug, error, warn};
 use slot_clock::SlotClock;
 use std::collections::hash_map::Entry;
 use std::sync::Arc;
@@ -72,22 +72,20 @@
 
 pub type RpcResponseResult<T> = Result<(T, Duration), RpcResponseError>;
 
-<<<<<<< HEAD
 #[derive(Debug)]
-pub enum LookupFailure {
+pub enum RpcResponseError {
     RpcError(RPCError),
     LookupVerifyError(LookupVerifyError),
     CustodyRequestError(CustodyRequestError),
-=======
-pub enum RpcResponseError {
-    RpcError(RPCError),
-    VerifyError(LookupVerifyError),
 }
 
 #[derive(Debug, PartialEq, Eq)]
 pub enum RpcRequestSendError {
     /// Network channel send failed
     NetworkSendError,
+    NoCustodyPeers,
+    CustodyRequestError(custody::Error),
+    SlotClockError,
 }
 
 #[derive(Debug, PartialEq, Eq)]
@@ -100,10 +98,10 @@
     fn fmt(&self, f: &mut std::fmt::Formatter) -> std::fmt::Result {
         match self {
             RpcResponseError::RpcError(e) => write!(f, "RPC Error: {:?}", e),
-            RpcResponseError::VerifyError(e) => write!(f, "Lookup Verify Error: {:?}", e),
-        }
-    }
->>>>>>> 8006418d
+            RpcResponseError::LookupVerifyError(e) => write!(f, "Lookup Verify Error: {:?}", e),
+            RpcResponseError::CustodyRequestError(e) => write!(f, "Custody Request Error: {:?}", e),
+        }
+    }
 }
 
 impl From<RPCError> for RpcResponseError {
@@ -114,7 +112,7 @@
 
 impl From<LookupVerifyError> for RpcResponseError {
     fn from(e: LookupVerifyError) -> Self {
-        RpcResponseError::VerifyError(e)
+        RpcResponseError::LookupVerifyError(e)
     }
 }
 
@@ -299,13 +297,9 @@
         peer_id: PeerId,
         batch_type: ByRangeRequestType,
         request: BlocksByRangeRequest,
-<<<<<<< HEAD
         sender_id: RangeRequestId,
-    ) -> Result<Id, &'static str> {
+    ) -> Result<Id, RpcRequestSendError> {
         let epoch = Slot::new(*request.start_slot()).epoch(T::EthSpec::slots_per_epoch());
-=======
-    ) -> Result<Id, RpcRequestSendError> {
->>>>>>> 8006418d
         let id = self.next_id();
         debug!(
             self.log,
@@ -315,21 +309,13 @@
             "epoch" => epoch,
             "peer" => %peer_id,
         );
-<<<<<<< HEAD
-        self.send_network_msg(NetworkMessage::SendRequest {
-            peer_id,
-            request: Request::BlocksByRange(request.clone()),
-            request_id: RequestId::Sync(SyncRequestId::RangeBlockComponents(id)),
-        })?;
-=======
         self.network_send
             .send(NetworkMessage::SendRequest {
                 peer_id,
                 request: Request::BlocksByRange(request.clone()),
-                request_id: RequestId::Sync(SyncRequestId::RangeBlockAndBlobs { id }),
+                request_id: RequestId::Sync(SyncRequestId::RangeBlockComponents(id)),
             })
             .map_err(|_| RpcRequestSendError::NetworkSendError)?;
->>>>>>> 8006418d
 
         let expected_blobs = if matches!(batch_type, ByRangeRequestType::BlocksAndBlobs) {
             debug!(
@@ -342,20 +328,6 @@
             );
 
             // Create the blob request based on the blocks request.
-<<<<<<< HEAD
-            self.send_network_msg(NetworkMessage::SendRequest {
-                peer_id,
-                request: Request::BlobsByRange(BlobsByRangeRequest {
-                    start_slot: *request.start_slot(),
-                    count: *request.count(),
-                }),
-                request_id: RequestId::Sync(SyncRequestId::RangeBlockComponents(id)),
-            })?;
-            true
-        } else {
-            false
-        };
-=======
             self.network_send
                 .send(NetworkMessage::SendRequest {
                     peer_id,
@@ -363,15 +335,17 @@
                         start_slot: *request.start_slot(),
                         count: *request.count(),
                     }),
-                    request_id: RequestId::Sync(SyncRequestId::RangeBlockAndBlobs { id }),
+                    request_id: RequestId::Sync(SyncRequestId::RangeBlockComponents(id)),
                 })
                 .map_err(|_| RpcRequestSendError::NetworkSendError)?;
-        }
->>>>>>> 8006418d
+            true
+        } else {
+            false
+        };
 
         let expects_custody_columns = if matches!(batch_type, ByRangeRequestType::BlocksAndColumns)
         {
-            let custody_indexes = self.network_globals().custody_columns(epoch)?;
+            let custody_indexes = self.network_globals().custody_columns(epoch);
 
             for column_index in &custody_indexes {
                 let custody_peer_ids = self.get_custodial_peers(epoch, *column_index);
@@ -381,7 +355,7 @@
                     // - Handle the no peers case gracefully, maybe add some timeout and give a few
                     //   minutes / seconds to the peer manager to locate peers on this subnet before
                     //   abandoing progress on the chain completely.
-                    return Err("no custody peer");
+                    return Err(RpcRequestSendError::NoCustodyPeers);
                 };
 
                 debug!(
@@ -403,10 +377,10 @@
                         columns: vec![*column_index],
                     }),
                     request_id: RequestId::Sync(SyncRequestId::RangeBlockComponents(id)),
-                })?;
-            }
-
-<<<<<<< HEAD
+                })
+                .map_err(|_| RpcRequestSendError::NetworkSendError)?;
+            }
+
             Some(custody_indexes)
         } else {
             None
@@ -415,19 +389,6 @@
         let info = RangeBlockComponentsRequest::new(expected_blobs, expects_custody_columns);
         self.range_block_components_requests
             .insert(id, (sender_id, info));
-=======
-    /// A blocks by range request sent by the range sync algorithm
-    pub fn blocks_and_blobs_by_range_request(
-        &mut self,
-        peer_id: PeerId,
-        batch_type: ByRangeRequestType,
-        request: BlocksByRangeRequest,
-        sender_id: RangeRequestId,
-    ) -> Result<Id, RpcRequestSendError> {
-        let id = self.blocks_by_range_request(peer_id, batch_type, request)?;
-        self.range_blocks_and_blobs_requests
-            .insert(id, (sender_id, BlocksAndBlobsRequestInfo::new(batch_type)));
->>>>>>> 8006418d
         Ok(id)
     }
 
@@ -555,8 +516,7 @@
         peer_id: PeerId,
         block_root: Hash256,
         downloaded_block_expected_blobs: Option<usize>,
-<<<<<<< HEAD
-    ) -> Result<LookupRequestResult, &'static str> {
+    ) -> Result<LookupRequestResult, RpcRequestSendError> {
         // Check if we are into deneb, and before peerdas
         if !self
             .chain
@@ -566,16 +526,12 @@
                 self.chain
                     .slot_clock
                     .now_or_genesis()
-                    .ok_or("clock not available")?
+                    .ok_or(RpcRequestSendError::SlotClockError)?
                     .epoch(T::EthSpec::slots_per_epoch()),
             )
         {
             return Ok(LookupRequestResult::NoRequestNeeded);
         }
-
-=======
-    ) -> Result<LookupRequestResult, RpcRequestSendError> {
->>>>>>> 8006418d
         let Some(expected_blobs) = downloaded_block_expected_blobs.or_else(|| {
             self.chain
                 .data_availability_checker
@@ -672,7 +628,7 @@
         lookup_id: SingleLookupId,
         block_root: Hash256,
         downloaded_block_expected_data: Option<usize>,
-    ) -> Result<LookupRequestResult, &'static str> {
+    ) -> Result<LookupRequestResult, RpcRequestSendError> {
         // Check if we are into peerdas
         if !self
             .chain
@@ -682,7 +638,7 @@
                 self.chain
                     .slot_clock
                     .now_or_genesis()
-                    .ok_or("clock not available")?
+                    .ok_or(RpcRequestSendError::SlotClockError)?
                     .epoch(T::EthSpec::slots_per_epoch()),
             )
         {
@@ -712,7 +668,7 @@
 
         // TODO(das): figure out how to pass block.slot if we end up doing rotation
         let block_epoch = Epoch::new(0);
-        let custody_indexes_duty = self.network_globals().custody_columns(block_epoch)?;
+        let custody_indexes_duty = self.network_globals().custody_columns(block_epoch);
 
         // Include only the blob indexes not yet imported (received through gossip)
         let custody_indexes_to_fetch = custody_indexes_duty
@@ -755,7 +711,7 @@
                 Ok(LookupRequestResult::RequestSent(req_id))
             }
             // TODO(das): handle this error properly
-            Err(_) => Err("custody_send_error"),
+            Err(e) => Err(RpcRequestSendError::CustodyRequestError(e)),
         }
     }
 
@@ -925,7 +881,7 @@
             }
         };
 
-        if let Err(RpcResponseError::VerifyError(e)) = &resp {
+        if let Err(RpcResponseError::LookupVerifyError(e)) = &resp {
             self.report_peer(peer_id, PeerAction::LowToleranceError, e.into());
         }
         Some(resp)
@@ -968,7 +924,7 @@
             // catch if a peer is returning more blobs than requested or if the excess blobs are
             // invalid.
             Err((e, resolved)) => {
-                if let RpcResponseError::VerifyError(e) = &e {
+                if let RpcResponseError::LookupVerifyError(e) = &e {
                     self.report_peer(peer_id, PeerAction::LowToleranceError, e.into());
                 }
                 if resolved {
@@ -988,7 +944,7 @@
         item: RpcEvent<Arc<DataColumnSidecar<T::EthSpec>>>,
     ) -> Option<(
         DataColumnsByRootRequester,
-        RpcProcessingResult<Vec<Arc<DataColumnSidecar<T::EthSpec>>>>,
+        RpcResponseResult<Vec<Arc<DataColumnSidecar<T::EthSpec>>>>,
     )> {
         let Entry::Occupied(mut request) = self.data_columns_by_root_requests.entry(id) else {
             return None;
@@ -1037,10 +993,10 @@
         &mut self,
         id: CustodyId,
         peer_id: PeerId,
-        resp: RpcProcessingResult<Vec<Arc<DataColumnSidecar<T::EthSpec>>>>,
+        resp: RpcResponseResult<Vec<Arc<DataColumnSidecar<T::EthSpec>>>>,
     ) -> Option<(
         CustodyRequester,
-        Result<(Vec<CustodyDataColumn<T::EthSpec>>, PeerGroup), LookupFailure>,
+        Result<(Vec<CustodyDataColumn<T::EthSpec>>, PeerGroup), RpcResponseError>,
     )> {
         // Note: need to remove the request to borrow self again below. Otherwise we can't
         // do nested requests
@@ -1052,7 +1008,7 @@
 
         let result = request
             .on_data_column_downloaded(peer_id, id.column_index, resp, self)
-            .map_err(LookupFailure::CustodyRequestError)
+            .map_err(RpcResponseError::CustodyRequestError)
             .transpose();
 
         // Convert a result from internal format of `ActiveCustodyRequest` (error first to use ?) to
@@ -1138,44 +1094,35 @@
         custody_columns: Vec<CustodyDataColumn<T::EthSpec>>,
         duration: Duration,
         process_type: BlockProcessType,
-    ) -> Result<(), &'static str> {
-        match self.beacon_processor_if_enabled() {
-            Some(beacon_processor) => {
-                debug!(self.log, "Sending custody columns for processing"; "block" => ?block_root, "process_type" => ?process_type);
-                if let Err(e) = beacon_processor.send_rpc_custody_columns(
-                    block_root,
-                    custody_columns,
-                    duration,
-                    process_type,
-                ) {
-                    error!(
-                        self.log,
-                        "Failed to send sync custody columns to processor";
-                        "error" => ?e
-                    );
-                    Err("beacon processor send failure")
-                } else {
-                    Ok(())
-                }
-            }
-            None => {
-                trace!(self.log, "Dropping custody columns ready for processing. Beacon processor not available"; "block_root" => %block_root);
-                Err("beacon processor unavailable")
-            }
-        }
+    ) -> Result<(), SendErrorProcessor> {
+        let beacon_processor = self
+            .beacon_processor_if_enabled()
+            .ok_or(SendErrorProcessor::ProcessorNotAvailable)?;
+
+        debug!(self.log, "Sending custody columns for processing"; "block" => ?block_root, "process_type" => ?process_type);
+        beacon_processor
+            .send_rpc_custody_columns(block_root, custody_columns, duration, process_type)
+            .map_err(|e| {
+                error!(
+                    self.log,
+                    "Failed to send sync custody columns to processor";
+                    "error" => ?e
+                );
+                SendErrorProcessor::SendError
+            })
     }
 
     /// Downscore peers for lookup errors that originate from sync
-    pub fn on_lookup_failure(&self, peer_id: PeerId, err: &LookupFailure) {
+    pub fn on_lookup_failure(&self, peer_id: PeerId, err: &RpcResponseError) {
         match err {
             // RPCErros are downscored in the network handler
-            LookupFailure::RpcError(_) => {}
+            RpcResponseError::RpcError(_) => {}
             // Only downscore lookup verify errors. RPC errors are downscored in the network handler.
-            LookupFailure::LookupVerifyError(e) => {
+            RpcResponseError::LookupVerifyError(e) => {
                 self.report_peer(peer_id, PeerAction::LowToleranceError, e.into());
             }
             // CustodyRequestError are downscored in the each data_columns_by_root request
-            LookupFailure::CustodyRequestError(_) => {}
+            RpcResponseError::CustodyRequestError(_) => {}
         }
     }
 }
