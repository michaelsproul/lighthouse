//! Provides network functionality for the Syncing thread. This fundamentally wraps a network
//! channel and stores a global RPC ID to perform requests.

use super::block_sidecar_coupling::BlocksAndBlobsRequestInfo;
use super::manager::{Id, RequestId as SyncRequestId};
<<<<<<< HEAD
use super::range_sync::{BatchId, ByRangeRequestType, ChainId};
use crate::beacon_processor::BeaconProcessorSend;
=======
use super::range_sync::{BatchId, ChainId};
use crate::network_beacon_processor::NetworkBeaconProcessor;
>>>>>>> 62c91707
use crate::service::{NetworkMessage, RequestId};
use crate::status::ToStatusMessage;
use crate::sync::block_lookups::{BlobRequestId, BlockRequestId};
use beacon_chain::blob_verification::BlockWrapper;
use beacon_chain::{BeaconChain, BeaconChainTypes, EngineState};
use fnv::FnvHashMap;
use lighthouse_network::rpc::methods::{BlobsByRangeRequest, BlobsByRootRequest};
use lighthouse_network::rpc::{BlocksByRangeRequest, BlocksByRootRequest, GoodbyeReason};
use lighthouse_network::{Client, NetworkGlobals, PeerAction, PeerId, ReportSource, Request};
use slog::{debug, trace, warn};
use std::collections::hash_map::Entry;
use std::sync::Arc;
use tokio::sync::mpsc;
use types::{BlobSidecar, EthSpec, SignedBeaconBlock};

pub struct BlocksAndBlobsByRangeResponse<T: EthSpec> {
    pub batch_id: BatchId,
    pub responses: Result<Vec<BlockWrapper<T>>, &'static str>,
}

pub struct BlocksAndBlobsByRangeRequest<T: EthSpec> {
    pub chain_id: ChainId,
    pub batch_id: BatchId,
    pub block_blob_info: BlocksAndBlobsRequestInfo<T>,
}

/// Wraps a Network channel to employ various RPC related network functionality for the Sync manager. This includes management of a global RPC request Id.
pub struct SyncNetworkContext<T: BeaconChainTypes> {
    /// The network channel to relay messages to the Network service.
    network_send: mpsc::UnboundedSender<NetworkMessage<T::EthSpec>>,

    /// A sequential ID for all RPC requests.
    request_id: Id,

    /// BlocksByRange requests made by the range syncing algorithm.
    range_requests: FnvHashMap<Id, (ChainId, BatchId)>,

    /// BlocksByRange requests made by backfill syncing.
    backfill_requests: FnvHashMap<Id, BatchId>,

    /// BlocksByRange requests paired with BlobsByRange requests made by the range.
    range_blocks_and_blobs_requests: FnvHashMap<Id, BlocksAndBlobsByRangeRequest<T::EthSpec>>,

    /// BlocksByRange requests paired with BlobsByRange requests made by the backfill sync.
    backfill_blocks_and_blobs_requests:
        FnvHashMap<Id, (BatchId, BlocksAndBlobsRequestInfo<T::EthSpec>)>,

    /// Whether the ee is online. If it's not, we don't allow access to the
    /// `beacon_processor_send`.
    execution_engine_state: EngineState,

    /// Sends work to the beacon processor via a channel.
    network_beacon_processor: Arc<NetworkBeaconProcessor<T>>,

    pub chain: Arc<BeaconChain<T>>,

    /// Logger for the `SyncNetworkContext`.
    log: slog::Logger,
}

/// Small enumeration to make dealing with block and blob requests easier.
pub enum BlockOrBlob<T: EthSpec> {
    Block(Option<Arc<SignedBeaconBlock<T>>>),
    Blob(Option<Arc<BlobSidecar<T>>>),
}

impl<T: EthSpec> From<Option<Arc<SignedBeaconBlock<T>>>> for BlockOrBlob<T> {
    fn from(block: Option<Arc<SignedBeaconBlock<T>>>) -> Self {
        BlockOrBlob::Block(block)
    }
}

impl<T: EthSpec> From<Option<Arc<BlobSidecar<T>>>> for BlockOrBlob<T> {
    fn from(blob: Option<Arc<BlobSidecar<T>>>) -> Self {
        BlockOrBlob::Blob(blob)
    }
}

impl<T: BeaconChainTypes> SyncNetworkContext<T> {
    pub fn new(
        network_send: mpsc::UnboundedSender<NetworkMessage<T::EthSpec>>,
<<<<<<< HEAD
        network_globals: Arc<NetworkGlobals<T::EthSpec>>,
        beacon_processor_send: BeaconProcessorSend<T>,
        chain: Arc<BeaconChain<T>>,
=======
        network_beacon_processor: Arc<NetworkBeaconProcessor<T>>,
>>>>>>> 62c91707
        log: slog::Logger,
    ) -> Self {
        SyncNetworkContext {
            network_send,
<<<<<<< HEAD
            network_globals,
            request_id: 1,
            range_requests: Default::default(),
            backfill_requests: Default::default(),
            range_blocks_and_blobs_requests: Default::default(),
            backfill_blocks_and_blobs_requests: Default::default(),
            execution_engine_state: EngineState::Online, // always assume `Online` at the start
            beacon_processor_send,
            chain,
=======
            execution_engine_state: EngineState::Online, // always assume `Online` at the start
            request_id: 1,
            range_requests: FnvHashMap::default(),
            backfill_requests: FnvHashMap::default(),
            network_beacon_processor,
>>>>>>> 62c91707
            log,
        }
    }

    pub fn network_globals(&self) -> &NetworkGlobals<T::EthSpec> {
        &self.network_beacon_processor.network_globals
    }

    /// Returns the Client type of the peer if known
    pub fn client_type(&self, peer_id: &PeerId) -> Client {
        self.network_globals()
            .peers
            .read()
            .peer_info(peer_id)
            .map(|info| info.client().clone())
            .unwrap_or_default()
    }

    pub fn status_peers<C: ToStatusMessage>(
        &mut self,
        chain: &C,
        peers: impl Iterator<Item = PeerId>,
    ) {
        let status_message = chain.status_message();
        for peer_id in peers {
            debug!(
                self.log,
                "Sending Status Request";
                "peer" => %peer_id,
                "fork_digest" => ?status_message.fork_digest,
                "finalized_root" => ?status_message.finalized_root,
                "finalized_epoch" => ?status_message.finalized_epoch,
                "head_root" => %status_message.head_root,
                "head_slot" => %status_message.head_slot,
            );

            let request = Request::Status(status_message.clone());
            let request_id = RequestId::Router;
            let _ = self.send_network_msg(NetworkMessage::SendRequest {
                peer_id,
                request,
                request_id,
            });
        }
    }

    /// A blocks by range request for the range sync algorithm.
    pub fn blocks_by_range_request(
        &mut self,
        peer_id: PeerId,
        batch_type: ByRangeRequestType,
        request: BlocksByRangeRequest,
        chain_id: ChainId,
        batch_id: BatchId,
    ) -> Result<Id, &'static str> {
        match batch_type {
            ByRangeRequestType::Blocks => {
                trace!(
                    self.log,
                    "Sending BlocksByRange request";
                    "method" => "BlocksByRange",
                    "count" => request.count(),
                    "peer" => %peer_id,
                );
                let request = Request::BlocksByRange(request);
                let id = self.next_id();
                let request_id = RequestId::Sync(SyncRequestId::RangeBlocks { id });
                self.send_network_msg(NetworkMessage::SendRequest {
                    peer_id,
                    request,
                    request_id,
                })?;
                self.range_requests.insert(id, (chain_id, batch_id));
                Ok(id)
            }
            ByRangeRequestType::BlocksAndBlobs => {
                debug!(
                    self.log,
                    "Sending BlocksByRange and BlobsByRange requests";
                    "method" => "Mixed by range request",
                    "count" => request.count(),
                    "peer" => %peer_id,
                );

                // create the shared request id. This is fine since the rpc handles substream ids.
                let id = self.next_id();
                let request_id = RequestId::Sync(SyncRequestId::RangeBlockAndBlobs { id });

                // Create the blob request based on the blob request.
                let blobs_request = Request::BlobsByRange(BlobsByRangeRequest {
                    start_slot: *request.start_slot(),
                    count: *request.count(),
                });
                let blocks_request = Request::BlocksByRange(request);

                // Send both requests. Make sure both can be sent.
                self.send_network_msg(NetworkMessage::SendRequest {
                    peer_id,
                    request: blocks_request,
                    request_id,
                })?;
                self.send_network_msg(NetworkMessage::SendRequest {
                    peer_id,
                    request: blobs_request,
                    request_id,
                })?;
                let block_blob_info = BlocksAndBlobsRequestInfo::default();
                self.range_blocks_and_blobs_requests.insert(
                    id,
                    BlocksAndBlobsByRangeRequest {
                        chain_id,
                        batch_id,
                        block_blob_info,
                    },
                );
                Ok(id)
            }
        }
    }

    /// A blocks by range request sent by the backfill sync algorithm
    pub fn backfill_blocks_by_range_request(
        &mut self,
        peer_id: PeerId,
        batch_type: ByRangeRequestType,
        request: BlocksByRangeRequest,
        batch_id: BatchId,
    ) -> Result<Id, &'static str> {
        match batch_type {
            ByRangeRequestType::Blocks => {
                trace!(
                    self.log,
                    "Sending backfill BlocksByRange request";
                    "method" => "BlocksByRange",
                    "count" => request.count(),
                    "peer" => %peer_id,
                );
                let request = Request::BlocksByRange(request);
                let id = self.next_id();
                let request_id = RequestId::Sync(SyncRequestId::BackFillBlocks { id });
                self.send_network_msg(NetworkMessage::SendRequest {
                    peer_id,
                    request,
                    request_id,
                })?;
                self.backfill_requests.insert(id, batch_id);
                Ok(id)
            }
            ByRangeRequestType::BlocksAndBlobs => {
                debug!(
                    self.log,
                    "Sending backfill BlocksByRange and BlobsByRange requests";
                    "method" => "Mixed by range request",
                    "count" => request.count(),
                    "peer" => %peer_id,
                );

                // create the shared request id. This is fine since the rpc handles substream ids.
                let id = self.next_id();
                let request_id = RequestId::Sync(SyncRequestId::BackFillBlockAndBlobs { id });

                // Create the blob request based on the blob request.
                let blobs_request = Request::BlobsByRange(BlobsByRangeRequest {
                    start_slot: *request.start_slot(),
                    count: *request.count(),
                });
                let blocks_request = Request::BlocksByRange(request);

                // Send both requests. Make sure both can be sent.
                self.send_network_msg(NetworkMessage::SendRequest {
                    peer_id,
                    request: blocks_request,
                    request_id,
                })?;
                self.send_network_msg(NetworkMessage::SendRequest {
                    peer_id,
                    request: blobs_request,
                    request_id,
                })?;
                let block_blob_info = BlocksAndBlobsRequestInfo::default();
                self.backfill_blocks_and_blobs_requests
                    .insert(id, (batch_id, block_blob_info));
                Ok(id)
            }
        }
    }

    /// Response for a request that is only for blocks.
    pub fn range_sync_block_only_response(
        &mut self,
        request_id: Id,
        is_stream_terminator: bool,
    ) -> Option<(ChainId, BatchId)> {
        if is_stream_terminator {
            self.range_requests.remove(&request_id)
        } else {
            self.range_requests.get(&request_id).copied()
        }
    }

    /// Received a blocks by range response for a request that couples blocks and blobs.
    pub fn range_sync_block_and_blob_response(
        &mut self,
        request_id: Id,
        block_or_blob: BlockOrBlob<T::EthSpec>,
    ) -> Option<(ChainId, BlocksAndBlobsByRangeResponse<T::EthSpec>)> {
        match self.range_blocks_and_blobs_requests.entry(request_id) {
            Entry::Occupied(mut entry) => {
                let req = entry.get_mut();
                let info = &mut req.block_blob_info;
                match block_or_blob {
                    BlockOrBlob::Block(maybe_block) => info.add_block_response(maybe_block),
                    BlockOrBlob::Blob(maybe_sidecar) => info.add_sidecar_response(maybe_sidecar),
                }
                if info.is_finished() {
                    // If the request is finished, dequeue everything
                    let BlocksAndBlobsByRangeRequest {
                        chain_id,
                        batch_id,
                        block_blob_info,
                    } = entry.remove();
                    Some((
                        chain_id,
                        BlocksAndBlobsByRangeResponse {
                            batch_id,
                            responses: block_blob_info.into_responses(),
                        },
                    ))
                } else {
                    None
                }
            }
            Entry::Vacant(_) => None,
        }
    }

    pub fn range_sync_request_failed(
        &mut self,
        request_id: Id,
        batch_type: ByRangeRequestType,
    ) -> Option<(ChainId, BatchId)> {
        match batch_type {
            ByRangeRequestType::BlocksAndBlobs => self
                .range_blocks_and_blobs_requests
                .remove(&request_id)
                .map(|req| (req.chain_id, req.batch_id)),
            ByRangeRequestType::Blocks => self.range_requests.remove(&request_id),
        }
    }

    pub fn backfill_request_failed(
        &mut self,
        request_id: Id,
        batch_type: ByRangeRequestType,
    ) -> Option<BatchId> {
        match batch_type {
            ByRangeRequestType::BlocksAndBlobs => self
                .backfill_blocks_and_blobs_requests
                .remove(&request_id)
                .map(|(batch_id, _info)| batch_id),
            ByRangeRequestType::Blocks => self.backfill_requests.remove(&request_id),
        }
    }

    /// Response for a request that is only for blocks.
    pub fn backfill_sync_only_blocks_response(
        &mut self,
        request_id: Id,
        is_stream_terminator: bool,
    ) -> Option<BatchId> {
        if is_stream_terminator {
            self.backfill_requests.remove(&request_id)
        } else {
            self.backfill_requests.get(&request_id).copied()
        }
    }

    /// Received a blocks by range or blobs by range response for a request that couples blocks '
    /// and blobs.
    pub fn backfill_sync_block_and_blob_response(
        &mut self,
        request_id: Id,
        block_or_blob: BlockOrBlob<T::EthSpec>,
    ) -> Option<BlocksAndBlobsByRangeResponse<T::EthSpec>> {
        match self.backfill_blocks_and_blobs_requests.entry(request_id) {
            Entry::Occupied(mut entry) => {
                let (_, info) = entry.get_mut();
                match block_or_blob {
                    BlockOrBlob::Block(maybe_block) => info.add_block_response(maybe_block),
                    BlockOrBlob::Blob(maybe_sidecar) => info.add_sidecar_response(maybe_sidecar),
                }
                if info.is_finished() {
                    // If the request is finished, dequeue everything
                    let (batch_id, info) = entry.remove();

                    let responses = info.into_responses();
                    Some(BlocksAndBlobsByRangeResponse {
                        batch_id,
                        responses,
                    })
                } else {
                    None
                }
            }
            Entry::Vacant(_) => None,
        }
    }

    /// Sends a blocks by root request for a parent request.
    pub fn single_block_lookup_request(
        &mut self,
        peer_id: PeerId,
        request: BlocksByRootRequest,
    ) -> Result<Id, &'static str> {
        let id = self.next_id();
        let request_id = RequestId::Sync(SyncRequestId::SingleBlock { id });

        trace!(
            self.log,
            "Sending BlocksByRoot Request";
            "method" => "BlocksByRoot",
            "count" => request.block_roots().len(),
            "peer" => %peer_id
        );

        self.send_network_msg(NetworkMessage::SendRequest {
            peer_id,
            request: Request::BlocksByRoot(request),
            request_id,
        })?;
        Ok(id)
    }

    /// Sends a blobs by root request for a parent request.
    pub fn single_blobs_lookup_request(
        &mut self,
        peer_id: PeerId,
        request: BlobsByRootRequest,
    ) -> Result<Id, &'static str> {
        let id = self.next_id();
        let request_id = RequestId::Sync(SyncRequestId::SingleBlock { id });

        trace!(
            self.log,
            "Sending BlobsByRoot Request";
            "method" => "BlobsByRoot",
            "count" => request.blob_ids.len(),
            "peer" => %peer_id
        );

        self.send_network_msg(NetworkMessage::SendRequest {
            peer_id,
            request: Request::BlobsByRoot(request),
            request_id,
        })?;
        Ok(id)
    }

    /// Sends a blocks by root request for a parent request.
    pub fn parent_lookup_block_request(
        &mut self,
        peer_id: PeerId,
        request: BlocksByRootRequest,
    ) -> Result<BlockRequestId, &'static str> {
        let id = self.next_id();
        let request_id = RequestId::Sync(SyncRequestId::ParentLookup { id });

        trace!(
            self.log,
            "Sending parent BlocksByRoot Request";
            "method" => "BlocksByRoot",
            "count" => request.block_roots().len(),
            "peer" => %peer_id
        );

        self.send_network_msg(NetworkMessage::SendRequest {
            peer_id,
            request: Request::BlocksByRoot(request),
            request_id,
        })?;
        Ok(id)
    }

    /// Sends a blocks by root request for a parent request.
    pub fn parent_lookup_blobs_request(
        &mut self,
        peer_id: PeerId,
        request: BlobsByRootRequest,
    ) -> Result<BlobRequestId, &'static str> {
        let id = self.next_id();
        let request_id = RequestId::Sync(SyncRequestId::ParentLookup { id });

        trace!(
            self.log,
            "Sending parent BlobsByRoot Request";
            "method" => "BlobsByRoot",
            "count" => request.blob_ids.len(),
            "peer" => %peer_id
        );

        self.send_network_msg(NetworkMessage::SendRequest {
            peer_id,
            request: Request::BlobsByRoot(request),
            request_id,
        })?;
        Ok(id)
    }

    pub fn is_execution_engine_online(&self) -> bool {
        self.execution_engine_state == EngineState::Online
    }

    pub fn update_execution_engine_state(&mut self, engine_state: EngineState) {
        debug!(self.log, "Sync's view on execution engine state updated";
            "past_state" => ?self.execution_engine_state, "new_state" => ?engine_state);
        self.execution_engine_state = engine_state;
    }

    /// Terminates the connection with the peer and bans them.
    pub fn goodbye_peer(&mut self, peer_id: PeerId, reason: GoodbyeReason) {
        self.network_send
            .send(NetworkMessage::GoodbyePeer {
                peer_id,
                reason,
                source: ReportSource::SyncService,
            })
            .unwrap_or_else(|_| {
                warn!(self.log, "Could not report peer: channel failed");
            });
    }

    /// Reports to the scoring algorithm the behaviour of a peer.
    pub fn report_peer(&mut self, peer_id: PeerId, action: PeerAction, msg: &'static str) {
        debug!(self.log, "Sync reporting peer"; "peer_id" => %peer_id, "action" => %action);
        self.network_send
            .send(NetworkMessage::ReportPeer {
                peer_id,
                action,
                source: ReportSource::SyncService,
                msg,
            })
            .unwrap_or_else(|e| {
                warn!(self.log, "Could not report peer: channel failed"; "error"=> %e);
            });
    }

    /// Subscribes to core topics.
    pub fn subscribe_core_topics(&mut self) {
        self.network_send
            .send(NetworkMessage::SubscribeCoreTopics)
            .unwrap_or_else(|e| {
                warn!(self.log, "Could not subscribe to core topics."; "error" => %e);
            });
    }

    /// Sends an arbitrary network message.
    fn send_network_msg(&mut self, msg: NetworkMessage<T::EthSpec>) -> Result<(), &'static str> {
        self.network_send.send(msg).map_err(|_| {
            debug!(self.log, "Could not send message to the network service");
            "Network channel send Failed"
        })
    }

    pub fn beacon_processor_if_enabled(&self) -> Option<&Arc<NetworkBeaconProcessor<T>>> {
        self.is_execution_engine_online()
            .then_some(&self.network_beacon_processor)
    }

    pub fn beacon_processor(&self) -> &Arc<NetworkBeaconProcessor<T>> {
        &self.network_beacon_processor
    }

    fn next_id(&mut self) -> Id {
        let id = self.request_id;
        self.request_id += 1;
        id
    }

    /// Check whether a batch for this epoch (and only this epoch) should request just blocks or
    /// blocks and blobs.
    #[allow(unused)]
    pub fn batch_type(&self, epoch: types::Epoch) -> ByRangeRequestType {
        // Induces a compile time panic if this doesn't hold true.
        #[allow(clippy::assertions_on_constants)]
        const _: () = assert!(
            super::backfill_sync::BACKFILL_EPOCHS_PER_BATCH == 1
                && super::range_sync::EPOCHS_PER_BATCH == 1,
            "To deal with alignment with 4844 boundaries, batches need to be of just one epoch"
        );

        #[cfg(test)]
        {
            // Keep tests only for blocks.
            ByRangeRequestType::Blocks
        }
        #[cfg(not(test))]
        {
            if let Some(data_availability_boundary) = self.chain.data_availability_boundary() {
                if epoch >= data_availability_boundary {
                    ByRangeRequestType::BlocksAndBlobs
                } else {
                    ByRangeRequestType::Blocks
                }
            } else {
                ByRangeRequestType::Blocks
            }
        }
    }
}<|MERGE_RESOLUTION|>--- conflicted
+++ resolved
@@ -3,13 +3,9 @@
 
 use super::block_sidecar_coupling::BlocksAndBlobsRequestInfo;
 use super::manager::{Id, RequestId as SyncRequestId};
-<<<<<<< HEAD
 use super::range_sync::{BatchId, ByRangeRequestType, ChainId};
 use crate::beacon_processor::BeaconProcessorSend;
-=======
-use super::range_sync::{BatchId, ChainId};
-use crate::network_beacon_processor::NetworkBeaconProcessor;
->>>>>>> 62c91707
+duse crate::network_beacon_processor::NetworkBeaconProcessor;
 use crate::service::{NetworkMessage, RequestId};
 use crate::status::ToStatusMessage;
 use crate::sync::block_lookups::{BlobRequestId, BlockRequestId};
@@ -91,34 +87,18 @@
 impl<T: BeaconChainTypes> SyncNetworkContext<T> {
     pub fn new(
         network_send: mpsc::UnboundedSender<NetworkMessage<T::EthSpec>>,
-<<<<<<< HEAD
-        network_globals: Arc<NetworkGlobals<T::EthSpec>>,
-        beacon_processor_send: BeaconProcessorSend<T>,
+        network_beacon_processor: Arc<NetworkBeaconProcessor<T>>,
         chain: Arc<BeaconChain<T>>,
-=======
-        network_beacon_processor: Arc<NetworkBeaconProcessor<T>>,
->>>>>>> 62c91707
         log: slog::Logger,
     ) -> Self {
         SyncNetworkContext {
             network_send,
-<<<<<<< HEAD
-            network_globals,
-            request_id: 1,
-            range_requests: Default::default(),
-            backfill_requests: Default::default(),
-            range_blocks_and_blobs_requests: Default::default(),
-            backfill_blocks_and_blobs_requests: Default::default(),
-            execution_engine_state: EngineState::Online, // always assume `Online` at the start
-            beacon_processor_send,
-            chain,
-=======
             execution_engine_state: EngineState::Online, // always assume `Online` at the start
             request_id: 1,
             range_requests: FnvHashMap::default(),
             backfill_requests: FnvHashMap::default(),
             network_beacon_processor,
->>>>>>> 62c91707
+            chain,
             log,
         }
     }
