--- conflicted
+++ resolved
@@ -7,27 +7,18 @@
 pub use self::requests::BlocksByRootSingleRequest;
 pub use self::requests::DataColumnsByRootSingleBlockRequest;
 use self::requests::{ActiveBlobsByRootRequest, ActiveBlocksByRootRequest};
-<<<<<<< HEAD
 use super::block_sidecar_coupling::RangeBlockComponentsRequest;
 use super::manager::{
     BlockProcessType, DataColumnsByRootRequester, Id, RequestId as SyncRequestId,
 };
-=======
-pub use self::requests::{BlobsByRootSingleBlockRequest, BlocksByRootSingleRequest};
-use super::block_sidecar_coupling::BlocksAndBlobsRequestInfo;
->>>>>>> 96b00ef6
 use super::range_sync::{BatchId, ByRangeRequestType, ChainId};
 use crate::metrics;
 use crate::network_beacon_processor::NetworkBeaconProcessor;
 use crate::service::NetworkMessage;
 use crate::status::ToStatusMessage;
 use crate::sync::block_lookups::SingleLookupId;
-<<<<<<< HEAD
 use crate::sync::manager::SingleLookupReqId;
 use crate::sync::network_context::requests::BlobsByRootSingleBlockRequest;
-=======
-use crate::sync::manager::BlockProcessType;
->>>>>>> 96b00ef6
 use beacon_chain::block_verification_types::RpcBlock;
 use beacon_chain::data_column_verification::CustodyDataColumn;
 use beacon_chain::validator_monitor::timestamp_now;
@@ -365,11 +356,7 @@
             .send(NetworkMessage::SendRequest {
                 peer_id,
                 request: Request::BlocksByRange(request.clone()),
-<<<<<<< HEAD
-                request_id: RequestId::Sync(SyncRequestId::RangeBlockComponents(id)),
-=======
                 request_id: AppRequestId::Sync(SyncRequestId::RangeBlockAndBlobs { id }),
->>>>>>> 96b00ef6
             })
             .map_err(|_| RpcRequestSendError::NetworkSendError)?;
 
@@ -391,11 +378,7 @@
                         start_slot: *request.start_slot(),
                         count: *request.count(),
                     }),
-<<<<<<< HEAD
-                    request_id: RequestId::Sync(SyncRequestId::RangeBlockComponents(id)),
-=======
                     request_id: AppRequestId::Sync(SyncRequestId::RangeBlockAndBlobs { id }),
->>>>>>> 96b00ef6
                 })
                 .map_err(|_| RpcRequestSendError::NetworkSendError)?;
             true
@@ -508,31 +491,6 @@
         request_id: Id,
         block_or_blob: BlockOrBlob<T::EthSpec>,
     ) -> Option<BlocksAndBlobsByRangeResponse<T::EthSpec>> {
-<<<<<<< HEAD
-        match self.range_block_components_requests.entry(request_id) {
-            Entry::Occupied(mut entry) => {
-                let (_, info) = entry.get_mut();
-                match block_or_blob {
-                    BlockOrBlob::Block(maybe_block) => info.add_block_response(maybe_block),
-                    BlockOrBlob::Blob(maybe_sidecar) => info.add_sidecar_response(maybe_sidecar),
-                    BlockOrBlob::CustodyColumns(column) => info.add_data_column(column),
-                }
-                if info.is_finished() {
-                    // If the request is finished, dequeue everything
-                    let (sender_id, info) = entry.remove();
-                    let (expects_blobs, expects_custody_columns) = info.get_requirements();
-                    Some(BlocksAndBlobsByRangeResponse {
-                        sender_id,
-                        responses: info.into_responses(&self.chain.spec),
-                        expects_blobs,
-                        expects_custody_columns,
-                    })
-                } else {
-                    None
-                }
-            }
-            Entry::Vacant(_) => None,
-=======
         let Entry::Occupied(mut entry) = self.range_blocks_and_blobs_requests.entry(request_id)
         else {
             metrics::inc_counter_vec(&metrics::SYNC_UNKNOWN_NETWORK_REQUESTS, &["range_blocks"]);
@@ -543,19 +501,20 @@
         match block_or_blob {
             BlockOrBlob::Block(maybe_block) => info.add_block_response(maybe_block),
             BlockOrBlob::Blob(maybe_sidecar) => info.add_sidecar_response(maybe_sidecar),
+            BlockOrBlob::CustodyColumns(column) => info.add_data_column(column),
         }
         if info.is_finished() {
             // If the request is finished, dequeue everything
             let (sender_id, info) = entry.remove();
-            let request_type = info.get_request_type();
+            let (expects_blobs, expects_custody_columns) = info.get_requirements();
             Some(BlocksAndBlobsByRangeResponse {
                 sender_id,
-                request_type,
-                responses: info.into_responses(),
+                responses: info.into_responses(&self.chain.spec),
+                expects_blobs,
+                expects_custody_columns,
             })
         } else {
             None
->>>>>>> 96b00ef6
         }
     }
 
@@ -1224,7 +1183,6 @@
             })
     }
 
-<<<<<<< HEAD
     pub fn send_custody_columns_for_processing(
         &self,
         block_root: Hash256,
@@ -1261,7 +1219,8 @@
             // CustodyRequestError are downscored in the each data_columns_by_root request
             RpcResponseError::CustodyRequestError(_) => {}
         }
-=======
+    }
+
     pub(crate) fn register_metrics(&self) {
         metrics::set_gauge_vec(
             &metrics::SYNC_ACTIVE_NETWORK_REQUESTS,
@@ -1278,7 +1237,6 @@
             &["range_blocks"],
             self.range_blocks_and_blobs_requests.len() as i64,
         );
->>>>>>> 96b00ef6
     }
 }
 
