//! This module handles incoming network messages.
//!
//! It routes the messages to appropriate services.
//! It handles requests at the application layer in its associated processor and directs
//! syncing-related responses to the Sync manager.
#![allow(clippy::unit_arg)]

use crate::error;
use crate::network_beacon_processor::{InvalidBlockStorage, NetworkBeaconProcessor};
use crate::service::{NetworkMessage, RequestId};
use crate::status::status_message;
use crate::sync::manager::RequestId as SyncId;
use crate::sync::SyncMessage;
use beacon_chain::{BeaconChain, BeaconChainTypes};
use beacon_processor::{
    work_reprocessing_queue::ReprocessQueueMessage, BeaconProcessorSend, DuplicateCache,
};
use futures::prelude::*;
use lighthouse_network::rpc::*;
use lighthouse_network::{
    MessageId, NetworkGlobals, PeerId, PeerRequestId, PubsubMessage, Request, Response,
};
use logging::TimeLatch;
use slog::{crit, debug, o, trace};
use slog::{error, warn};
use std::sync::Arc;
use std::time::{Duration, SystemTime, UNIX_EPOCH};
use tokio::sync::mpsc;
use tokio_stream::wrappers::UnboundedReceiverStream;
use types::{BlobSidecar, DataColumnSidecar, EthSpec, SignedBeaconBlock};

/// Handles messages from the network and routes them to the appropriate service to be handled.
pub struct Router<T: BeaconChainTypes> {
    /// Access to the peer db and network information.
    network_globals: Arc<NetworkGlobals<T::EthSpec>>,
    /// A reference to the underlying beacon chain.
    chain: Arc<BeaconChain<T>>,
    /// A channel to the syncing thread.
    sync_send: mpsc::UnboundedSender<SyncMessage<T::EthSpec>>,
    /// A network context to return and handle RPC requests.
    network: HandlerNetworkContext<T::EthSpec>,
    /// A multi-threaded, non-blocking processor for applying messages to the beacon chain.
    network_beacon_processor: Arc<NetworkBeaconProcessor<T>>,
    /// The `Router` logger.
    log: slog::Logger,
    /// Provides de-bounce functionality for logging.
    logger_debounce: TimeLatch,
}

/// Types of messages the router can receive.
#[derive(Debug)]
pub enum RouterMessage<E: EthSpec> {
    /// Peer has disconnected.
    PeerDisconnected(PeerId),
    /// An RPC request has been received.
    RPCRequestReceived {
        peer_id: PeerId,
        id: PeerRequestId,
        request: Request,
    },
    /// An RPC response has been received.
    RPCResponseReceived {
        peer_id: PeerId,
        request_id: RequestId,
        response: Response<E>,
    },
    /// An RPC request failed
    RPCFailed {
        peer_id: PeerId,
        request_id: RequestId,
        error: RPCError,
    },
    /// A gossip message has been received. The fields are: message id, the peer that sent us this
    /// message, the message itself and a bool which indicates if the message should be processed
    /// by the beacon chain after successful verification.
    PubsubMessage(MessageId, PeerId, PubsubMessage<E>, bool),
    /// The peer manager has requested we re-status a peer.
    StatusPeer(PeerId),
}

impl<T: BeaconChainTypes> Router<T> {
    /// Initializes and runs the Router.
    #[allow(clippy::too_many_arguments)]
    pub fn spawn(
        beacon_chain: Arc<BeaconChain<T>>,
        network_globals: Arc<NetworkGlobals<T::EthSpec>>,
        network_send: mpsc::UnboundedSender<NetworkMessage<T::EthSpec>>,
        executor: task_executor::TaskExecutor,
        invalid_block_storage: InvalidBlockStorage,
        beacon_processor_send: BeaconProcessorSend<T::EthSpec>,
        beacon_processor_reprocess_tx: mpsc::Sender<ReprocessQueueMessage>,
        log: slog::Logger,
    ) -> error::Result<mpsc::UnboundedSender<RouterMessage<T::EthSpec>>> {
        let message_handler_log = log.new(o!("service"=> "router"));
        trace!(message_handler_log, "Service starting");

        let (handler_send, handler_recv) = mpsc::unbounded_channel();

        let sync_logger = log.new(o!("service"=> "sync"));
        // generate the message channel
        let (sync_send, sync_recv) = mpsc::unbounded_channel::<SyncMessage<T::EthSpec>>();

        let network_beacon_processor = NetworkBeaconProcessor {
            beacon_processor_send,
            duplicate_cache: DuplicateCache::default(),
            chain: beacon_chain.clone(),
            network_tx: network_send.clone(),
            sync_tx: sync_send.clone(),
            reprocess_tx: beacon_processor_reprocess_tx,
            network_globals: network_globals.clone(),
            invalid_block_storage,
            executor: executor.clone(),
            log: log.clone(),
        };
        let network_beacon_processor = Arc::new(network_beacon_processor);

        // spawn the sync thread
        crate::sync::manager::spawn(
            executor.clone(),
            beacon_chain.clone(),
            network_send.clone(),
            network_beacon_processor.clone(),
            sync_recv,
            sync_logger,
        );

        // generate the Message handler
        let mut handler = Router {
            network_globals,
            chain: beacon_chain,
            sync_send,
            network: HandlerNetworkContext::new(network_send, log.clone()),
            network_beacon_processor,
            log: message_handler_log,
            logger_debounce: TimeLatch::default(),
        };

        // spawn handler task and move the message handler instance into the spawned thread
        executor.spawn(
            async move {
                debug!(log, "Network message router started");
                UnboundedReceiverStream::new(handler_recv)
                    .for_each(move |msg| future::ready(handler.handle_message(msg)))
                    .await;
            },
            "router",
        );

        Ok(handler_send)
    }

    /// Handle all messages incoming from the network service.
    fn handle_message(&mut self, message: RouterMessage<T::EthSpec>) {
        match message {
            // we have initiated a connection to a peer or the peer manager has requested a
            // re-status
            RouterMessage::StatusPeer(peer_id) => {
                self.send_status(peer_id);
            }
            // A peer has disconnected
            RouterMessage::PeerDisconnected(peer_id) => {
                self.send_to_sync(SyncMessage::Disconnect(peer_id));
            }
            RouterMessage::RPCRequestReceived {
                peer_id,
                id,
                request,
            } => {
                self.handle_rpc_request(peer_id, id, request);
            }
            RouterMessage::RPCResponseReceived {
                peer_id,
                request_id,
                response,
            } => {
                self.handle_rpc_response(peer_id, request_id, response);
            }
            RouterMessage::RPCFailed {
                peer_id,
                request_id,
                error,
            } => {
                self.on_rpc_error(peer_id, request_id, error);
            }
            RouterMessage::PubsubMessage(id, peer_id, gossip, should_process) => {
                self.handle_gossip(id, peer_id, gossip, should_process);
            }
        }
    }

    /* RPC - Related functionality */

    /// A new RPC request has been received from the network.
    fn handle_rpc_request(&mut self, peer_id: PeerId, request_id: PeerRequestId, request: Request) {
        if !self.network_globals.peers.read().is_connected(&peer_id) {
            debug!(self.log, "Dropping request of disconnected peer"; "peer_id" => %peer_id, "request" => ?request);
            return;
        }
        match request {
            Request::Status(status_message) => {
                self.on_status_request(peer_id, request_id, status_message)
            }
            Request::BlocksByRange(request) => self.handle_beacon_processor_send_result(
                self.network_beacon_processor
                    .send_blocks_by_range_request(peer_id, request_id, request),
            ),
            Request::BlocksByRoot(request) => self.handle_beacon_processor_send_result(
                self.network_beacon_processor
                    .send_blocks_by_roots_request(peer_id, request_id, request),
            ),
            Request::BlobsByRange(request) => self.handle_beacon_processor_send_result(
                self.network_beacon_processor
                    .send_blobs_by_range_request(peer_id, request_id, request),
            ),
            Request::BlobsByRoot(request) => self.handle_beacon_processor_send_result(
                self.network_beacon_processor
                    .send_blobs_by_roots_request(peer_id, request_id, request),
            ),
            Request::DataColumnsByRoot(request) => self.handle_beacon_processor_send_result(
                self.network_beacon_processor
                    .send_data_columns_by_roots_request(peer_id, request_id, request),
            ),
            Request::LightClientBootstrap(request) => self.handle_beacon_processor_send_result(
                self.network_beacon_processor
                    .send_light_client_bootstrap_request(peer_id, request_id, request),
            ),
            Request::LightClientOptimisticUpdate => self.handle_beacon_processor_send_result(
                self.network_beacon_processor
                    .send_light_client_optimistic_update_request(peer_id, request_id),
            ),
            Request::LightClientFinalityUpdate => self.handle_beacon_processor_send_result(
                self.network_beacon_processor
                    .send_light_client_finality_update_request(peer_id, request_id),
            ),
        }
    }

    /// An RPC response has been received from the network.
    fn handle_rpc_response(
        &mut self,
        peer_id: PeerId,
        request_id: RequestId,
        response: Response<T::EthSpec>,
    ) {
        match response {
            Response::Status(status_message) => {
                debug!(self.log, "Received Status Response"; "peer_id" => %peer_id, &status_message);
                self.handle_beacon_processor_send_result(
                    self.network_beacon_processor
                        .send_status_message(peer_id, status_message),
                )
            }
            Response::BlocksByRange(beacon_block) => {
                self.on_blocks_by_range_response(peer_id, request_id, beacon_block);
            }
            Response::BlocksByRoot(beacon_block) => {
                self.on_blocks_by_root_response(peer_id, request_id, beacon_block);
            }
            Response::BlobsByRange(blob) => {
                self.on_blobs_by_range_response(peer_id, request_id, blob);
            }
            Response::BlobsByRoot(blob) => {
                self.on_blobs_by_root_response(peer_id, request_id, blob);
            }
<<<<<<< HEAD
            Response::DataColumnsByRoot(data_column) => {
                self.on_data_columns_by_root_response(peer_id, request_id, data_column);
            }
            Response::LightClientBootstrap(_) => unreachable!(),
=======
            // Light client responses should not be received
            Response::LightClientBootstrap(_)
            | Response::LightClientOptimisticUpdate(_)
            | Response::LightClientFinalityUpdate(_) => unreachable!(),
>>>>>>> 32be063f
        }
    }

    /// Handle RPC messages.
    /// Note: `should_process` is currently only useful for the `Attestation` variant.
    /// if `should_process` is `false`, we only propagate the message on successful verification,
    /// else, we propagate **and** import into the beacon chain.
    fn handle_gossip(
        &mut self,
        message_id: MessageId,
        peer_id: PeerId,
        gossip_message: PubsubMessage<T::EthSpec>,
        should_process: bool,
    ) {
        match gossip_message {
            PubsubMessage::AggregateAndProofAttestation(aggregate_and_proof) => self
                .handle_beacon_processor_send_result(
                    self.network_beacon_processor.send_aggregated_attestation(
                        message_id,
                        peer_id,
                        *aggregate_and_proof,
                        timestamp_now(),
                    ),
                ),
            PubsubMessage::Attestation(subnet_attestation) => self
                .handle_beacon_processor_send_result(
                    self.network_beacon_processor.send_unaggregated_attestation(
                        message_id,
                        peer_id,
                        subnet_attestation.1,
                        subnet_attestation.0,
                        should_process,
                        timestamp_now(),
                    ),
                ),
            PubsubMessage::BeaconBlock(block) => self.handle_beacon_processor_send_result(
                self.network_beacon_processor.send_gossip_beacon_block(
                    message_id,
                    peer_id,
                    self.network_globals.client(&peer_id),
                    block,
                    timestamp_now(),
                ),
            ),
            PubsubMessage::BlobSidecar(data) => {
                let (blob_index, blob_sidecar) = *data;
                self.handle_beacon_processor_send_result(
                    self.network_beacon_processor.send_gossip_blob_sidecar(
                        message_id,
                        peer_id,
                        self.network_globals.client(&peer_id),
                        blob_index,
                        blob_sidecar,
                        timestamp_now(),
                    ),
                )
            }
            PubsubMessage::DataColumnSidecar(data) => {
                let (subnet_id, column_sidecar) = *data;
                self.handle_beacon_processor_send_result(
                    self.network_beacon_processor
                        .send_gossip_data_column_sidecar(
                            message_id,
                            peer_id,
                            self.network_globals.client(&peer_id),
                            subnet_id,
                            column_sidecar,
                            timestamp_now(),
                        ),
                )
            }
            PubsubMessage::VoluntaryExit(exit) => {
                debug!(self.log, "Received a voluntary exit"; "peer_id" => %peer_id);
                self.handle_beacon_processor_send_result(
                    self.network_beacon_processor
                        .send_gossip_voluntary_exit(message_id, peer_id, exit),
                )
            }
            PubsubMessage::ProposerSlashing(proposer_slashing) => {
                debug!(
                    self.log,
                    "Received a proposer slashing";
                    "peer_id" => %peer_id
                );
                self.handle_beacon_processor_send_result(
                    self.network_beacon_processor.send_gossip_proposer_slashing(
                        message_id,
                        peer_id,
                        proposer_slashing,
                    ),
                )
            }
            PubsubMessage::AttesterSlashing(attester_slashing) => {
                debug!(
                    self.log,
                    "Received a attester slashing";
                    "peer_id" => %peer_id
                );
                self.handle_beacon_processor_send_result(
                    self.network_beacon_processor.send_gossip_attester_slashing(
                        message_id,
                        peer_id,
                        attester_slashing,
                    ),
                )
            }
            PubsubMessage::SignedContributionAndProof(contribution_and_proof) => {
                trace!(
                    self.log,
                    "Received sync committee aggregate";
                    "peer_id" => %peer_id
                );
                self.handle_beacon_processor_send_result(
                    self.network_beacon_processor.send_gossip_sync_contribution(
                        message_id,
                        peer_id,
                        *contribution_and_proof,
                        timestamp_now(),
                    ),
                )
            }
            PubsubMessage::SyncCommitteeMessage(sync_committtee_msg) => {
                trace!(
                    self.log,
                    "Received sync committee signature";
                    "peer_id" => %peer_id
                );
                self.handle_beacon_processor_send_result(
                    self.network_beacon_processor.send_gossip_sync_signature(
                        message_id,
                        peer_id,
                        sync_committtee_msg.1,
                        sync_committtee_msg.0,
                        timestamp_now(),
                    ),
                )
            }
            PubsubMessage::LightClientFinalityUpdate(light_client_finality_update) => {
                trace!(
                    self.log,
                    "Received light client finality update";
                    "peer_id" => %peer_id
                );
                self.handle_beacon_processor_send_result(
                    self.network_beacon_processor
                        .send_gossip_light_client_finality_update(
                            message_id,
                            peer_id,
                            *light_client_finality_update,
                            timestamp_now(),
                        ),
                )
            }
            PubsubMessage::LightClientOptimisticUpdate(light_client_optimistic_update) => {
                trace!(
                    self.log,
                    "Received light client optimistic update";
                    "peer_id" => %peer_id
                );
                self.handle_beacon_processor_send_result(
                    self.network_beacon_processor
                        .send_gossip_light_client_optimistic_update(
                            message_id,
                            peer_id,
                            *light_client_optimistic_update,
                            timestamp_now(),
                        ),
                )
            }
            PubsubMessage::BlsToExecutionChange(bls_to_execution_change) => self
                .handle_beacon_processor_send_result(
                    self.network_beacon_processor
                        .send_gossip_bls_to_execution_change(
                            message_id,
                            peer_id,
                            bls_to_execution_change,
                        ),
                ),
        }
    }

    fn send_status(&mut self, peer_id: PeerId) {
        let status_message = status_message(&self.chain);
        debug!(self.log, "Sending Status Request"; "peer" => %peer_id, &status_message);
        self.network
            .send_processor_request(peer_id, Request::Status(status_message));
    }

    fn send_to_sync(&mut self, message: SyncMessage<T::EthSpec>) {
        self.sync_send.send(message).unwrap_or_else(|e| {
            warn!(
                self.log,
                "Could not send message to the sync service";
                "error" => %e,
            )
        });
    }

    /// An error occurred during an RPC request. The state is maintained by the sync manager, so
    /// this function notifies the sync manager of the error.
    pub fn on_rpc_error(&mut self, peer_id: PeerId, request_id: RequestId, error: RPCError) {
        // Check if the failed RPC belongs to sync
        if let RequestId::Sync(request_id) = request_id {
            self.send_to_sync(SyncMessage::RpcError {
                peer_id,
                request_id,
                error,
            });
        }
    }

    /// Handle a `Status` request.
    ///
    /// Processes the `Status` from the remote peer and sends back our `Status`.
    pub fn on_status_request(
        &mut self,
        peer_id: PeerId,
        request_id: PeerRequestId,
        status: StatusMessage,
    ) {
        debug!(self.log, "Received Status Request"; "peer_id" => %peer_id, &status);

        // Say status back.
        self.network.send_response(
            peer_id,
            Response::Status(status_message(&self.chain)),
            request_id,
        );

        self.handle_beacon_processor_send_result(
            self.network_beacon_processor
                .send_status_message(peer_id, status),
        )
    }

    /// Handle a `BlocksByRange` response from the peer.
    /// A `beacon_block` behaves as a stream which is terminated on a `None` response.
    pub fn on_blocks_by_range_response(
        &mut self,
        peer_id: PeerId,
        request_id: RequestId,
        beacon_block: Option<Arc<SignedBeaconBlock<T::EthSpec>>>,
    ) {
        let request_id = match request_id {
            RequestId::Sync(sync_id) => match sync_id {
                SyncId::SingleBlock { .. }
                | SyncId::SingleBlob { .. }
                | SyncId::ParentLookup { .. }
                | SyncId::ParentLookupBlob { .. } => {
                    crit!(self.log, "Block lookups do not request BBRange requests"; "peer_id" => %peer_id);
                    return;
                }
                id @ (SyncId::BackFillBlocks { .. }
                | SyncId::RangeBlocks { .. }
                | SyncId::BackFillBlockAndBlobs { .. }
                | SyncId::RangeBlockAndBlobs { .. }) => id,
            },
            RequestId::Router => {
                crit!(self.log, "All BBRange requests belong to sync"; "peer_id" => %peer_id);
                return;
            }
        };

        trace!(
            self.log,
            "Received BlocksByRange Response";
            "peer" => %peer_id,
        );

        self.send_to_sync(SyncMessage::RpcBlock {
            peer_id,
            request_id,
            beacon_block,
            seen_timestamp: timestamp_now(),
        });
    }

    pub fn on_blobs_by_range_response(
        &mut self,
        peer_id: PeerId,
        request_id: RequestId,
        blob_sidecar: Option<Arc<BlobSidecar<T::EthSpec>>>,
    ) {
        trace!(
            self.log,
            "Received BlobsByRange Response";
            "peer" => %peer_id,
        );

        if let RequestId::Sync(id) = request_id {
            self.send_to_sync(SyncMessage::RpcBlob {
                peer_id,
                request_id: id,
                blob_sidecar,
                seen_timestamp: timestamp_now(),
            });
        } else {
            crit!(
                self.log,
                "All blobs by range responses should belong to sync"
            );
        }
    }

    /// Handle a `BlocksByRoot` response from the peer.
    pub fn on_blocks_by_root_response(
        &mut self,
        peer_id: PeerId,
        request_id: RequestId,
        beacon_block: Option<Arc<SignedBeaconBlock<T::EthSpec>>>,
    ) {
        let request_id = match request_id {
            RequestId::Sync(sync_id) => match sync_id {
                id @ (SyncId::SingleBlock { .. } | SyncId::ParentLookup { .. }) => id,
                SyncId::BackFillBlocks { .. }
                | SyncId::RangeBlocks { .. }
                | SyncId::RangeBlockAndBlobs { .. }
                | SyncId::BackFillBlockAndBlobs { .. } => {
                    crit!(self.log, "Batch syncing do not request BBRoot requests"; "peer_id" => %peer_id);
                    return;
                }
                SyncId::SingleBlob { .. } | SyncId::ParentLookupBlob { .. } => {
                    crit!(self.log, "Blob response to block by roots request"; "peer_id" => %peer_id);
                    return;
                }
            },
            RequestId::Router => {
                crit!(self.log, "All BBRoot requests belong to sync"; "peer_id" => %peer_id);
                return;
            }
        };

        trace!(
            self.log,
            "Received BlocksByRoot Response";
            "peer" => %peer_id,
        );
        self.send_to_sync(SyncMessage::RpcBlock {
            peer_id,
            request_id,
            beacon_block,
            seen_timestamp: timestamp_now(),
        });
    }

    /// Handle a `BlobsByRoot` response from the peer.
    pub fn on_blobs_by_root_response(
        &mut self,
        peer_id: PeerId,
        request_id: RequestId,
        blob_sidecar: Option<Arc<BlobSidecar<T::EthSpec>>>,
    ) {
        let request_id = match request_id {
            RequestId::Sync(sync_id) => match sync_id {
                id @ (SyncId::SingleBlob { .. } | SyncId::ParentLookupBlob { .. }) => id,
                SyncId::SingleBlock { .. } | SyncId::ParentLookup { .. } => {
                    crit!(self.log, "Block response to blobs by roots request"; "peer_id" => %peer_id);
                    return;
                }
                SyncId::BackFillBlocks { .. }
                | SyncId::RangeBlocks { .. }
                | SyncId::RangeBlockAndBlobs { .. }
                | SyncId::BackFillBlockAndBlobs { .. } => {
                    crit!(self.log, "Batch syncing does not request BBRoot requests"; "peer_id" => %peer_id);
                    return;
                }
            },
            RequestId::Router => {
                crit!(self.log, "All BlobsByRoot requests belong to sync"; "peer_id" => %peer_id);
                return;
            }
        };

        trace!(
            self.log,
            "Received BlobsByRoot Response";
            "peer" => %peer_id,
        );
        self.send_to_sync(SyncMessage::RpcBlob {
            request_id,
            peer_id,
            blob_sidecar,
            seen_timestamp: timestamp_now(),
        });
    }

    /// Handle a `DataColumnsByRoot` response from the peer.
    pub fn on_data_columns_by_root_response(
        &mut self,
        _peer_id: PeerId,
        _request_id: RequestId,
        _data_column_sidecar: Option<Arc<DataColumnSidecar<T::EthSpec>>>,
    ) {
        // TODO(das) implement `DataColumnsByRoot` response handling
    }

    fn handle_beacon_processor_send_result(
        &mut self,
        result: Result<(), crate::network_beacon_processor::Error<T::EthSpec>>,
    ) {
        if let Err(e) = result {
            let work_type = match &e {
                mpsc::error::TrySendError::Closed(work) | mpsc::error::TrySendError::Full(work) => {
                    work.work_type()
                }
            };

            if self.logger_debounce.elapsed() {
                error!(&self.log, "Unable to send message to the beacon processor";
                    "error" => %e, "type" => work_type)
            }
        }
    }
}

/// Wraps a Network Channel to employ various RPC related network functionality for the
/// processor.
#[derive(Clone)]
pub struct HandlerNetworkContext<E: EthSpec> {
    /// The network channel to relay messages to the Network service.
    network_send: mpsc::UnboundedSender<NetworkMessage<E>>,
    /// Logger for the `NetworkContext`.
    log: slog::Logger,
}

impl<E: EthSpec> HandlerNetworkContext<E> {
    pub fn new(network_send: mpsc::UnboundedSender<NetworkMessage<E>>, log: slog::Logger) -> Self {
        Self { network_send, log }
    }

    /// Sends a message to the network task.
    fn inform_network(&mut self, msg: NetworkMessage<E>) {
        self.network_send.send(msg).unwrap_or_else(
            |e| warn!(self.log, "Could not send message to the network service"; "error" => %e),
        )
    }

    /// Sends a request to the network task.
    pub fn send_processor_request(&mut self, peer_id: PeerId, request: Request) {
        self.inform_network(NetworkMessage::SendRequest {
            peer_id,
            request_id: RequestId::Router,
            request,
        })
    }

    /// Sends a response to the network task.
    pub fn send_response(&mut self, peer_id: PeerId, response: Response<E>, id: PeerRequestId) {
        self.inform_network(NetworkMessage::SendResponse {
            peer_id,
            id,
            response,
        })
    }
}

fn timestamp_now() -> Duration {
    SystemTime::now()
        .duration_since(UNIX_EPOCH)
        .unwrap_or_else(|_| Duration::from_secs(0))
}<|MERGE_RESOLUTION|>--- conflicted
+++ resolved
@@ -262,17 +262,13 @@
             Response::BlobsByRoot(blob) => {
                 self.on_blobs_by_root_response(peer_id, request_id, blob);
             }
-<<<<<<< HEAD
             Response::DataColumnsByRoot(data_column) => {
                 self.on_data_columns_by_root_response(peer_id, request_id, data_column);
             }
-            Response::LightClientBootstrap(_) => unreachable!(),
-=======
             // Light client responses should not be received
             Response::LightClientBootstrap(_)
             | Response::LightClientOptimisticUpdate(_)
             | Response::LightClientFinalityUpdate(_) => unreachable!(),
->>>>>>> 32be063f
         }
     }
 
