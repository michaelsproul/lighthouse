use crate::beacon_processor::{worker::FUTURE_SLOT_TOLERANCE, SendOnDrop};
use crate::service::NetworkMessage;
use crate::status::ToStatusMessage;
use crate::sync::SyncMessage;
use beacon_chain::{BeaconChainError, BeaconChainTypes, HistoricalBlockError, WhenSlotSkipped};
use itertools::process_results;
use lighthouse_network::rpc::methods::{
    BlobsByRangeRequest, BlobsByRootRequest, MAX_REQUEST_BLOB_SIDECARS,
};
use lighthouse_network::rpc::StatusMessage;
use lighthouse_network::rpc::*;
use lighthouse_network::{PeerId, PeerRequestId, ReportSource, Response, SyncInfo};
use slog::{debug, error, warn};
use slot_clock::SlotClock;
use std::collections::{hash_map::Entry, HashMap};
use task_executor::TaskExecutor;
use tokio_stream::StreamExt;
use types::blob_sidecar::BlobIdentifier;
use types::{light_client_bootstrap::LightClientBootstrap, Epoch, EthSpec, Hash256, Slot};

use super::Worker;

impl<T: BeaconChainTypes> Worker<T> {
    /* Auxiliary functions */

    /// Disconnects and ban's a peer, sending a Goodbye request with the associated reason.
    pub fn goodbye_peer(&self, peer_id: PeerId, reason: GoodbyeReason) {
        self.send_network_message(NetworkMessage::GoodbyePeer {
            peer_id,
            reason,
            source: ReportSource::Processor,
        });
    }

    pub fn send_response(
        &self,
        peer_id: PeerId,
        response: Response<T::EthSpec>,
        id: PeerRequestId,
    ) {
        self.send_network_message(NetworkMessage::SendResponse {
            peer_id,
            id,
            response,
        })
    }

    pub fn send_error_response(
        &self,
        peer_id: PeerId,
        error: RPCResponseErrorCode,
        reason: String,
        id: PeerRequestId,
    ) {
        self.send_network_message(NetworkMessage::SendErrorResponse {
            peer_id,
            error,
            reason,
            id,
        })
    }

    /* Processing functions */

    /// Process a `Status` message to determine if a peer is relevant to us. If the peer is
    /// irrelevant the reason is returned.
    fn check_peer_relevance(
        &self,
        remote: &StatusMessage,
    ) -> Result<Option<String>, BeaconChainError> {
        let local = self.chain.status_message();
        let start_slot = |epoch: Epoch| epoch.start_slot(T::EthSpec::slots_per_epoch());

        let irrelevant_reason = if local.fork_digest != remote.fork_digest {
            // The node is on a different network/fork
            Some(format!(
                "Incompatible forks Ours:{} Theirs:{}",
                hex::encode(local.fork_digest),
                hex::encode(remote.fork_digest)
            ))
        } else if remote.head_slot
            > self
                .chain
                .slot()
                .unwrap_or_else(|_| self.chain.slot_clock.genesis_slot())
                + FUTURE_SLOT_TOLERANCE
        {
            // The remote's head is on a slot that is significantly ahead of what we consider the
            // current slot. This could be because they are using a different genesis time, or that
            // their or our system's clock is incorrect.
            Some("Different system clocks or genesis time".to_string())
        } else if remote.finalized_epoch <= local.finalized_epoch
            && remote.finalized_root != Hash256::zero()
            && local.finalized_root != Hash256::zero()
            && self
                .chain
                .block_root_at_slot(start_slot(remote.finalized_epoch), WhenSlotSkipped::Prev)
                .map(|root_opt| root_opt != Some(remote.finalized_root))?
        {
            // The remote's finalized epoch is less than or equal to ours, but the block root is
            // different to the one in our chain. Therefore, the node is on a different chain and we
            // should not communicate with them.
            Some("Different finalized chain".to_string())
        } else {
            None
        };

        Ok(irrelevant_reason)
    }

    pub fn process_status(&self, peer_id: PeerId, status: StatusMessage) {
        match self.check_peer_relevance(&status) {
            Ok(Some(irrelevant_reason)) => {
                debug!(self.log, "Handshake Failure"; "peer" => %peer_id, "reason" => irrelevant_reason);
                self.goodbye_peer(peer_id, GoodbyeReason::IrrelevantNetwork);
            }
            Ok(None) => {
                let info = SyncInfo {
                    head_slot: status.head_slot,
                    head_root: status.head_root,
                    finalized_epoch: status.finalized_epoch,
                    finalized_root: status.finalized_root,
                };
                self.send_sync_message(SyncMessage::AddPeer(peer_id, info));
            }
            Err(e) => error!(self.log, "Could not process status message";
                "peer" => %peer_id,
                "error" => ?e
            ),
        }
    }

    /// Handle a `BlocksByRoot` request from the peer.
    pub fn handle_blocks_by_root_request(
        self,
        executor: TaskExecutor,
        send_on_drop: SendOnDrop,
        peer_id: PeerId,
        request_id: PeerRequestId,
        request: BlocksByRootRequest,
    ) {
        let requested_blocks = request.block_roots().len();
        let mut block_stream = match self
            .chain
            .get_blocks_checking_early_attester_cache(request.block_roots().to_vec(), &executor)
        {
            Ok(block_stream) => block_stream,
            Err(e) => return error!(self.log, "Error getting block stream"; "error" => ?e),
        };
        // Fetching blocks is async because it may have to hit the execution layer for payloads.
        executor.spawn(
            async move {
                let mut send_block_count = 0;
                let mut send_response = true;
                while let Some((root, result)) = block_stream.next().await {
                    match result.as_ref() {
                        Ok(Some(block)) => {
                            self.send_response(
                                peer_id,
                                Response::BlocksByRoot(Some(block.clone())),
                                request_id,
                            );
                            send_block_count += 1;
                        }
                        Ok(None) => {
                            debug!(
                                self.log,
                                "Peer requested unknown block";
                                "peer" => %peer_id,
                                "request_root" => ?root
                            );
                        }
                        Err(BeaconChainError::BlockHashMissingFromExecutionLayer(_)) => {
                            debug!(
                                self.log,
                                "Failed to fetch execution payload for blocks by root request";
                                "block_root" => ?root,
                                "reason" => "execution layer not synced",
                            );
                            // send the stream terminator
                            self.send_error_response(
                                peer_id,
                                RPCResponseErrorCode::ResourceUnavailable,
                                "Execution layer not synced".into(),
                                request_id,
                            );
                            send_response = false;
                            break;
                        }
                        Err(e) => {
                            debug!(
                                self.log,
                                "Error fetching block for peer";
                                "peer" => %peer_id,
                                "request_root" => ?root,
                                "error" => ?e,
                            );
                        }
                    }
                }
                debug!(
                    self.log,
                    "Received BlocksByRoot Request";
                    "peer" => %peer_id,
                    "requested" => requested_blocks,
                    "returned" => %send_block_count
                );

                // send stream termination
                if send_response {
                    self.send_response(peer_id, Response::BlocksByRoot(None), request_id);
                }
                drop(send_on_drop);
            },
            "load_blocks_by_root_blocks",
        )
    }
    /// Handle a `BlobsByRoot` request from the peer.
    pub fn handle_blobs_by_root_request(
        self,
        send_on_drop: SendOnDrop,
        peer_id: PeerId,
        request_id: PeerRequestId,
        request: BlobsByRootRequest,
    ) {
        let requested_blobs = request.blob_ids.len();
        let mut send_blob_count = 0;
        let send_response = true;

        let mut blob_list_results = HashMap::new();
        for id in request.blob_ids.into_iter() {
            // First attempt to get the blobs from the RPC cache.
            if let Ok(Some(blob)) = self.chain.data_availability_checker.get_blob(&id) {
                self.send_response(peer_id, Response::BlobsByRoot(Some(blob)), request_id);
                send_blob_count += 1;
            } else {
                let BlobIdentifier {
                    block_root: root,
                    index,
                } = id;

                let blob_list_result = match blob_list_results.entry(root) {
                    Entry::Vacant(entry) => {
                        entry.insert(self.chain.get_blobs_checking_early_attester_cache(&root))
                    }
                    Entry::Occupied(entry) => entry.into_mut(),
                };

                match blob_list_result.as_ref() {
                    Ok(Some(blobs_sidecar_list)) => {
                        'inner: for blob_sidecar in blobs_sidecar_list.iter() {
                            if blob_sidecar.index == index {
                                self.send_response(
                                    peer_id,
                                    Response::BlobsByRoot(Some(blob_sidecar.clone())),
                                    request_id,
                                );
                                send_blob_count += 1;
                                break 'inner;
                            }
                        }
                    }
                    Ok(None) => {
                        debug!(
                            self.log,
                            "Peer requested unknown blobs";
                            "peer" => %peer_id,
                            "request_root" => ?root
                        );
                    }
                    Err(e) => {
                        debug!(
                            self.log,
                            "Error fetching blob for peer";
                            "peer" => %peer_id,
                            "request_root" => ?root,
                            "error" => ?e,
                        );
                    }
                }
            }
        }
        debug!(
            self.log,
            "Received BlobsByRoot Request";
            "peer" => %peer_id,
            "requested" => requested_blobs,
            "returned" => send_blob_count
        );

        // send stream termination
        if send_response {
            self.send_response(peer_id, Response::BlobsByRoot(None), request_id);
        }
        drop(send_on_drop);
    }

    /// Handle a `BlocksByRoot` request from the peer.
    pub fn handle_light_client_bootstrap(
        self,
        peer_id: PeerId,
        request_id: PeerRequestId,
        request: LightClientBootstrapRequest,
    ) {
        let block_root = request.root;
        let state_root = match self.chain.get_blinded_block(&block_root) {
            Ok(signed_block) => match signed_block {
                Some(signed_block) => signed_block.state_root(),
                None => {
                    self.send_error_response(
                        peer_id,
                        RPCResponseErrorCode::ResourceUnavailable,
                        "Bootstrap not available".into(),
                        request_id,
                    );
                    return;
                }
            },
            Err(_) => {
                self.send_error_response(
                    peer_id,
                    RPCResponseErrorCode::ResourceUnavailable,
                    "Bootstrap not available".into(),
                    request_id,
                );
                return;
            }
        };
        let mut beacon_state = match self.chain.get_state(&state_root, None) {
            Ok(beacon_state) => match beacon_state {
                Some(state) => state,
                None => {
                    self.send_error_response(
                        peer_id,
                        RPCResponseErrorCode::ResourceUnavailable,
                        "Bootstrap not available".into(),
                        request_id,
                    );
                    return;
                }
            },
            Err(_) => {
                self.send_error_response(
                    peer_id,
                    RPCResponseErrorCode::ResourceUnavailable,
                    "Bootstrap not available".into(),
                    request_id,
                );
                return;
            }
        };
        let bootstrap = match LightClientBootstrap::from_beacon_state(&mut beacon_state) {
            Ok(bootstrap) => bootstrap,
            Err(_) => {
                self.send_error_response(
                    peer_id,
                    RPCResponseErrorCode::ResourceUnavailable,
                    "Bootstrap not available".into(),
                    request_id,
                );
                return;
            }
        };
        self.send_response(
            peer_id,
            Response::LightClientBootstrap(bootstrap),
            request_id,
        )
    }

    /// Handle a `BlocksByRange` request from the peer.
    pub fn handle_blocks_by_range_request(
        self,
        executor: TaskExecutor,
        send_on_drop: SendOnDrop,
        peer_id: PeerId,
        request_id: PeerRequestId,
        req: BlocksByRangeRequest,
    ) {
        debug!(self.log, "Received BlocksByRange Request";
            "peer_id" => %peer_id,
            "count" => req.count(),
            "start_slot" => req.start_slot(),
        );

        // Should not send more than max request blocks
<<<<<<< HEAD
        if req.count > MAX_REQUEST_BLOCKS {
            return self.send_error_response(
                peer_id,
                RPCResponseErrorCode::InvalidRequest,
                "Request exceeded `MAX_REQUEST_BLOBS_SIDECARS`".into(),
                request_id,
            );
=======
        if *req.count() > MAX_REQUEST_BLOCKS {
            *req.count_mut() = MAX_REQUEST_BLOCKS;
>>>>>>> cc780aae
        }

        let forwards_block_root_iter = match self
            .chain
            .forwards_iter_block_roots(Slot::from(*req.start_slot()))
        {
            Ok(iter) => iter,
            Err(BeaconChainError::HistoricalBlockError(
                HistoricalBlockError::BlockOutOfRange {
                    slot,
                    oldest_block_slot,
                },
            )) => {
                debug!(self.log, "Range request failed during backfill";
                    "requested_slot" => slot,
                    "oldest_known_slot" => oldest_block_slot
                );
                return self.send_error_response(
                    peer_id,
                    RPCResponseErrorCode::ResourceUnavailable,
                    "Backfilling".into(),
                    request_id,
                );
            }
            Err(e) => {
                self.send_error_response(
                    peer_id,
                    RPCResponseErrorCode::ServerError,
                    "Database error".into(),
                    request_id,
                );
                return error!(self.log, "Unable to obtain root iter";
                    "request" => ?req,
                    "peer" => %peer_id,
                    "error" => ?e
                );
            }
        };

        // Pick out the required blocks, ignoring skip-slots.
        let mut last_block_root = req
            .start_slot
            .checked_sub(1)
            .map(|prev_slot| {
                self.chain
                    .block_root_at_slot(Slot::new(prev_slot), WhenSlotSkipped::Prev)
            })
            .transpose()
            .ok()
            .flatten()
            .flatten();
        let maybe_block_roots = process_results(forwards_block_root_iter, |iter| {
            iter.take_while(|(_, slot)| {
                slot.as_u64() < req.start_slot().saturating_add(*req.count())
            })
            // map skip slots to None
            .map(|(root, _)| {
                let result = if Some(root) == last_block_root {
                    None
                } else {
                    Some(root)
                };
                last_block_root = Some(root);
                result
            })
            .collect::<Vec<Option<Hash256>>>()
        });

        let block_roots = match maybe_block_roots {
            Ok(block_roots) => block_roots,
            Err(e) => {
                return error!(self.log, "Error during iteration over blocks";
                    "request" => ?req,
                    "peer" => %peer_id,
                    "error" => ?e
                )
            }
        };

        // remove all skip slots
        let block_roots = block_roots.into_iter().flatten().collect::<Vec<_>>();

        let mut block_stream = match self.chain.get_blocks(block_roots, &executor) {
            Ok(block_stream) => block_stream,
            Err(e) => return error!(self.log, "Error getting block stream"; "error" => ?e),
        };

        // Fetching blocks is async because it may have to hit the execution layer for payloads.
        executor.spawn(
            async move {
                let mut blocks_sent = 0;
                let mut send_response = true;

                while let Some((root, result)) = block_stream.next().await {
                    match result.as_ref() {
                        Ok(Some(block)) => {
                            // Due to skip slots, blocks could be out of the range, we ensure they
                            // are in the range before sending
                            if block.slot() >= *req.start_slot()
                                && block.slot() < req.start_slot() + req.count()
                            {
                                blocks_sent += 1;
                                self.send_network_message(NetworkMessage::SendResponse {
                                    peer_id,
                                    response: Response::BlocksByRange(Some(block.clone())),
                                    id: request_id,
                                });
                            }
                        }
                        Ok(None) => {
                            error!(
                                self.log,
                                "Block in the chain is not in the store";
                                "request" => ?req,
                                "peer" => %peer_id,
                                "request_root" => ?root
                            );
                            self.send_error_response(
                                peer_id,
                                RPCResponseErrorCode::ServerError,
                                "Database inconsistency".into(),
                                request_id,
                            );
                            send_response = false;
                            break;
                        }
                        Err(BeaconChainError::BlockHashMissingFromExecutionLayer(_)) => {
                            debug!(
                                self.log,
                                "Failed to fetch execution payload for blocks by range request";
                                "block_root" => ?root,
                                "reason" => "execution layer not synced",
                            );
                            // send the stream terminator
                            self.send_error_response(
                                peer_id,
                                RPCResponseErrorCode::ResourceUnavailable,
                                "Execution layer not synced".into(),
                                request_id,
                            );
                            send_response = false;
                            break;
                        }
                        Err(e) => {
                            if matches!(
                                e,
                                BeaconChainError::ExecutionLayerErrorPayloadReconstruction(_block_hash, ref boxed_error)
                                if matches!(**boxed_error, execution_layer::Error::EngineError(_))
                            ) {
                                warn!(
                                    self.log,
                                    "Error rebuilding payload for peer";
                                    "info" => "this may occur occasionally when the EE is busy",
                                    "block_root" => ?root,
                                    "error" => ?e,
                                );
                            } else {
                                error!(
                                    self.log,
                                    "Error fetching block for peer";
                                    "block_root" => ?root,
                                    "error" => ?e
                                );
                            }

                            // send the stream terminator
                            self.send_error_response(
                                peer_id,
                                RPCResponseErrorCode::ServerError,
                                "Failed fetching blocks".into(),
                                request_id,
                            );
                            send_response = false;
                            break;
                        }
                    }
                }

                let current_slot = self
                    .chain
                    .slot()
                    .unwrap_or_else(|_| self.chain.slot_clock.genesis_slot());

                if blocks_sent < (*req.count() as usize) {
                    debug!(
                        self.log,
                        "BlocksByRange outgoing response processed";
                        "peer" => %peer_id,
                        "msg" => "Failed to return all requested blocks",
                        "start_slot" => req.start_slot(),
                        "current_slot" => current_slot,
                        "requested" => req.count(),
                        "returned" => blocks_sent
                    );
                } else {
                    debug!(
                        self.log,
                        "BlocksByRange outgoing response processed";
                        "peer" => %peer_id,
                        "start_slot" => req.start_slot(),
                        "current_slot" => current_slot,
                        "requested" => req.count(),
                        "returned" => blocks_sent
                    );
                }

                if send_response {
                    // send the stream terminator
                    self.send_network_message(NetworkMessage::SendResponse {
                        peer_id,
                        response: Response::BlocksByRange(None),
                        id: request_id,
                    });
                }

                drop(send_on_drop);
            },
            "load_blocks_by_range_blocks",
        );
    }

    /// Handle a `BlobsByRange` request from the peer.
    pub fn handle_blobs_by_range_request(
        self,
        send_on_drop: SendOnDrop,
        peer_id: PeerId,
        request_id: PeerRequestId,
        req: BlobsByRangeRequest,
    ) {
        debug!(self.log, "Received BlobsByRange Request";
            "peer_id" => %peer_id,
            "count" => req.count,
            "start_slot" => req.start_slot,
        );

        // Should not send more than max request blocks
        if req.count * T::EthSpec::max_blobs_per_block() as u64 > MAX_REQUEST_BLOB_SIDECARS {
            return self.send_error_response(
                peer_id,
                RPCResponseErrorCode::InvalidRequest,
                "Request exceeded `MAX_REQUEST_BLOBS_SIDECARS`".into(),
                request_id,
            );
        }

        let request_start_slot = Slot::from(req.start_slot);

        let data_availability_boundary_slot = match self.chain.data_availability_boundary() {
            Some(boundary) => boundary.start_slot(T::EthSpec::slots_per_epoch()),
            None => {
                debug!(self.log, "Deneb fork is disabled");
                self.send_error_response(
                    peer_id,
                    RPCResponseErrorCode::InvalidRequest,
                    "Deneb fork is disabled".into(),
                    request_id,
                );
                return;
            }
        };

        let oldest_blob_slot = self
            .chain
            .store
            .get_blob_info()
            .oldest_blob_slot
            .unwrap_or(data_availability_boundary_slot);
        if request_start_slot < oldest_blob_slot {
            debug!(
                self.log,
                "Range request start slot is older than data availability boundary.";
                "requested_slot" => request_start_slot,
                "oldest_blob_slot" => oldest_blob_slot,
                "data_availability_boundary" => data_availability_boundary_slot
            );

            return if data_availability_boundary_slot < oldest_blob_slot {
                self.send_error_response(
                    peer_id,
                    RPCResponseErrorCode::ResourceUnavailable,
                    "blobs pruned within boundary".into(),
                    request_id,
                )
            } else {
                self.send_error_response(
                    peer_id,
                    RPCResponseErrorCode::InvalidRequest,
                    "Req outside availability period".into(),
                    request_id,
                )
            };
        }

        let forwards_block_root_iter =
            match self.chain.forwards_iter_block_roots(request_start_slot) {
                Ok(iter) => iter,
                Err(BeaconChainError::HistoricalBlockError(
                    HistoricalBlockError::BlockOutOfRange {
                        slot,
                        oldest_block_slot,
                    },
                )) => {
                    debug!(self.log, "Range request failed during backfill";
                        "requested_slot" => slot,
                        "oldest_known_slot" => oldest_block_slot
                    );
                    return self.send_error_response(
                        peer_id,
                        RPCResponseErrorCode::ResourceUnavailable,
                        "Backfilling".into(),
                        request_id,
                    );
                }
                Err(e) => {
                    self.send_error_response(
                        peer_id,
                        RPCResponseErrorCode::ServerError,
                        "Database error".into(),
                        request_id,
                    );
                    return error!(self.log, "Unable to obtain root iter";
                        "request" => ?req,
                        "peer" => %peer_id,
                        "error" => ?e
                    );
                }
            };

        // Pick out the required blocks, ignoring skip-slots.
        let mut last_block_root = req
            .start_slot
            .checked_sub(1)
            .map(|prev_slot| {
                self.chain
                    .block_root_at_slot(Slot::new(prev_slot), WhenSlotSkipped::Prev)
            })
            .transpose()
            .ok()
            .flatten()
            .flatten();
        let maybe_block_roots = process_results(forwards_block_root_iter, |iter| {
            iter.take_while(|(_, slot)| slot.as_u64() < req.start_slot.saturating_add(req.count))
                // map skip slots to None
                .map(|(root, _)| {
                    let result = if Some(root) == last_block_root {
                        None
                    } else {
                        Some(root)
                    };
                    last_block_root = Some(root);
                    result
                })
                .collect::<Vec<Option<Hash256>>>()
        });

        let block_roots = match maybe_block_roots {
            Ok(block_roots) => block_roots,
            Err(e) => {
                return error!(self.log, "Error during iteration over blocks";
                    "request" => ?req,
                    "peer" => %peer_id,
                    "error" => ?e
                )
            }
        };

        // remove all skip slots
        let block_roots = block_roots.into_iter().flatten().collect::<Vec<_>>();

        let mut blobs_sent = 0;
        let mut send_response = true;

        for root in block_roots {
            match self.chain.get_blobs(&root) {
                Ok(Some(blob_sidecar_list)) => {
                    for blob_sidecar in blob_sidecar_list.iter() {
                        blobs_sent += 1;
                        self.send_network_message(NetworkMessage::SendResponse {
                            peer_id,
                            response: Response::BlobsByRange(Some(blob_sidecar.clone())),
                            id: request_id,
                        });
                    }
                }
                Ok(None) => {
                    debug!(
                        self.log,
                        "No blobs in the store for block root";
                        "request" => ?req,
                        "peer" => %peer_id,
                        "block_root" => ?root
                    );
                }
                Err(e) => {
                    error!(
                        self.log,
                        "Error fetching blobs block root";
                        "request" => ?req,
                        "peer" => %peer_id,
                        "block_root" => ?root,
                        "error" => ?e
                    );
                    self.send_error_response(
                        peer_id,
                        RPCResponseErrorCode::ServerError,
                        "No blobs and failed fetching corresponding block".into(),
                        request_id,
                    );
                    send_response = false;
                    break;
                }
            }
        }

        let current_slot = self
            .chain
            .slot()
            .unwrap_or_else(|_| self.chain.slot_clock.genesis_slot());

        debug!(
            self.log,
            "BlobsByRange Response processed";
            "peer" => %peer_id,
            "start_slot" => req.start_slot,
            "current_slot" => current_slot,
            "requested" => req.count,
            "returned" => blobs_sent
        );

        if send_response {
            // send the stream terminator
            self.send_network_message(NetworkMessage::SendResponse {
                peer_id,
                response: Response::BlobsByRange(None),
                id: request_id,
            });
        }

        drop(send_on_drop);
    }
}<|MERGE_RESOLUTION|>--- conflicted
+++ resolved
@@ -375,7 +375,7 @@
         send_on_drop: SendOnDrop,
         peer_id: PeerId,
         request_id: PeerRequestId,
-        req: BlocksByRangeRequest,
+        mut req: BlocksByRangeRequest,
     ) {
         debug!(self.log, "Received BlocksByRange Request";
             "peer_id" => %peer_id,
@@ -384,18 +384,8 @@
         );
 
         // Should not send more than max request blocks
-<<<<<<< HEAD
-        if req.count > MAX_REQUEST_BLOCKS {
-            return self.send_error_response(
-                peer_id,
-                RPCResponseErrorCode::InvalidRequest,
-                "Request exceeded `MAX_REQUEST_BLOBS_SIDECARS`".into(),
-                request_id,
-            );
-=======
         if *req.count() > MAX_REQUEST_BLOCKS {
             *req.count_mut() = MAX_REQUEST_BLOCKS;
->>>>>>> cc780aae
         }
 
         let forwards_block_root_iter = match self
@@ -437,7 +427,7 @@
 
         // Pick out the required blocks, ignoring skip-slots.
         let mut last_block_root = req
-            .start_slot
+            .start_slot()
             .checked_sub(1)
             .map(|prev_slot| {
                 self.chain
