//! This crate contains a HTTP server which serves the endpoints listed here:
//!
//! https://github.com/ethereum/beacon-APIs
//!
//! There are also some additional, non-standard endpoints behind the `/lighthouse/` path which are
//! used for development.

mod attestation_performance;
mod attester_duties;
mod block_id;
mod block_packing_efficiency;
mod block_rewards;
mod database;
mod metrics;
mod proposer_duties;
mod state_id;
mod sync_committees;
mod validator_inclusion;
mod version;

use beacon_chain::{
    attestation_verification::VerifiedAttestation,
    observed_operations::ObservationOutcome,
    validator_monitor::{get_block_delay_ms, timestamp_now},
    AttestationError as AttnError, BeaconChain, BeaconChainError, BeaconChainTypes,
    HeadSafetyStatus, ProduceBlockVerification, WhenSlotSkipped,
};
use block_id::BlockId;
use eth2::types::{self as api_types, EndpointVersion, ValidatorId};
use lighthouse_network::{types::SyncState, EnrExt, NetworkGlobals, PeerId, PubsubMessage};
use lighthouse_version::version_with_platform;
use network::NetworkMessage;
use serde::{Deserialize, Serialize};
use slog::{crit, debug, error, info, warn, Logger};
use slot_clock::SlotClock;
use ssz::Encode;
use state_id::StateId;
use std::borrow::Cow;
use std::convert::TryInto;
use std::future::Future;
use std::net::{IpAddr, Ipv4Addr, SocketAddr};
use std::path::PathBuf;
use std::pin::Pin;
use std::sync::Arc;
use tokio::sync::mpsc::UnboundedSender;
use tokio_stream::{wrappers::BroadcastStream, StreamExt};
use types::{
<<<<<<< HEAD
    Attestation, AttesterSlashing, BeaconStateError, CommitteeCache, ConfigAndPreset, Epoch,
    EthSpec, ForkName, ProposerPreparationData, ProposerSlashing, RelativeEpoch, Signature,
    SignedAggregateAndProof, SignedBeaconBlock, SignedContributionAndProof, SignedVoluntaryExit,
=======
    Attestation, AttesterSlashing, BeaconBlockBodyMerge, BeaconBlockMerge, BeaconStateError,
    BlindedPayload, CommitteeCache, ConfigAndPreset, Epoch, EthSpec, ForkName, FullPayload,
    ProposerPreparationData, ProposerSlashing, RelativeEpoch, Signature, SignedAggregateAndProof,
    SignedBeaconBlock, SignedBeaconBlockMerge, SignedContributionAndProof, SignedVoluntaryExit,
>>>>>>> aa72088f
    Slot, SyncCommitteeMessage, SyncContributionData,
};
use version::{
    add_consensus_version_header, fork_versioned_response, inconsistent_fork_rejection,
    unsupported_version_rejection, V1,
};
use warp::http::StatusCode;
use warp::sse::Event;
use warp::Reply;
use warp::{http::Response, Filter};
use warp_utils::{
    query::multi_key_query,
    task::{blocking_json_task, blocking_task},
};

const API_PREFIX: &str = "eth";

/// If the node is within this many epochs from the head, we declare it to be synced regardless of
/// the network sync state.
///
/// This helps prevent attacks where nodes can convince us that we're syncing some non-existent
/// finalized head.
const SYNC_TOLERANCE_EPOCHS: u64 = 8;

/// A custom type which allows for both unsecured and TLS-enabled HTTP servers.
type HttpServer = (SocketAddr, Pin<Box<dyn Future<Output = ()> + Send>>);

/// Configuration used when serving the HTTP server over TLS.
#[derive(PartialEq, Debug, Clone, Serialize, Deserialize)]
pub struct TlsConfig {
    pub cert: PathBuf,
    pub key: PathBuf,
}

/// A wrapper around all the items required to spawn the HTTP server.
///
/// The server will gracefully handle the case where any fields are `None`.
pub struct Context<T: BeaconChainTypes> {
    pub config: Config,
    pub chain: Option<Arc<BeaconChain<T>>>,
    pub network_tx: Option<UnboundedSender<NetworkMessage<T::EthSpec>>>,
    pub network_globals: Option<Arc<NetworkGlobals<T::EthSpec>>>,
    pub eth1_service: Option<eth1::Service>,
    pub log: Logger,
}

/// Configuration for the HTTP server.
#[derive(PartialEq, Debug, Clone, Serialize, Deserialize)]
pub struct Config {
    pub enabled: bool,
    pub listen_addr: IpAddr,
    pub listen_port: u16,
    pub allow_origin: Option<String>,
    pub serve_legacy_spec: bool,
    pub tls_config: Option<TlsConfig>,
    pub allow_sync_stalled: bool,
}

impl Default for Config {
    fn default() -> Self {
        Self {
            enabled: false,
            listen_addr: IpAddr::V4(Ipv4Addr::new(127, 0, 0, 1)),
            listen_port: 5052,
            allow_origin: None,
            serve_legacy_spec: true,
            tls_config: None,
            allow_sync_stalled: false,
        }
    }
}

#[derive(Debug)]
pub enum Error {
    Warp(warp::Error),
    Other(String),
}

impl From<warp::Error> for Error {
    fn from(e: warp::Error) -> Self {
        Error::Warp(e)
    }
}

impl From<String> for Error {
    fn from(e: String) -> Self {
        Error::Other(e)
    }
}

/// Creates a `warp` logging wrapper which we use to create `slog` logs.
pub fn slog_logging(
    log: Logger,
) -> warp::filters::log::Log<impl Fn(warp::filters::log::Info) + Clone> {
    warp::log::custom(move |info| {
        match info.status() {
            status
                if status == StatusCode::OK
                    || status == StatusCode::NOT_FOUND
                    || status == StatusCode::PARTIAL_CONTENT =>
            {
                debug!(
                    log,
                    "Processed HTTP API request";
                    "elapsed" => format!("{:?}", info.elapsed()),
                    "status" => status.to_string(),
                    "path" => info.path(),
                    "method" => info.method().to_string(),
                );
            }
            status => {
                warn!(
                    log,
                    "Error processing HTTP API request";
                    "elapsed" => format!("{:?}", info.elapsed()),
                    "status" => status.to_string(),
                    "path" => info.path(),
                    "method" => info.method().to_string(),
                );
            }
        };
    })
}

/// Creates a `warp` logging wrapper which we use for Prometheus metrics (not necessarily logging,
/// per say).
pub fn prometheus_metrics() -> warp::filters::log::Log<impl Fn(warp::filters::log::Info) + Clone> {
    warp::log::custom(move |info| {
        // Here we restrict the `info.path()` value to some predefined values. Without this, we end
        // up with a new metric type each time someone includes something unique in the path (e.g.,
        // a block hash).
        let path = {
            let equals = |s: &'static str| -> Option<&'static str> {
                if info.path() == format!("/{}/{}", API_PREFIX, s) {
                    Some(s)
                } else {
                    None
                }
            };

            let starts_with = |s: &'static str| -> Option<&'static str> {
                if info.path().starts_with(&format!("/{}/{}", API_PREFIX, s)) {
                    Some(s)
                } else {
                    None
                }
            };

            // First line covers `POST /v1/beacon/blocks` only
            equals("v1/beacon/blocks")
                .or_else(|| starts_with("v1/validator/duties/attester"))
                .or_else(|| starts_with("v1/validator/duties/proposer"))
                .or_else(|| starts_with("v1/validator/attestation_data"))
                .or_else(|| starts_with("v1/validator/blocks"))
                .or_else(|| starts_with("v2/validator/blocks"))
                .or_else(|| starts_with("v1/validator/aggregate_attestation"))
                .or_else(|| starts_with("v1/validator/aggregate_and_proofs"))
                .or_else(|| starts_with("v1/validator/beacon_committee_subscriptions"))
                .or_else(|| starts_with("v1/beacon/"))
                .or_else(|| starts_with("v2/beacon/"))
                .or_else(|| starts_with("v1/config/"))
                .or_else(|| starts_with("v1/debug/"))
                .or_else(|| starts_with("v1/events/"))
                .or_else(|| starts_with("v1/node/"))
                .or_else(|| starts_with("v1/validator/"))
                .unwrap_or("other")
        };

        metrics::inc_counter_vec(&metrics::HTTP_API_PATHS_TOTAL, &[path]);
        metrics::inc_counter_vec(
            &metrics::HTTP_API_STATUS_CODES_TOTAL,
            &[&info.status().to_string()],
        );
        metrics::observe_timer_vec(&metrics::HTTP_API_PATHS_TIMES, &[path], info.elapsed());
    })
}

/// Creates a server that will serve requests using information from `ctx`.
///
/// The server will shut down gracefully when the `shutdown` future resolves.
///
/// ## Returns
///
/// This function will bind the server to the provided address and then return a tuple of:
///
/// - `SocketAddr`: the address that the HTTP server will listen on.
/// - `Future`: the actual server future that will need to be awaited.
///
/// ## Errors
///
/// Returns an error if the server is unable to bind or there is another error during
/// configuration.
pub fn serve<T: BeaconChainTypes>(
    ctx: Arc<Context<T>>,
    shutdown: impl Future<Output = ()> + Send + Sync + 'static,
) -> Result<HttpServer, Error> {
    let config = ctx.config.clone();
    let allow_sync_stalled = config.allow_sync_stalled;
    let log = ctx.log.clone();

    // Configure CORS.
    let cors_builder = {
        let builder = warp::cors()
            .allow_methods(vec!["GET", "POST"])
            .allow_headers(vec!["Content-Type"]);

        warp_utils::cors::set_builder_origins(
            builder,
            config.allow_origin.as_deref(),
            (config.listen_addr, config.listen_port),
        )?
    };

    // Sanity check.
    if !config.enabled {
        crit!(log, "Cannot start disabled HTTP server");
        return Err(Error::Other(
            "A disabled server should not be started".to_string(),
        ));
    }

    // Create a filter that extracts the endpoint version.
    let any_version = warp::path(API_PREFIX).and(warp::path::param::<EndpointVersion>().or_else(
        |_| async move {
            Err(warp_utils::reject::custom_bad_request(
                "Invalid version identifier".to_string(),
            ))
        },
    ));

    // Filter that enforces a single endpoint version and then discards the `EndpointVersion`.
    let single_version = |reqd: EndpointVersion| {
        any_version
            .and_then(move |version| async move {
                if version == reqd {
                    Ok(())
                } else {
                    Err(unsupported_version_rejection(version))
                }
            })
            .untuple_one()
    };

    let eth1_v1 = single_version(V1);

    // Create a `warp` filter that provides access to the network globals.
    let inner_network_globals = ctx.network_globals.clone();
    let network_globals = warp::any()
        .map(move || inner_network_globals.clone())
        .and_then(|network_globals| async move {
            match network_globals {
                Some(globals) => Ok(globals),
                None => Err(warp_utils::reject::custom_not_found(
                    "network globals are not initialized.".to_string(),
                )),
            }
        });

    // Create a `warp` filter that provides access to the beacon chain.
    let inner_ctx = ctx.clone();
    let chain_filter =
        warp::any()
            .map(move || inner_ctx.chain.clone())
            .and_then(|chain| async move {
                match chain {
                    Some(chain) => Ok(chain),
                    None => Err(warp_utils::reject::custom_not_found(
                        "Beacon chain genesis has not yet been observed.".to_string(),
                    )),
                }
            });

    // Create a `warp` filter that provides access to the network sender channel.
    let inner_ctx = ctx.clone();
    let network_tx_filter = warp::any()
        .map(move || inner_ctx.network_tx.clone())
        .and_then(|network_tx| async move {
            match network_tx {
                Some(network_tx) => Ok(network_tx),
                None => Err(warp_utils::reject::custom_not_found(
                    "The networking stack has not yet started.".to_string(),
                )),
            }
        });

    // Create a `warp` filter that provides access to the Eth1 service.
    let inner_ctx = ctx.clone();
    let eth1_service_filter = warp::any()
        .map(move || inner_ctx.eth1_service.clone())
        .and_then(|eth1_service| async move {
            match eth1_service {
                Some(eth1_service) => Ok(eth1_service),
                None => Err(warp_utils::reject::custom_not_found(
                    "The Eth1 service is not started. Use --eth1 on the CLI.".to_string(),
                )),
            }
        });

    // Create a `warp` filter that rejects requests whilst the node is syncing.
    let not_while_syncing_filter =
        warp::any()
            .and(network_globals.clone())
            .and(chain_filter.clone())
            .and_then(
                move |network_globals: Arc<NetworkGlobals<T::EthSpec>>,
                      chain: Arc<BeaconChain<T>>| async move {
                    match *network_globals.sync_state.read() {
                        SyncState::SyncingFinalized { .. } => {
                            let head_slot = chain
                                .best_slot()
                                .map_err(warp_utils::reject::beacon_chain_error)?;

                            let current_slot =
                                chain.slot_clock.now_or_genesis().ok_or_else(|| {
                                    warp_utils::reject::custom_server_error(
                                        "unable to read slot clock".to_string(),
                                    )
                                })?;

                            let tolerance = SYNC_TOLERANCE_EPOCHS * T::EthSpec::slots_per_epoch();

                            if head_slot + tolerance >= current_slot {
                                Ok(())
                            } else {
                                Err(warp_utils::reject::not_synced(format!(
                                    "head slot is {}, current slot is {}",
                                    head_slot, current_slot
                                )))
                            }
                        }
                        SyncState::SyncingHead { .. }
                        | SyncState::SyncTransition
                        | SyncState::BackFillSyncing { .. } => Ok(()),
                        SyncState::Synced => Ok(()),
                        SyncState::Stalled if allow_sync_stalled => Ok(()),
                        SyncState::Stalled => Err(warp_utils::reject::not_synced(
                            "sync is stalled".to_string(),
                        )),
                    }
                },
            )
            .untuple_one();

    // Create a `warp` filter that rejects requests unless the head has been verified by the
    // execution layer.
    let only_with_safe_head = warp::any()
        .and(chain_filter.clone())
        .and_then(move |chain: Arc<BeaconChain<T>>| async move {
            let status = chain.head_safety_status().map_err(|e| {
                warp_utils::reject::custom_server_error(format!(
                    "failed to read head safety status: {:?}",
                    e
                ))
            })?;
            match status {
                HeadSafetyStatus::Safe(_) => Ok(()),
                HeadSafetyStatus::Unsafe(hash) => {
                    Err(warp_utils::reject::custom_server_error(format!(
                        "optimistic head hash {:?} has not been verified by the execution layer",
                        hash
                    )))
                }
                HeadSafetyStatus::Invalid(hash) => {
                    Err(warp_utils::reject::custom_server_error(format!(
                        "the head block has an invalid payload {:?}, this may be unrecoverable",
                        hash
                    )))
                }
            }
        })
        .untuple_one();

    // Create a `warp` filter that provides access to the logger.
    let inner_ctx = ctx.clone();
    let log_filter = warp::any().map(move || inner_ctx.log.clone());

    /*
     *
     * Start of HTTP method definitions.
     *
     */

    // GET beacon/genesis
    let get_beacon_genesis = eth1_v1
        .and(warp::path("beacon"))
        .and(warp::path("genesis"))
        .and(warp::path::end())
        .and(chain_filter.clone())
        .and_then(|chain: Arc<BeaconChain<T>>| {
            blocking_json_task(move || {
                chain
                    .head_info()
                    .map_err(warp_utils::reject::beacon_chain_error)
                    .map(|head| api_types::GenesisData {
                        genesis_time: head.genesis_time,
                        genesis_validators_root: head.genesis_validators_root,
                        genesis_fork_version: chain.spec.genesis_fork_version,
                    })
                    .map(api_types::GenericResponse::from)
            })
        });

    /*
     * beacon/states/{state_id}
     */

    let beacon_states_path = eth1_v1
        .and(warp::path("beacon"))
        .and(warp::path("states"))
        .and(warp::path::param::<StateId>().or_else(|_| async {
            Err(warp_utils::reject::custom_bad_request(
                "Invalid state ID".to_string(),
            ))
        }))
        .and(chain_filter.clone());

    // GET beacon/states/{state_id}/root
    let get_beacon_state_root = beacon_states_path
        .clone()
        .and(warp::path("root"))
        .and(warp::path::end())
        .and_then(|state_id: StateId, chain: Arc<BeaconChain<T>>| {
            blocking_json_task(move || {
                state_id
                    .root(&chain)
                    .map(api_types::RootData::from)
                    .map(api_types::GenericResponse::from)
            })
        });

    // GET beacon/states/{state_id}/fork
    let get_beacon_state_fork = beacon_states_path
        .clone()
        .and(warp::path("fork"))
        .and(warp::path::end())
        .and_then(|state_id: StateId, chain: Arc<BeaconChain<T>>| {
            blocking_json_task(move || state_id.fork(&chain).map(api_types::GenericResponse::from))
        });

    // GET beacon/states/{state_id}/finality_checkpoints
    let get_beacon_state_finality_checkpoints = beacon_states_path
        .clone()
        .and(warp::path("finality_checkpoints"))
        .and(warp::path::end())
        .and_then(|state_id: StateId, chain: Arc<BeaconChain<T>>| {
            blocking_json_task(move || {
                state_id
                    .map_state(&chain, |state| {
                        Ok(api_types::FinalityCheckpointsData {
                            previous_justified: state.previous_justified_checkpoint(),
                            current_justified: state.current_justified_checkpoint(),
                            finalized: state.finalized_checkpoint(),
                        })
                    })
                    .map(api_types::GenericResponse::from)
            })
        });

    // GET beacon/states/{state_id}/validator_balances?id
    let get_beacon_state_validator_balances = beacon_states_path
        .clone()
        .and(warp::path("validator_balances"))
        .and(warp::path::end())
        .and(multi_key_query::<api_types::ValidatorBalancesQuery>())
        .and_then(
            |state_id: StateId,
             chain: Arc<BeaconChain<T>>,
             query_res: Result<api_types::ValidatorBalancesQuery, warp::Rejection>| {
                blocking_json_task(move || {
                    let query = query_res?;
                    state_id
                        .map_state(&chain, |state| {
                            Ok(state
                                .validators()
                                .iter()
                                .zip(state.balances().iter())
                                .enumerate()
                                // filter by validator id(s) if provided
                                .filter(|(index, (validator, _))| {
                                    query.id.as_ref().map_or(true, |ids| {
                                        ids.iter().any(|id| match id {
                                            ValidatorId::PublicKey(pubkey) => {
                                                &validator.pubkey == pubkey
                                            }
                                            ValidatorId::Index(param_index) => {
                                                *param_index == *index as u64
                                            }
                                        })
                                    })
                                })
                                .map(|(index, (_, balance))| {
                                    Some(api_types::ValidatorBalanceData {
                                        index: index as u64,
                                        balance: *balance,
                                    })
                                })
                                .collect::<Vec<_>>())
                        })
                        .map(api_types::GenericResponse::from)
                })
            },
        );

    // GET beacon/states/{state_id}/validators?id,status
    let get_beacon_state_validators = beacon_states_path
        .clone()
        .and(warp::path("validators"))
        .and(warp::path::end())
        .and(multi_key_query::<api_types::ValidatorsQuery>())
        .and_then(
            |state_id: StateId,
             chain: Arc<BeaconChain<T>>,
             query_res: Result<api_types::ValidatorsQuery, warp::Rejection>| {
                blocking_json_task(move || {
                    let query = query_res?;
                    state_id
                        .map_state(&chain, |state| {
                            let epoch = state.current_epoch();
                            let far_future_epoch = chain.spec.far_future_epoch;

                            Ok(state
                                .validators()
                                .iter()
                                .zip(state.balances().iter())
                                .enumerate()
                                // filter by validator id(s) if provided
                                .filter(|(index, (validator, _))| {
                                    query.id.as_ref().map_or(true, |ids| {
                                        ids.iter().any(|id| match id {
                                            ValidatorId::PublicKey(pubkey) => {
                                                &validator.pubkey == pubkey
                                            }
                                            ValidatorId::Index(param_index) => {
                                                *param_index == *index as u64
                                            }
                                        })
                                    })
                                })
                                // filter by status(es) if provided and map the result
                                .filter_map(|(index, (validator, balance))| {
                                    let status = api_types::ValidatorStatus::from_validator(
                                        validator,
                                        epoch,
                                        far_future_epoch,
                                    );

                                    let status_matches =
                                        query.status.as_ref().map_or(true, |statuses| {
                                            statuses.contains(&status)
                                                || statuses.contains(&status.superstatus())
                                        });

                                    if status_matches {
                                        Some(api_types::ValidatorData {
                                            index: index as u64,
                                            balance: *balance,
                                            status,
                                            validator: validator.clone(),
                                        })
                                    } else {
                                        None
                                    }
                                })
                                .collect::<Vec<_>>())
                        })
                        .map(api_types::GenericResponse::from)
                })
            },
        );

    // GET beacon/states/{state_id}/validators/{validator_id}
    let get_beacon_state_validators_id = beacon_states_path
        .clone()
        .and(warp::path("validators"))
        .and(warp::path::param::<ValidatorId>().or_else(|_| async {
            Err(warp_utils::reject::custom_bad_request(
                "Invalid validator ID".to_string(),
            ))
        }))
        .and(warp::path::end())
        .and_then(
            |state_id: StateId, chain: Arc<BeaconChain<T>>, validator_id: ValidatorId| {
                blocking_json_task(move || {
                    state_id
                        .map_state(&chain, |state| {
                            let index_opt = match &validator_id {
                                ValidatorId::PublicKey(pubkey) => {
                                    state.validators().iter().position(|v| v.pubkey == *pubkey)
                                }
                                ValidatorId::Index(index) => Some(*index as usize),
                            };

                            index_opt
                                .and_then(|index| {
                                    let validator = state.validators().get(index)?;
                                    let balance = *state.balances().get(index)?;
                                    let epoch = state.current_epoch();
                                    let far_future_epoch = chain.spec.far_future_epoch;

                                    Some(api_types::ValidatorData {
                                        index: index as u64,
                                        balance,
                                        status: api_types::ValidatorStatus::from_validator(
                                            validator,
                                            epoch,
                                            far_future_epoch,
                                        ),
                                        validator: validator.clone(),
                                    })
                                })
                                .ok_or_else(|| {
                                    warp_utils::reject::custom_not_found(format!(
                                        "unknown validator: {}",
                                        validator_id
                                    ))
                                })
                        })
                        .map(api_types::GenericResponse::from)
                })
            },
        );

    // GET beacon/states/{state_id}/committees?slot,index,epoch
    let get_beacon_state_committees = beacon_states_path
        .clone()
        .and(warp::path("committees"))
        .and(warp::query::<api_types::CommitteesQuery>())
        .and(warp::path::end())
        .and_then(
            |state_id: StateId, chain: Arc<BeaconChain<T>>, query: api_types::CommitteesQuery| {
                // the api spec says if the epoch is not present then the epoch of the state should be used
                let query_state_id = query.epoch.map_or(state_id, |epoch| {
                    StateId::slot(epoch.start_slot(T::EthSpec::slots_per_epoch()))
                });

                blocking_json_task(move || {
                    query_state_id.map_state(&chain, |state| {
                        let epoch = state.slot().epoch(T::EthSpec::slots_per_epoch());

                        let committee_cache = if state
                            .committee_cache_is_initialized(RelativeEpoch::Current)
                        {
                            state
                                .committee_cache(RelativeEpoch::Current)
                                .map(Cow::Borrowed)
                        } else {
                            CommitteeCache::initialized(state, epoch, &chain.spec).map(Cow::Owned)
                        }
                        .map_err(BeaconChainError::BeaconStateError)
                        .map_err(warp_utils::reject::beacon_chain_error)?;

                        // Use either the supplied slot or all slots in the epoch.
                        let slots = query.slot.map(|slot| vec![slot]).unwrap_or_else(|| {
                            epoch.slot_iter(T::EthSpec::slots_per_epoch()).collect()
                        });

                        // Use either the supplied committee index or all available indices.
                        let indices = query.index.map(|index| vec![index]).unwrap_or_else(|| {
                            (0..committee_cache.committees_per_slot()).collect()
                        });

                        let mut response = Vec::with_capacity(slots.len() * indices.len());

                        for slot in slots {
                            // It is not acceptable to query with a slot that is not within the
                            // specified epoch.
                            if slot.epoch(T::EthSpec::slots_per_epoch()) != epoch {
                                return Err(warp_utils::reject::custom_bad_request(format!(
                                    "{} is not in epoch {}",
                                    slot, epoch
                                )));
                            }

                            for &index in &indices {
                                let committee = committee_cache
                                    .get_beacon_committee(slot, index)
                                    .ok_or_else(|| {
                                    warp_utils::reject::custom_bad_request(format!(
                                        "committee index {} does not exist in epoch {}",
                                        index, epoch
                                    ))
                                })?;

                                response.push(api_types::CommitteeData {
                                    index,
                                    slot,
                                    validators: committee
                                        .committee
                                        .iter()
                                        .map(|i| *i as u64)
                                        .collect(),
                                });
                            }
                        }

                        Ok(api_types::GenericResponse::from(response))
                    })
                })
            },
        );

    // GET beacon/states/{state_id}/sync_committees?epoch
    let get_beacon_state_sync_committees = beacon_states_path
        .clone()
        .and(warp::path("sync_committees"))
        .and(warp::query::<api_types::SyncCommitteesQuery>())
        .and(warp::path::end())
        .and_then(
            |state_id: StateId,
             chain: Arc<BeaconChain<T>>,
             query: api_types::SyncCommitteesQuery| {
                blocking_json_task(move || {
                    let sync_committee = state_id.map_state(&chain, |state| {
                        let current_epoch = state.current_epoch();
                        let epoch = query.epoch.unwrap_or(current_epoch);
                        state
                            .get_built_sync_committee(epoch, &chain.spec)
                            .map(|committee| committee.clone())
                            .map_err(|e| match e {
                                BeaconStateError::SyncCommitteeNotKnown { .. } => {
                                    warp_utils::reject::custom_bad_request(format!(
                                        "state at epoch {} has no sync committee for epoch {}",
                                        current_epoch, epoch
                                    ))
                                }
                                BeaconStateError::IncorrectStateVariant => {
                                    warp_utils::reject::custom_bad_request(format!(
                                        "state at epoch {} is not activated for Altair",
                                        current_epoch,
                                    ))
                                }
                                e => warp_utils::reject::beacon_state_error(e),
                            })
                    })?;

                    let validators = chain
                        .validator_indices(sync_committee.pubkeys.iter())
                        .map_err(warp_utils::reject::beacon_chain_error)?;

                    let validator_aggregates = validators
                        .chunks_exact(T::EthSpec::sync_subcommittee_size())
                        .map(|indices| api_types::SyncSubcommittee {
                            indices: indices.to_vec(),
                        })
                        .collect();

                    let response = api_types::SyncCommitteeByValidatorIndices {
                        validators,
                        validator_aggregates,
                    };

                    Ok(api_types::GenericResponse::from(response))
                })
            },
        );

    // GET beacon/headers
    //
    // Note: this endpoint only returns information about blocks in the canonical chain. Given that
    // there's a `canonical` flag on the response, I assume it should also return non-canonical
    // things. Returning non-canonical things is hard for us since we don't already have a
    // mechanism for arbitrary forwards block iteration, we only support iterating forwards along
    // the canonical chain.
    let get_beacon_headers = eth1_v1
        .and(warp::path("beacon"))
        .and(warp::path("headers"))
        .and(warp::query::<api_types::HeadersQuery>())
        .and(warp::path::end())
        .and(chain_filter.clone())
        .and_then(
            |query: api_types::HeadersQuery, chain: Arc<BeaconChain<T>>| {
                blocking_json_task(move || {
                    let (root, block) = match (query.slot, query.parent_root) {
                        // No query parameters, return the canonical head block.
                        (None, None) => chain
                            .head_beacon_block()
                            .map_err(warp_utils::reject::beacon_chain_error)
                            .map(|block| (block.canonical_root(), block))?,
                        // Only the parent root parameter, do a forwards-iterator lookup.
                        (None, Some(parent_root)) => {
                            let parent = BlockId::from_root(parent_root).block(&chain)?;
                            let (root, _slot) = chain
                                .forwards_iter_block_roots(parent.slot())
                                .map_err(warp_utils::reject::beacon_chain_error)?
                                // Ignore any skip-slots immediately following the parent.
                                .find(|res| {
                                    res.as_ref().map_or(false, |(root, _)| *root != parent_root)
                                })
                                .transpose()
                                .map_err(warp_utils::reject::beacon_chain_error)?
                                .ok_or_else(|| {
                                    warp_utils::reject::custom_not_found(format!(
                                        "child of block with root {}",
                                        parent_root
                                    ))
                                })?;

                            BlockId::from_root(root)
                                .block(&chain)
                                .map(|block| (root, block))?
                        }
                        // Slot is supplied, search by slot and optionally filter by
                        // parent root.
                        (Some(slot), parent_root_opt) => {
                            let root = BlockId::from_slot(slot).root(&chain)?;
                            let block = BlockId::from_root(root).block(&chain)?;

                            // If the parent root was supplied, check that it matches the block
                            // obtained via a slot lookup.
                            if let Some(parent_root) = parent_root_opt {
                                if block.parent_root() != parent_root {
                                    return Err(warp_utils::reject::custom_not_found(format!(
                                        "no canonical block at slot {} with parent root {}",
                                        slot, parent_root
                                    )));
                                }
                            }

                            (root, block)
                        }
                    };

                    let data = api_types::BlockHeaderData {
                        root,
                        canonical: true,
                        header: api_types::BlockHeaderAndSignature {
                            message: block.message().block_header(),
                            signature: block.signature().clone().into(),
                        },
                    };

                    Ok(api_types::GenericResponse::from(vec![data]))
                })
            },
        );

    // GET beacon/headers/{block_id}
    let get_beacon_headers_block_id = eth1_v1
        .and(warp::path("beacon"))
        .and(warp::path("headers"))
        .and(warp::path::param::<BlockId>().or_else(|_| async {
            Err(warp_utils::reject::custom_bad_request(
                "Invalid block ID".to_string(),
            ))
        }))
        .and(warp::path::end())
        .and(chain_filter.clone())
        .and_then(|block_id: BlockId, chain: Arc<BeaconChain<T>>| {
            blocking_json_task(move || {
                let root = block_id.root(&chain)?;
                let block = BlockId::from_root(root).block(&chain)?;

                let canonical = chain
                    .block_root_at_slot(block.slot(), WhenSlotSkipped::None)
                    .map_err(warp_utils::reject::beacon_chain_error)?
                    .map_or(false, |canonical| root == canonical);

                let data = api_types::BlockHeaderData {
                    root,
                    canonical,
                    header: api_types::BlockHeaderAndSignature {
                        message: block.message().block_header(),
                        signature: block.signature().clone().into(),
                    },
                };

                Ok(api_types::GenericResponse::from(data))
            })
        });

    /*
     * beacon/blocks
     */

    // POST beacon/blocks
    let post_beacon_blocks = eth1_v1
        .and(warp::path("beacon"))
        .and(warp::path("blocks"))
        .and(warp::path::end())
        .and(warp::body::json())
        .and(chain_filter.clone())
        .and(network_tx_filter.clone())
        .and(log_filter.clone())
        .and_then(
            |block: SignedBeaconBlock<T::EthSpec>,
             chain: Arc<BeaconChain<T>>,
             network_tx: UnboundedSender<NetworkMessage<T::EthSpec>>,
             log: Logger| {
                blocking_json_task(move || {
                    let seen_timestamp = timestamp_now();

                    // Send the block, regardless of whether or not it is valid. The API
                    // specification is very clear that this is the desired behaviour.
                    publish_pubsub_message(
                        &network_tx,
                        PubsubMessage::BeaconBlock(Box::new(block.clone())),
                    )?;

                    // Determine the delay after the start of the slot, register it with metrics.
                    let delay =
                        get_block_delay_ms(seen_timestamp, block.message(), &chain.slot_clock);
                    metrics::observe_duration(
                        &metrics::HTTP_API_BLOCK_BROADCAST_DELAY_TIMES,
                        delay,
                    );

                    match chain.process_block(block.clone()) {
                        Ok(root) => {
                            info!(
                                log,
                                "Valid block from HTTP API";
                                "block_delay" => ?delay,
                                "root" => format!("{}", root),
                                "proposer_index" => block.message().proposer_index(),
                                "slot" => block.slot(),
                            );

                            // Notify the validator monitor.
                            chain.validator_monitor.read().register_api_block(
                                seen_timestamp,
                                block.message(),
                                root,
                                &chain.slot_clock,
                            );

                            // Update the head since it's likely this block will become the new
                            // head.
                            chain
                                .fork_choice()
                                .map_err(warp_utils::reject::beacon_chain_error)?;

                            // Perform some logging to inform users if their blocks are being produced
                            // late.
                            //
                            // Check to see the thresholds are non-zero to avoid logging errors with small
                            // slot times (e.g., during testing)
                            let crit_threshold = chain.slot_clock.unagg_attestation_production_delay();
                            let error_threshold = crit_threshold / 2;
                            if delay >= crit_threshold {
                                crit!(
                                    log,
                                    "Block was broadcast too late";
                                    "msg" => "system may be overloaded, block likely to be orphaned",
                                    "delay_ms" => delay.as_millis(),
                                    "slot" => block.slot(),
                                    "root" => ?root,
                                )
                            } else if delay >= error_threshold  {
                                error!(
                                    log,
                                    "Block broadcast was delayed";
                                    "msg" => "system may be overloaded, block may be orphaned",
                                    "delay_ms" => delay.as_millis(),
                                    "slot" => block.slot(),
                                    "root" => ?root,
                                )
                            }

                            Ok(())
                        }
                        Err(e) => {
                            let msg = format!("{:?}", e);
                            error!(
                                log,
                                "Invalid block provided to HTTP API";
                                "reason" => &msg
                            );
                            Err(warp_utils::reject::broadcast_without_import(msg))
                        }
                    }
                })
            },
        );

    /*
     * beacon/blocks
     */

    // POST beacon/blocks
    let post_beacon_blinded_blocks = eth1_v1
        .and(warp::path("beacon"))
        .and(warp::path("blinded_blocks"))
        .and(warp::path::end())
        .and(warp::body::json())
        .and(chain_filter.clone())
        .and(network_tx_filter.clone())
        .and(log_filter.clone())
        .and_then(
            |block: SignedBeaconBlock<T::EthSpec, BlindedPayload<_>>,
             chain: Arc<BeaconChain<T>>,
             network_tx: UnboundedSender<NetworkMessage<T::EthSpec>>,
             _log: Logger| {
                blocking_json_task(move || {
                    if let Some(el) = chain.execution_layer.as_ref() {
                        //FIXME(sean): we may not always receive the payload in this response because it
                        // should be the relay's job to propogate the block. However, since this block is
                        // already signed and sent this might be ok (so long as the relay validates
                        // the block before revealing the payload).

                        //FIXME(sean) additionally, this endpoint should serve blocks prior to Bellatrix, and should
                        // be able to support the normal block proposal flow, because at some point full block endpoints
                        // will be deprecated from the beacon API. This will entail creating full blocks in
                        // `validator/blinded_blocks`, caching their payloads, and transforming them into blinded
                        // blocks. We will access the payload of those blocks here. This flow should happen if the
                        // execution layer has no payload builders or if we have not yet finalized post-merge transition.
                        let payload = el
                            .block_on(|el| el.propose_blinded_beacon_block(&block))
                            .map_err(|e| {
                                warp_utils::reject::custom_server_error(format!(
                                    "proposal failed: {:?}",
                                    e
                                ))
                            })?;
                        let new_block = SignedBeaconBlock::Merge(SignedBeaconBlockMerge {
                            message: BeaconBlockMerge {
                                slot: block.message().slot(),
                                proposer_index: block.message().proposer_index(),
                                parent_root: block.message().parent_root(),
                                state_root: block.message().state_root(),
                                body: BeaconBlockBodyMerge {
                                    randao_reveal: block.message().body().randao_reveal().clone(),
                                    eth1_data: block.message().body().eth1_data().clone(),
                                    graffiti: *block.message().body().graffiti(),
                                    proposer_slashings: block
                                        .message()
                                        .body()
                                        .proposer_slashings()
                                        .clone(),
                                    attester_slashings: block
                                        .message()
                                        .body()
                                        .attester_slashings()
                                        .clone(),
                                    attestations: block.message().body().attestations().clone(),
                                    deposits: block.message().body().deposits().clone(),
                                    voluntary_exits: block
                                        .message()
                                        .body()
                                        .voluntary_exits()
                                        .clone(),
                                    sync_aggregate: block
                                        .message()
                                        .body()
                                        .sync_aggregate()
                                        .unwrap()
                                        .clone(),
                                    execution_payload: payload.into(),
                                },
                            },
                            signature: block.signature().clone(),
                        });

                        // Send the block, regardless of whether or not it is valid. The API
                        // specification is very clear that this is the desired behaviour.
                        publish_pubsub_message(
                            &network_tx,
                            PubsubMessage::BeaconBlock(Box::new(new_block.clone())),
                        )?;

                        match chain.process_block(new_block) {
                            Ok(_) => {
                                // Update the head since it's likely this block will become the new
                                // head.
                                chain
                                    .fork_choice()
                                    .map_err(warp_utils::reject::beacon_chain_error)?;

                                Ok(())
                            }
                            Err(e) => {
                                let msg = format!("{:?}", e);

                                Err(warp_utils::reject::broadcast_without_import(msg))
                            }
                        }
                    } else {
                        Err(warp_utils::reject::custom_server_error(
                            "no execution layer found".to_string(),
                        ))
                    }
                })
            },
        );

    let block_id_or_err = warp::path::param::<BlockId>().or_else(|_| async {
        Err(warp_utils::reject::custom_bad_request(
            "Invalid block ID".to_string(),
        ))
    });

    let beacon_blocks_path_v1 = eth1_v1
        .and(warp::path("beacon"))
        .and(warp::path("blocks"))
        .and(block_id_or_err)
        .and(chain_filter.clone());

    let beacon_blocks_path_any = any_version
        .and(warp::path("beacon"))
        .and(warp::path("blocks"))
        .and(block_id_or_err)
        .and(chain_filter.clone());

    // GET beacon/blocks/{block_id}
    let get_beacon_block = beacon_blocks_path_any
        .clone()
        .and(warp::path::end())
        .and(warp::header::optional::<api_types::Accept>("accept"))
        .and_then(
            |endpoint_version: EndpointVersion,
             block_id: BlockId,
             chain: Arc<BeaconChain<T>>,
             accept_header: Option<api_types::Accept>| {
                blocking_task(move || {
                    let block = block_id.block(&chain)?;
                    let fork_name = block
                        .fork_name(&chain.spec)
                        .map_err(inconsistent_fork_rejection)?;
                    match accept_header {
                        Some(api_types::Accept::Ssz) => Response::builder()
                            .status(200)
                            .header("Content-Type", "application/octet-stream")
                            .body(block.as_ssz_bytes().into())
                            .map_err(|e| {
                                warp_utils::reject::custom_server_error(format!(
                                    "failed to create response: {}",
                                    e
                                ))
                            }),
                        _ => fork_versioned_response(endpoint_version, fork_name, block)
                            .map(|res| warp::reply::json(&res).into_response()),
                    }
                    .map(|resp| add_consensus_version_header(resp, fork_name))
                })
            },
        );

    // GET beacon/blocks/{block_id}/root
    let get_beacon_block_root = beacon_blocks_path_v1
        .clone()
        .and(warp::path("root"))
        .and(warp::path::end())
        .and_then(|block_id: BlockId, chain: Arc<BeaconChain<T>>| {
            blocking_json_task(move || {
                block_id
                    .root(&chain)
                    .map(api_types::RootData::from)
                    .map(api_types::GenericResponse::from)
            })
        });

    // GET beacon/blocks/{block_id}/attestations
    let get_beacon_block_attestations = beacon_blocks_path_v1
        .clone()
        .and(warp::path("attestations"))
        .and(warp::path::end())
        .and_then(|block_id: BlockId, chain: Arc<BeaconChain<T>>| {
            blocking_json_task(move || {
                block_id
                    .block(&chain)
                    .map(|block| block.message().body().attestations().clone())
                    .map(api_types::GenericResponse::from)
            })
        });

    /*
     * beacon/pool
     */

    let beacon_pool_path = eth1_v1
        .and(warp::path("beacon"))
        .and(warp::path("pool"))
        .and(chain_filter.clone());

    // POST beacon/pool/attestations
    let post_beacon_pool_attestations = beacon_pool_path
        .clone()
        .and(warp::path("attestations"))
        .and(warp::path::end())
        .and(warp::body::json())
        .and(network_tx_filter.clone())
        .and(log_filter.clone())
        .and_then(
            |chain: Arc<BeaconChain<T>>,
             attestations: Vec<Attestation<T::EthSpec>>,
             network_tx: UnboundedSender<NetworkMessage<T::EthSpec>>,
             log: Logger| {
                blocking_json_task(move || {
                    let seen_timestamp = timestamp_now();
                    let mut failures = Vec::new();

                    for (index, attestation) in attestations.as_slice().iter().enumerate() {
                        let attestation = match chain
                            .verify_unaggregated_attestation_for_gossip(attestation, None)
                        {
                            Ok(attestation) => attestation,
                            Err(e) => {
                                error!(log,
                                    "Failure verifying attestation for gossip";
                                    "error" => ?e,
                                    "request_index" => index,
                                    "committee_index" => attestation.data.index,
                                    "attestation_slot" => attestation.data.slot,
                                );
                                failures.push(api_types::Failure::new(
                                    index,
                                    format!("Verification: {:?}", e),
                                ));
                                // skip to the next attestation so we do not publish this one to gossip
                                continue;
                            }
                        };

                        // Notify the validator monitor.
                        chain
                            .validator_monitor
                            .read()
                            .register_api_unaggregated_attestation(
                                seen_timestamp,
                                attestation.indexed_attestation(),
                                &chain.slot_clock,
                            );

                        publish_pubsub_message(
                            &network_tx,
                            PubsubMessage::Attestation(Box::new((
                                attestation.subnet_id(),
                                attestation.attestation().clone(),
                            ))),
                        )?;

                        let committee_index = attestation.attestation().data.index;
                        let slot = attestation.attestation().data.slot;

                        if let Err(e) = chain.apply_attestation_to_fork_choice(&attestation) {
                            error!(log,
                                "Failure applying verified attestation to fork choice";
                                "error" => ?e,
                                "request_index" => index,
                                "committee_index" => committee_index,
                                "slot" => slot,
                            );
                            failures.push(api_types::Failure::new(
                                index,
                                format!("Fork choice: {:?}", e),
                            ));
                        };

                        if let Err(e) = chain.add_to_naive_aggregation_pool(&attestation) {
                            error!(log,
                                "Failure adding verified attestation to the naive aggregation pool";
                                "error" => ?e,
                                "request_index" => index,
                                "committee_index" => committee_index,
                                "slot" => slot,
                            );
                            failures.push(api_types::Failure::new(
                                index,
                                format!("Naive aggregation pool: {:?}", e),
                            ));
                        }
                    }
                    if failures.is_empty() {
                        Ok(())
                    } else {
                        Err(warp_utils::reject::indexed_bad_request(
                            "error processing attestations".to_string(),
                            failures,
                        ))
                    }
                })
            },
        );

    // GET beacon/pool/attestations?committee_index,slot
    let get_beacon_pool_attestations = beacon_pool_path
        .clone()
        .and(warp::path("attestations"))
        .and(warp::path::end())
        .and(warp::query::<api_types::AttestationPoolQuery>())
        .and_then(
            |chain: Arc<BeaconChain<T>>, query: api_types::AttestationPoolQuery| {
                blocking_json_task(move || {
                    let query_filter = |attestation: &Attestation<T::EthSpec>| {
                        query
                            .slot
                            .map_or(true, |slot| slot == attestation.data.slot)
                            && query
                                .committee_index
                                .map_or(true, |index| index == attestation.data.index)
                    };

                    let mut attestations = chain.op_pool.get_filtered_attestations(query_filter);
                    attestations.extend(
                        chain
                            .naive_aggregation_pool
                            .read()
                            .iter()
                            .cloned()
                            .filter(query_filter),
                    );
                    Ok(api_types::GenericResponse::from(attestations))
                })
            },
        );

    // POST beacon/pool/attester_slashings
    let post_beacon_pool_attester_slashings = beacon_pool_path
        .clone()
        .and(warp::path("attester_slashings"))
        .and(warp::path::end())
        .and(warp::body::json())
        .and(network_tx_filter.clone())
        .and_then(
            |chain: Arc<BeaconChain<T>>,
             slashing: AttesterSlashing<T::EthSpec>,
             network_tx: UnboundedSender<NetworkMessage<T::EthSpec>>| {
                blocking_json_task(move || {
                    let outcome = chain
                        .verify_attester_slashing_for_gossip(slashing.clone())
                        .map_err(|e| {
                            warp_utils::reject::object_invalid(format!(
                                "gossip verification failed: {:?}",
                                e
                            ))
                        })?;

                    // Notify the validator monitor.
                    chain
                        .validator_monitor
                        .read()
                        .register_api_attester_slashing(&slashing);

                    if let ObservationOutcome::New(slashing) = outcome {
                        publish_pubsub_message(
                            &network_tx,
                            PubsubMessage::AttesterSlashing(Box::new(
                                slashing.clone().into_inner(),
                            )),
                        )?;

                        chain
                            .import_attester_slashing(slashing)
                            .map_err(warp_utils::reject::beacon_chain_error)?;
                    }

                    Ok(())
                })
            },
        );

    // GET beacon/pool/attester_slashings
    let get_beacon_pool_attester_slashings = beacon_pool_path
        .clone()
        .and(warp::path("attester_slashings"))
        .and(warp::path::end())
        .and_then(|chain: Arc<BeaconChain<T>>| {
            blocking_json_task(move || {
                let attestations = chain.op_pool.get_all_attester_slashings();
                Ok(api_types::GenericResponse::from(attestations))
            })
        });

    // POST beacon/pool/proposer_slashings
    let post_beacon_pool_proposer_slashings = beacon_pool_path
        .clone()
        .and(warp::path("proposer_slashings"))
        .and(warp::path::end())
        .and(warp::body::json())
        .and(network_tx_filter.clone())
        .and_then(
            |chain: Arc<BeaconChain<T>>,
             slashing: ProposerSlashing,
             network_tx: UnboundedSender<NetworkMessage<T::EthSpec>>| {
                blocking_json_task(move || {
                    let outcome = chain
                        .verify_proposer_slashing_for_gossip(slashing.clone())
                        .map_err(|e| {
                            warp_utils::reject::object_invalid(format!(
                                "gossip verification failed: {:?}",
                                e
                            ))
                        })?;

                    // Notify the validator monitor.
                    chain
                        .validator_monitor
                        .read()
                        .register_api_proposer_slashing(&slashing);

                    if let ObservationOutcome::New(slashing) = outcome {
                        publish_pubsub_message(
                            &network_tx,
                            PubsubMessage::ProposerSlashing(Box::new(
                                slashing.clone().into_inner(),
                            )),
                        )?;

                        chain.import_proposer_slashing(slashing);
                    }

                    Ok(())
                })
            },
        );

    // GET beacon/pool/proposer_slashings
    let get_beacon_pool_proposer_slashings = beacon_pool_path
        .clone()
        .and(warp::path("proposer_slashings"))
        .and(warp::path::end())
        .and_then(|chain: Arc<BeaconChain<T>>| {
            blocking_json_task(move || {
                let attestations = chain.op_pool.get_all_proposer_slashings();
                Ok(api_types::GenericResponse::from(attestations))
            })
        });

    // POST beacon/pool/voluntary_exits
    let post_beacon_pool_voluntary_exits = beacon_pool_path
        .clone()
        .and(warp::path("voluntary_exits"))
        .and(warp::path::end())
        .and(warp::body::json())
        .and(network_tx_filter.clone())
        .and_then(
            |chain: Arc<BeaconChain<T>>,
             exit: SignedVoluntaryExit,
             network_tx: UnboundedSender<NetworkMessage<T::EthSpec>>| {
                blocking_json_task(move || {
                    let outcome = chain
                        .verify_voluntary_exit_for_gossip(exit.clone())
                        .map_err(|e| {
                            warp_utils::reject::object_invalid(format!(
                                "gossip verification failed: {:?}",
                                e
                            ))
                        })?;

                    // Notify the validator monitor.
                    chain
                        .validator_monitor
                        .read()
                        .register_api_voluntary_exit(&exit.message);

                    if let ObservationOutcome::New(exit) = outcome {
                        publish_pubsub_message(
                            &network_tx,
                            PubsubMessage::VoluntaryExit(Box::new(exit.clone().into_inner())),
                        )?;

                        chain.import_voluntary_exit(exit);
                    }

                    Ok(())
                })
            },
        );

    // GET beacon/pool/voluntary_exits
    let get_beacon_pool_voluntary_exits = beacon_pool_path
        .clone()
        .and(warp::path("voluntary_exits"))
        .and(warp::path::end())
        .and_then(|chain: Arc<BeaconChain<T>>| {
            blocking_json_task(move || {
                let attestations = chain.op_pool.get_all_voluntary_exits();
                Ok(api_types::GenericResponse::from(attestations))
            })
        });

    // POST beacon/pool/sync_committees
    let post_beacon_pool_sync_committees = beacon_pool_path
        .clone()
        .and(warp::path("sync_committees"))
        .and(warp::path::end())
        .and(warp::body::json())
        .and(network_tx_filter.clone())
        .and(log_filter.clone())
        .and_then(
            |chain: Arc<BeaconChain<T>>,
             signatures: Vec<SyncCommitteeMessage>,
             network_tx: UnboundedSender<NetworkMessage<T::EthSpec>>,
             log: Logger| {
                blocking_json_task(move || {
                    sync_committees::process_sync_committee_signatures(
                        signatures, network_tx, &chain, log,
                    )?;
                    Ok(api_types::GenericResponse::from(()))
                })
            },
        );

    /*
     * config
     */

    let config_path = eth1_v1.and(warp::path("config"));

    // GET config/fork_schedule
    let get_config_fork_schedule = config_path
        .and(warp::path("fork_schedule"))
        .and(warp::path::end())
        .and(chain_filter.clone())
        .and_then(|chain: Arc<BeaconChain<T>>| {
            blocking_json_task(move || {
                let forks = ForkName::list_all()
                    .into_iter()
                    .filter_map(|fork_name| chain.spec.fork_for_name(fork_name))
                    .collect::<Vec<_>>();
                Ok(api_types::GenericResponse::from(forks))
            })
        });

    // GET config/spec
    let serve_legacy_spec = ctx.config.serve_legacy_spec;
    let get_config_spec = config_path
        .and(warp::path("spec"))
        .and(warp::path::end())
        .and(chain_filter.clone())
        .and_then(move |chain: Arc<BeaconChain<T>>| {
            blocking_json_task(move || {
                let mut config_and_preset =
                    ConfigAndPreset::from_chain_spec::<T::EthSpec>(&chain.spec);
                if serve_legacy_spec {
                    config_and_preset.make_backwards_compat(&chain.spec);
                }
                Ok(api_types::GenericResponse::from(config_and_preset))
            })
        });

    // GET config/deposit_contract
    let get_config_deposit_contract = config_path
        .and(warp::path("deposit_contract"))
        .and(warp::path::end())
        .and(chain_filter.clone())
        .and_then(|chain: Arc<BeaconChain<T>>| {
            blocking_json_task(move || {
                Ok(api_types::GenericResponse::from(
                    api_types::DepositContractData {
                        address: chain.spec.deposit_contract_address,
                        chain_id: chain.spec.deposit_chain_id,
                    },
                ))
            })
        });

    /*
     * debug
     */

    // GET debug/beacon/states/{state_id}
    let get_debug_beacon_states = any_version
        .and(warp::path("debug"))
        .and(warp::path("beacon"))
        .and(warp::path("states"))
        .and(warp::path::param::<StateId>().or_else(|_| async {
            Err(warp_utils::reject::custom_bad_request(
                "Invalid state ID".to_string(),
            ))
        }))
        .and(warp::path::end())
        .and(warp::header::optional::<api_types::Accept>("accept"))
        .and(chain_filter.clone())
        .and_then(
            |endpoint_version: EndpointVersion,
             state_id: StateId,
             accept_header: Option<api_types::Accept>,
             chain: Arc<BeaconChain<T>>| {
                blocking_task(move || match accept_header {
                    Some(api_types::Accept::Ssz) => {
                        let state = state_id.state(&chain)?;
                        let fork_name = state
                            .fork_name(&chain.spec)
                            .map_err(inconsistent_fork_rejection)?;
                        Response::builder()
                            .status(200)
                            .header("Content-Type", "application/octet-stream")
                            .body(state.as_ssz_bytes().into())
                            .map(|resp| add_consensus_version_header(resp, fork_name))
                            .map_err(|e| {
                                warp_utils::reject::custom_server_error(format!(
                                    "failed to create response: {}",
                                    e
                                ))
                            })
                    }
                    _ => state_id.map_state(&chain, |state| {
                        let fork_name = state
                            .fork_name(&chain.spec)
                            .map_err(inconsistent_fork_rejection)?;
                        let res = fork_versioned_response(endpoint_version, fork_name, &state)?;
                        Ok(add_consensus_version_header(
                            warp::reply::json(&res).into_response(),
                            fork_name,
                        ))
                    }),
                })
            },
        );

    // GET debug/beacon/heads
    let get_debug_beacon_heads = eth1_v1
        .and(warp::path("debug"))
        .and(warp::path("beacon"))
        .and(warp::path("heads"))
        .and(warp::path::end())
        .and(chain_filter.clone())
        .and_then(|chain: Arc<BeaconChain<T>>| {
            blocking_json_task(move || {
                let heads = chain
                    .heads()
                    .into_iter()
                    .map(|(root, slot)| api_types::ChainHeadData { slot, root })
                    .collect::<Vec<_>>();
                Ok(api_types::GenericResponse::from(heads))
            })
        });

    /*
     * node
     */

    // GET node/identity
    let get_node_identity = eth1_v1
        .and(warp::path("node"))
        .and(warp::path("identity"))
        .and(warp::path::end())
        .and(network_globals.clone())
        .and_then(|network_globals: Arc<NetworkGlobals<T::EthSpec>>| {
            blocking_json_task(move || {
                let enr = network_globals.local_enr();
                let p2p_addresses = enr.multiaddr_p2p_tcp();
                let discovery_addresses = enr.multiaddr_p2p_udp();
                let meta_data = network_globals.local_metadata.read();
                Ok(api_types::GenericResponse::from(api_types::IdentityData {
                    peer_id: network_globals.local_peer_id().to_base58(),
                    enr,
                    p2p_addresses,
                    discovery_addresses,
                    metadata: api_types::MetaData {
                        seq_number: *meta_data.seq_number(),
                        attnets: format!(
                            "0x{}",
                            hex::encode(meta_data.attnets().clone().into_bytes()),
                        ),
                        syncnets: format!(
                            "0x{}",
                            hex::encode(
                                meta_data
                                    .syncnets()
                                    .map(|x| x.clone())
                                    .unwrap_or_default()
                                    .into_bytes()
                            )
                        ),
                    },
                }))
            })
        });

    // GET node/version
    let get_node_version = eth1_v1
        .and(warp::path("node"))
        .and(warp::path("version"))
        .and(warp::path::end())
        .and_then(|| {
            blocking_json_task(move || {
                Ok(api_types::GenericResponse::from(api_types::VersionData {
                    version: version_with_platform(),
                }))
            })
        });

    // GET node/syncing
    let get_node_syncing = eth1_v1
        .and(warp::path("node"))
        .and(warp::path("syncing"))
        .and(warp::path::end())
        .and(network_globals.clone())
        .and(chain_filter.clone())
        .and_then(
            |network_globals: Arc<NetworkGlobals<T::EthSpec>>, chain: Arc<BeaconChain<T>>| {
                blocking_json_task(move || {
                    let head_slot = chain
                        .head_info()
                        .map(|info| info.slot)
                        .map_err(warp_utils::reject::beacon_chain_error)?;
                    let current_slot = chain
                        .slot()
                        .map_err(warp_utils::reject::beacon_chain_error)?;

                    // Taking advantage of saturating subtraction on slot.
                    let sync_distance = current_slot - head_slot;

                    let syncing_data = api_types::SyncingData {
                        is_syncing: network_globals.sync_state.read().is_syncing(),
                        head_slot,
                        sync_distance,
                    };

                    Ok(api_types::GenericResponse::from(syncing_data))
                })
            },
        );

    // GET node/health
    let get_node_health = eth1_v1
        .and(warp::path("node"))
        .and(warp::path("health"))
        .and(warp::path::end())
        .and(network_globals.clone())
        .and_then(|network_globals: Arc<NetworkGlobals<T::EthSpec>>| {
            blocking_task(move || match *network_globals.sync_state.read() {
                SyncState::SyncingFinalized { .. }
                | SyncState::SyncingHead { .. }
                | SyncState::SyncTransition
                | SyncState::BackFillSyncing { .. } => Ok(warp::reply::with_status(
                    warp::reply(),
                    warp::http::StatusCode::PARTIAL_CONTENT,
                )),
                SyncState::Synced => Ok(warp::reply::with_status(
                    warp::reply(),
                    warp::http::StatusCode::OK,
                )),
                SyncState::Stalled => Err(warp_utils::reject::not_synced(
                    "sync stalled, beacon chain may not yet be initialized.".to_string(),
                )),
            })
        });

    // GET node/peers/{peer_id}
    let get_node_peers_by_id = eth1_v1
        .and(warp::path("node"))
        .and(warp::path("peers"))
        .and(warp::path::param::<String>())
        .and(warp::path::end())
        .and(network_globals.clone())
        .and_then(
            |requested_peer_id: String, network_globals: Arc<NetworkGlobals<T::EthSpec>>| {
                blocking_json_task(move || {
                    let peer_id = PeerId::from_bytes(
                        &bs58::decode(requested_peer_id.as_str())
                            .into_vec()
                            .map_err(|e| {
                                warp_utils::reject::custom_bad_request(format!(
                                    "invalid peer id: {}",
                                    e
                                ))
                            })?,
                    )
                    .map_err(|_| {
                        warp_utils::reject::custom_bad_request("invalid peer id.".to_string())
                    })?;

                    if let Some(peer_info) = network_globals.peers.read().peer_info(&peer_id) {
                        let address = if let Some(socket_addr) = peer_info.seen_addresses().next() {
                            let mut addr = lighthouse_network::Multiaddr::from(socket_addr.ip());
                            addr.push(lighthouse_network::multiaddr::Protocol::Tcp(
                                socket_addr.port(),
                            ));
                            addr.to_string()
                        } else if let Some(addr) = peer_info.listening_addresses().first() {
                            addr.to_string()
                        } else {
                            String::new()
                        };

                        // the eth2 API spec implies only peers we have been connected to at some point should be included.
                        if let Some(dir) = peer_info.connection_direction().as_ref() {
                            return Ok(api_types::GenericResponse::from(api_types::PeerData {
                                peer_id: peer_id.to_string(),
                                enr: peer_info.enr().map(|enr| enr.to_base64()),
                                last_seen_p2p_address: address,
                                direction: api_types::PeerDirection::from_connection_direction(dir),
                                state: api_types::PeerState::from_peer_connection_status(
                                    peer_info.connection_status(),
                                ),
                            }));
                        }
                    }
                    Err(warp_utils::reject::custom_not_found(
                        "peer not found.".to_string(),
                    ))
                })
            },
        );

    // GET node/peers
    let get_node_peers = eth1_v1
        .and(warp::path("node"))
        .and(warp::path("peers"))
        .and(warp::path::end())
        .and(multi_key_query::<api_types::PeersQuery>())
        .and(network_globals.clone())
        .and_then(
            |query_res: Result<api_types::PeersQuery, warp::Rejection>,
             network_globals: Arc<NetworkGlobals<T::EthSpec>>| {
                blocking_json_task(move || {
                    let query = query_res?;
                    let mut peers: Vec<api_types::PeerData> = Vec::new();
                    network_globals
                        .peers
                        .read()
                        .peers()
                        .for_each(|(peer_id, peer_info)| {
                            let address =
                                if let Some(socket_addr) = peer_info.seen_addresses().next() {
                                    let mut addr =
                                        lighthouse_network::Multiaddr::from(socket_addr.ip());
                                    addr.push(lighthouse_network::multiaddr::Protocol::Tcp(
                                        socket_addr.port(),
                                    ));
                                    addr.to_string()
                                } else if let Some(addr) = peer_info.listening_addresses().first() {
                                    addr.to_string()
                                } else {
                                    String::new()
                                };

                            // the eth2 API spec implies only peers we have been connected to at some point should be included.
                            if let Some(dir) = peer_info.connection_direction() {
                                let direction =
                                    api_types::PeerDirection::from_connection_direction(dir);
                                let state = api_types::PeerState::from_peer_connection_status(
                                    peer_info.connection_status(),
                                );

                                let state_matches = query.state.as_ref().map_or(true, |states| {
                                    states.iter().any(|state_param| *state_param == state)
                                });
                                let direction_matches =
                                    query.direction.as_ref().map_or(true, |directions| {
                                        directions.iter().any(|dir_param| *dir_param == direction)
                                    });

                                if state_matches && direction_matches {
                                    peers.push(api_types::PeerData {
                                        peer_id: peer_id.to_string(),
                                        enr: peer_info.enr().map(|enr| enr.to_base64()),
                                        last_seen_p2p_address: address,
                                        direction,
                                        state,
                                    });
                                }
                            }
                        });
                    Ok(api_types::PeersData {
                        meta: api_types::PeersMetaData {
                            count: peers.len() as u64,
                        },
                        data: peers,
                    })
                })
            },
        );

    // GET node/peer_count
    let get_node_peer_count = eth1_v1
        .and(warp::path("node"))
        .and(warp::path("peer_count"))
        .and(warp::path::end())
        .and(network_globals.clone())
        .and_then(|network_globals: Arc<NetworkGlobals<T::EthSpec>>| {
            blocking_json_task(move || {
                let mut connected: u64 = 0;
                let mut connecting: u64 = 0;
                let mut disconnected: u64 = 0;
                let mut disconnecting: u64 = 0;

                network_globals
                    .peers
                    .read()
                    .peers()
                    .for_each(|(_, peer_info)| {
                        let state = api_types::PeerState::from_peer_connection_status(
                            peer_info.connection_status(),
                        );
                        match state {
                            api_types::PeerState::Connected => connected += 1,
                            api_types::PeerState::Connecting => connecting += 1,
                            api_types::PeerState::Disconnected => disconnected += 1,
                            api_types::PeerState::Disconnecting => disconnecting += 1,
                        }
                    });

                Ok(api_types::GenericResponse::from(api_types::PeerCount {
                    connected,
                    connecting,
                    disconnected,
                    disconnecting,
                }))
            })
        });
    /*
     * validator
     */

    // GET validator/duties/proposer/{epoch}
    let get_validator_duties_proposer = eth1_v1
        .and(warp::path("validator"))
        .and(warp::path("duties"))
        .and(warp::path("proposer"))
        .and(warp::path::param::<Epoch>().or_else(|_| async {
            Err(warp_utils::reject::custom_bad_request(
                "Invalid epoch".to_string(),
            ))
        }))
        .and(warp::path::end())
        .and(not_while_syncing_filter.clone())
        .and(chain_filter.clone())
        .and(log_filter.clone())
        .and_then(|epoch: Epoch, chain: Arc<BeaconChain<T>>, log: Logger| {
            blocking_json_task(move || proposer_duties::proposer_duties(epoch, &chain, &log))
        });

    // GET validator/blocks/{slot}
    let get_validator_blocks = any_version
        .and(warp::path("validator"))
        .and(warp::path("blocks"))
        .and(warp::path::param::<Slot>().or_else(|_| async {
            Err(warp_utils::reject::custom_bad_request(
                "Invalid slot".to_string(),
            ))
        }))
        .and(warp::path::end())
        .and(not_while_syncing_filter.clone())
        .and(warp::query::<api_types::ValidatorBlocksQuery>())
        .and(chain_filter.clone())
        .and_then(
            |endpoint_version: EndpointVersion,
             slot: Slot,
             query: api_types::ValidatorBlocksQuery,
             chain: Arc<BeaconChain<T>>| {
                blocking_json_task(move || {
                    let randao_reveal = query.randao_reveal.as_ref().map_or_else(
                        || {
                            if query.verify_randao {
                                Err(warp_utils::reject::custom_bad_request(
                                    "randao_reveal is mandatory unless verify_randao=false".into(),
                                ))
                            } else {
                                Ok(Signature::empty())
                            }
                        },
                        |sig_bytes| {
                            sig_bytes.try_into().map_err(|e| {
                                warp_utils::reject::custom_bad_request(format!(
                                    "randao reveal is not a valid BLS signature: {:?}",
                                    e
                                ))
                            })
                        },
                    )?;

                    let randao_verification = if query.verify_randao {
                        ProduceBlockVerification::VerifyRandao
                    } else {
                        ProduceBlockVerification::NoVerification
                    };
<<<<<<< HEAD

                    let (block, _) = chain
                        .produce_block_with_verification(
=======

                    let (block, _) = chain
                        .produce_block_with_verification::<FullPayload<T::EthSpec>>(
                            randao_reveal,
                            slot,
                            query.graffiti.map(Into::into),
                            randao_verification,
                        )
                        .map_err(warp_utils::reject::block_production_error)?;
                    let fork_name = block
                        .to_ref()
                        .fork_name(&chain.spec)
                        .map_err(inconsistent_fork_rejection)?;
                    fork_versioned_response(endpoint_version, fork_name, block)
                })
            },
        );

    // GET validator/blinded_blocks/{slot}
    let get_validator_blinded_blocks = any_version
        .and(warp::path("validator"))
        .and(warp::path("blinded_blocks"))
        .and(warp::path::param::<Slot>().or_else(|_| async {
            Err(warp_utils::reject::custom_bad_request(
                "Invalid slot".to_string(),
            ))
        }))
        .and(warp::path::end())
        .and(not_while_syncing_filter.clone())
        .and(warp::query::<api_types::ValidatorBlocksQuery>())
        .and(chain_filter.clone())
        .and_then(
            |endpoint_version: EndpointVersion,
             slot: Slot,
             query: api_types::ValidatorBlocksQuery,
             chain: Arc<BeaconChain<T>>| {
                blocking_json_task(move || {
                    let randao_reveal = query.randao_reveal.as_ref().map_or_else(
                        || {
                            if query.verify_randao {
                                Err(warp_utils::reject::custom_bad_request(
                                    "randao_reveal is mandatory unless verify_randao=false".into(),
                                ))
                            } else {
                                Ok(Signature::empty())
                            }
                        },
                        |sig_bytes| {
                            sig_bytes.try_into().map_err(|e| {
                                warp_utils::reject::custom_bad_request(format!(
                                    "randao reveal is not a valid BLS signature: {:?}",
                                    e
                                ))
                            })
                        },
                    )?;

                    let randao_verification = if query.verify_randao {
                        ProduceBlockVerification::VerifyRandao
                    } else {
                        ProduceBlockVerification::NoVerification
                    };

                    let (block, _) = chain
                        .produce_block_with_verification::<BlindedPayload<T::EthSpec>>(
>>>>>>> aa72088f
                            randao_reveal,
                            slot,
                            query.graffiti.map(Into::into),
                            randao_verification,
                        )
                        .map_err(warp_utils::reject::block_production_error)?;
                    let fork_name = block
                        .to_ref()
                        .fork_name(&chain.spec)
                        .map_err(inconsistent_fork_rejection)?;
                    fork_versioned_response(endpoint_version, fork_name, block)
                })
            },
        );

    // GET validator/attestation_data?slot,committee_index
    let get_validator_attestation_data = eth1_v1
        .and(warp::path("validator"))
        .and(warp::path("attestation_data"))
        .and(warp::path::end())
        .and(warp::query::<api_types::ValidatorAttestationDataQuery>())
        .and(not_while_syncing_filter.clone())
        .and(only_with_safe_head.clone())
        .and(chain_filter.clone())
        .and_then(
            |query: api_types::ValidatorAttestationDataQuery, chain: Arc<BeaconChain<T>>| {
                blocking_json_task(move || {
                    let current_slot = chain
                        .slot()
                        .map_err(warp_utils::reject::beacon_chain_error)?;

                    // allow a tolerance of one slot to account for clock skew
                    if query.slot > current_slot + 1 {
                        return Err(warp_utils::reject::custom_bad_request(format!(
                            "request slot {} is more than one slot past the current slot {}",
                            query.slot, current_slot
                        )));
                    }

                    chain
                        .produce_unaggregated_attestation(query.slot, query.committee_index)
                        .map(|attestation| attestation.data)
                        .map(api_types::GenericResponse::from)
                        .map_err(warp_utils::reject::beacon_chain_error)
                })
            },
        );

    // GET validator/aggregate_attestation?attestation_data_root,slot
    let get_validator_aggregate_attestation = eth1_v1
        .and(warp::path("validator"))
        .and(warp::path("aggregate_attestation"))
        .and(warp::path::end())
        .and(warp::query::<api_types::ValidatorAggregateAttestationQuery>())
        .and(not_while_syncing_filter.clone())
        .and(only_with_safe_head.clone())
        .and(chain_filter.clone())
        .and_then(
            |query: api_types::ValidatorAggregateAttestationQuery, chain: Arc<BeaconChain<T>>| {
                blocking_json_task(move || {
                    chain
                        .get_aggregated_attestation_by_slot_and_root(
                            query.slot,
                            &query.attestation_data_root,
                        )
                        .map(api_types::GenericResponse::from)
                        .ok_or_else(|| {
                            warp_utils::reject::custom_not_found(
                                "no matching aggregate found".to_string(),
                            )
                        })
                })
            },
        );

    // POST validator/duties/attester/{epoch}
    let post_validator_duties_attester = eth1_v1
        .and(warp::path("validator"))
        .and(warp::path("duties"))
        .and(warp::path("attester"))
        .and(warp::path::param::<Epoch>().or_else(|_| async {
            Err(warp_utils::reject::custom_bad_request(
                "Invalid epoch".to_string(),
            ))
        }))
        .and(warp::path::end())
        .and(not_while_syncing_filter.clone())
        .and(warp::body::json())
        .and(chain_filter.clone())
        .and_then(
            |epoch: Epoch, indices: api_types::ValidatorIndexData, chain: Arc<BeaconChain<T>>| {
                blocking_json_task(move || {
                    attester_duties::attester_duties(epoch, &indices.0, &chain)
                })
            },
        );

    // POST validator/duties/sync
    let post_validator_duties_sync = eth1_v1
        .and(warp::path("validator"))
        .and(warp::path("duties"))
        .and(warp::path("sync"))
        .and(warp::path::param::<Epoch>().or_else(|_| async {
            Err(warp_utils::reject::custom_bad_request(
                "Invalid epoch".to_string(),
            ))
        }))
        .and(warp::path::end())
        .and(not_while_syncing_filter.clone())
        .and(warp::body::json())
        .and(chain_filter.clone())
        .and_then(
            |epoch: Epoch, indices: api_types::ValidatorIndexData, chain: Arc<BeaconChain<T>>| {
                blocking_json_task(move || {
                    sync_committees::sync_committee_duties(epoch, &indices.0, &chain)
                })
            },
        );

    // GET validator/sync_committee_contribution
    let get_validator_sync_committee_contribution = eth1_v1
        .and(warp::path("validator"))
        .and(warp::path("sync_committee_contribution"))
        .and(warp::path::end())
        .and(warp::query::<SyncContributionData>())
        .and(not_while_syncing_filter.clone())
        .and(only_with_safe_head)
        .and(chain_filter.clone())
        .and_then(
            |sync_committee_data: SyncContributionData, chain: Arc<BeaconChain<T>>| {
                blocking_json_task(move || {
                    chain
                        .get_aggregated_sync_committee_contribution(&sync_committee_data)
                        .map(api_types::GenericResponse::from)
                        .ok_or_else(|| {
                            warp_utils::reject::custom_not_found(
                                "no matching sync contribution found".to_string(),
                            )
                        })
                })
            },
        );

    // POST validator/aggregate_and_proofs
    let post_validator_aggregate_and_proofs = eth1_v1
        .and(warp::path("validator"))
        .and(warp::path("aggregate_and_proofs"))
        .and(warp::path::end())
        .and(not_while_syncing_filter.clone())
        .and(chain_filter.clone())
        .and(warp::body::json())
        .and(network_tx_filter.clone())
        .and(log_filter.clone())
        .and_then(
            |chain: Arc<BeaconChain<T>>,
             aggregates: Vec<SignedAggregateAndProof<T::EthSpec>>,
             network_tx: UnboundedSender<NetworkMessage<T::EthSpec>>, log: Logger| {
                blocking_json_task(move || {
                    let seen_timestamp = timestamp_now();
                    let mut verified_aggregates = Vec::with_capacity(aggregates.len());
                    let mut messages = Vec::with_capacity(aggregates.len());
                    let mut failures = Vec::new();

                    // Verify that all messages in the post are valid before processing further
                    for (index, aggregate) in aggregates.iter().enumerate() {
                        match chain.verify_aggregated_attestation_for_gossip(aggregate) {
                            Ok(verified_aggregate) => {
                                messages.push(PubsubMessage::AggregateAndProofAttestation(Box::new(
                                    verified_aggregate.aggregate().clone(),
                                )));

                                // Notify the validator monitor.
                                chain
                                    .validator_monitor
                                    .read()
                                    .register_api_aggregated_attestation(
                                        seen_timestamp,
                                        verified_aggregate.aggregate(),
                                        verified_aggregate.indexed_attestation(),
                                        &chain.slot_clock,
                                    );

                                verified_aggregates.push((index, verified_aggregate));
                            }
                            // If we already know the attestation, don't broadcast it or attempt to
                            // further verify it. Return success.
                            //
                            // It's reasonably likely that two different validators produce
                            // identical aggregates, especially if they're using the same beacon
                            // node.
                            Err(AttnError::AttestationAlreadyKnown(_)) => continue,
                            Err(e) => {
                                error!(log,
                                    "Failure verifying aggregate and proofs";
                                    "error" => format!("{:?}", e),
                                    "request_index" => index,
                                    "aggregator_index" => aggregate.message.aggregator_index,
                                    "attestation_index" => aggregate.message.aggregate.data.index,
                                    "attestation_slot" => aggregate.message.aggregate.data.slot,
                                );
                                failures.push(api_types::Failure::new(index, format!("Verification: {:?}", e)));
                            }
                        }
                    }

                    // Publish aggregate attestations to the libp2p network
                    if !messages.is_empty() {
                        publish_network_message(&network_tx, NetworkMessage::Publish { messages })?;
                    }

                    // Import aggregate attestations
                    for (index, verified_aggregate) in verified_aggregates {
                        if let Err(e) = chain.apply_attestation_to_fork_choice(&verified_aggregate) {
                            error!(log,
                                    "Failure applying verified aggregate attestation to fork choice";
                                    "error" => format!("{:?}", e),
                                    "request_index" => index,
                                    "aggregator_index" => verified_aggregate.aggregate().message.aggregator_index,
                                    "attestation_index" => verified_aggregate.attestation().data.index,
                                    "attestation_slot" => verified_aggregate.attestation().data.slot,
                                );
                            failures.push(api_types::Failure::new(index, format!("Fork choice: {:?}", e)));
                        }
                        if let Err(e) = chain.add_to_block_inclusion_pool(&verified_aggregate) {
                            warn!(log,
                                    "Could not add verified aggregate attestation to the inclusion pool";
                                    "error" => format!("{:?}", e),
                                    "request_index" => index,
                                );
                            failures.push(api_types::Failure::new(index, format!("Op pool: {:?}", e)));
                        }
                    }

                    if !failures.is_empty() {
                        Err(warp_utils::reject::indexed_bad_request("error processing aggregate and proofs".to_string(),
                                                                    failures,
                        ))
                    } else {
                        Ok(())
                    }
                })
            },
        );

    let post_validator_contribution_and_proofs = eth1_v1
        .and(warp::path("validator"))
        .and(warp::path("contribution_and_proofs"))
        .and(warp::path::end())
        .and(not_while_syncing_filter.clone())
        .and(chain_filter.clone())
        .and(warp::body::json())
        .and(network_tx_filter.clone())
        .and(log_filter.clone())
        .and_then(
            |chain: Arc<BeaconChain<T>>,
             contributions: Vec<SignedContributionAndProof<T::EthSpec>>,
             network_tx: UnboundedSender<NetworkMessage<T::EthSpec>>,
             log: Logger| {
                blocking_json_task(move || {
                    sync_committees::process_signed_contribution_and_proofs(
                        contributions,
                        network_tx,
                        &chain,
                        log,
                    )?;
                    Ok(api_types::GenericResponse::from(()))
                })
            },
        );

    // POST validator/beacon_committee_subscriptions
    let post_validator_beacon_committee_subscriptions = eth1_v1
        .and(warp::path("validator"))
        .and(warp::path("beacon_committee_subscriptions"))
        .and(warp::path::end())
        .and(warp::body::json())
        .and(network_tx_filter.clone())
        .and(chain_filter.clone())
        .and_then(
            |subscriptions: Vec<api_types::BeaconCommitteeSubscription>,
             network_tx: UnboundedSender<NetworkMessage<T::EthSpec>>,
             chain: Arc<BeaconChain<T>>| {
                blocking_json_task(move || {
                    for subscription in &subscriptions {
                        chain
                            .validator_monitor
                            .write()
                            .auto_register_local_validator(subscription.validator_index);

                        let subscription = api_types::ValidatorSubscription {
                            validator_index: subscription.validator_index,
                            attestation_committee_index: subscription.committee_index,
                            slot: subscription.slot,
                            committee_count_at_slot: subscription.committees_at_slot,
                            is_aggregator: subscription.is_aggregator,
                        };

                        publish_network_message(
                            &network_tx,
                            NetworkMessage::AttestationSubscribe {
                                subscriptions: vec![subscription],
                            },
                        )?;
                    }

                    Ok(())
                })
            },
        );

    // POST validator/prepare_beacon_proposer
    let post_validator_prepare_beacon_proposer = eth1_v1
        .and(warp::path("validator"))
        .and(warp::path("prepare_beacon_proposer"))
        .and(warp::path::end())
        .and(not_while_syncing_filter.clone())
        .and(chain_filter.clone())
        .and(warp::addr::remote())
        .and(log_filter.clone())
        .and(warp::body::json())
        .and_then(
            |chain: Arc<BeaconChain<T>>,
             client_addr: Option<SocketAddr>,
             log: Logger,
             preparation_data: Vec<ProposerPreparationData>| {
                blocking_json_task(move || {
                    let execution_layer = chain
                        .execution_layer
                        .as_ref()
                        .ok_or(BeaconChainError::ExecutionLayerMissing)
                        .map_err(warp_utils::reject::beacon_chain_error)?;
                    let current_epoch = chain
                        .epoch()
                        .map_err(warp_utils::reject::beacon_chain_error)?;

                    debug!(
                        log,
                        "Received proposer preparation data";
                        "count" => preparation_data.len(),
                        "client" => client_addr
                            .map(|a| a.to_string())
                            .unwrap_or_else(|| "unknown".to_string()),
                    );

                    execution_layer
                        .update_proposer_preparation_blocking(current_epoch, &preparation_data)
                        .map_err(|_e| {
                            warp_utils::reject::custom_bad_request(
                                "error processing proposer preparations".to_string(),
                            )
                        })?;

                    chain.prepare_beacon_proposer_blocking().map_err(|e| {
                        warp_utils::reject::custom_bad_request(format!(
                            "error updating proposer preparations: {:?}",
                            e
                        ))
                    })?;

                    Ok(())
                })
            },
        );

    // POST validator/sync_committee_subscriptions
    let post_validator_sync_committee_subscriptions = eth1_v1
        .and(warp::path("validator"))
        .and(warp::path("sync_committee_subscriptions"))
        .and(warp::path::end())
        .and(warp::body::json())
        .and(network_tx_filter)
        .and(chain_filter.clone())
        .and_then(
            |subscriptions: Vec<types::SyncCommitteeSubscription>,
             network_tx: UnboundedSender<NetworkMessage<T::EthSpec>>,
             chain: Arc<BeaconChain<T>>| {
                blocking_json_task(move || {
                    for subscription in subscriptions {
                        chain
                            .validator_monitor
                            .write()
                            .auto_register_local_validator(subscription.validator_index);

                        publish_network_message(
                            &network_tx,
                            NetworkMessage::SyncCommitteeSubscribe {
                                subscriptions: vec![subscription],
                            },
                        )?;
                    }

                    Ok(())
                })
            },
        );

    // POST lighthouse/liveness
    let post_lighthouse_liveness = warp::path("lighthouse")
        .and(warp::path("liveness"))
        .and(warp::path::end())
        .and(warp::body::json())
        .and(chain_filter.clone())
        .and_then(
            |request_data: api_types::LivenessRequestData, chain: Arc<BeaconChain<T>>| {
                blocking_json_task(move || {
                    // Ensure the request is for either the current, previous or next epoch.
                    let current_epoch = chain
                        .epoch()
                        .map_err(warp_utils::reject::beacon_chain_error)?;
                    let prev_epoch = current_epoch.saturating_sub(Epoch::new(1));
                    let next_epoch = current_epoch.saturating_add(Epoch::new(1));

                    if request_data.epoch < prev_epoch || request_data.epoch > next_epoch {
                        return Err(warp_utils::reject::custom_bad_request(format!(
                            "request epoch {} is more than one epoch from the current epoch {}",
                            request_data.epoch, current_epoch
                        )));
                    }

                    let liveness: Vec<api_types::LivenessResponseData> = request_data
                        .indices
                        .iter()
                        .cloned()
                        .map(|index| {
                            let is_live =
                                chain.validator_seen_at_epoch(index as usize, request_data.epoch);
                            api_types::LivenessResponseData {
                                index: index as u64,
                                epoch: request_data.epoch,
                                is_live,
                            }
                        })
                        .collect();

                    Ok(api_types::GenericResponse::from(liveness))
                })
            },
        );

    // GET lighthouse/health
    let get_lighthouse_health = warp::path("lighthouse")
        .and(warp::path("health"))
        .and(warp::path::end())
        .and_then(|| {
            blocking_json_task(move || {
                eth2::lighthouse::Health::observe()
                    .map(api_types::GenericResponse::from)
                    .map_err(warp_utils::reject::custom_bad_request)
            })
        });

    // GET lighthouse/syncing
    let get_lighthouse_syncing = warp::path("lighthouse")
        .and(warp::path("syncing"))
        .and(warp::path::end())
        .and(network_globals.clone())
        .and_then(|network_globals: Arc<NetworkGlobals<T::EthSpec>>| {
            blocking_json_task(move || {
                Ok(api_types::GenericResponse::from(
                    network_globals.sync_state(),
                ))
            })
        });

    // GET lighthouse/nat
    let get_lighthouse_nat = warp::path("lighthouse")
        .and(warp::path("nat"))
        .and(warp::path::end())
        .and_then(|| {
            blocking_json_task(move || {
                Ok(api_types::GenericResponse::from(
                    lighthouse_network::metrics::NAT_OPEN
                        .as_ref()
                        .map(|v| v.get())
                        .unwrap_or(0)
                        != 0,
                ))
            })
        });

    // GET lighthouse/peers
    let get_lighthouse_peers = warp::path("lighthouse")
        .and(warp::path("peers"))
        .and(warp::path::end())
        .and(network_globals.clone())
        .and_then(|network_globals: Arc<NetworkGlobals<T::EthSpec>>| {
            blocking_json_task(move || {
                Ok(network_globals
                    .peers
                    .read()
                    .peers()
                    .map(|(peer_id, peer_info)| eth2::lighthouse::Peer {
                        peer_id: peer_id.to_string(),
                        peer_info: peer_info.clone(),
                    })
                    .collect::<Vec<_>>())
            })
        });

    // GET lighthouse/peers/connected
    let get_lighthouse_peers_connected = warp::path("lighthouse")
        .and(warp::path("peers"))
        .and(warp::path("connected"))
        .and(warp::path::end())
        .and(network_globals)
        .and_then(|network_globals: Arc<NetworkGlobals<T::EthSpec>>| {
            blocking_json_task(move || {
                Ok(network_globals
                    .peers
                    .read()
                    .connected_peers()
                    .map(|(peer_id, peer_info)| eth2::lighthouse::Peer {
                        peer_id: peer_id.to_string(),
                        peer_info: peer_info.clone(),
                    })
                    .collect::<Vec<_>>())
            })
        });

    // GET lighthouse/proto_array
    let get_lighthouse_proto_array = warp::path("lighthouse")
        .and(warp::path("proto_array"))
        .and(warp::path::end())
        .and(chain_filter.clone())
        .and_then(|chain: Arc<BeaconChain<T>>| {
            blocking_task(move || {
                Ok::<_, warp::Rejection>(warp::reply::json(&api_types::GenericResponseRef::from(
                    chain.fork_choice.read().proto_array().core_proto_array(),
                )))
            })
        });

    // GET lighthouse/validator_inclusion/{epoch}/{validator_id}
    let get_lighthouse_validator_inclusion_global = warp::path("lighthouse")
        .and(warp::path("validator_inclusion"))
        .and(warp::path::param::<Epoch>())
        .and(warp::path::param::<ValidatorId>())
        .and(warp::path::end())
        .and(chain_filter.clone())
        .and_then(
            |epoch: Epoch, validator_id: ValidatorId, chain: Arc<BeaconChain<T>>| {
                blocking_json_task(move || {
                    validator_inclusion::validator_inclusion_data(epoch, &validator_id, &chain)
                        .map(api_types::GenericResponse::from)
                })
            },
        );

    // GET lighthouse/validator_inclusion/{epoch}/global
    let get_lighthouse_validator_inclusion = warp::path("lighthouse")
        .and(warp::path("validator_inclusion"))
        .and(warp::path::param::<Epoch>())
        .and(warp::path("global"))
        .and(warp::path::end())
        .and(chain_filter.clone())
        .and_then(|epoch: Epoch, chain: Arc<BeaconChain<T>>| {
            blocking_json_task(move || {
                validator_inclusion::global_validator_inclusion_data(epoch, &chain)
                    .map(api_types::GenericResponse::from)
            })
        });

    // GET lighthouse/eth1/syncing
    let get_lighthouse_eth1_syncing = warp::path("lighthouse")
        .and(warp::path("eth1"))
        .and(warp::path("syncing"))
        .and(warp::path::end())
        .and(chain_filter.clone())
        .and_then(|chain: Arc<BeaconChain<T>>| {
            blocking_json_task(move || {
                let head_info = chain
                    .head_info()
                    .map_err(warp_utils::reject::beacon_chain_error)?;
                let current_slot_opt = chain.slot().ok();

                chain
                    .eth1_chain
                    .as_ref()
                    .ok_or_else(|| {
                        warp_utils::reject::custom_not_found(
                            "Eth1 sync is disabled. See the --eth1 CLI flag.".to_string(),
                        )
                    })
                    .and_then(|eth1| {
                        eth1.sync_status(head_info.genesis_time, current_slot_opt, &chain.spec)
                            .ok_or_else(|| {
                                warp_utils::reject::custom_server_error(
                                    "Unable to determine Eth1 sync status".to_string(),
                                )
                            })
                    })
                    .map(api_types::GenericResponse::from)
            })
        });

    // GET lighthouse/eth1/block_cache
    let get_lighthouse_eth1_block_cache = warp::path("lighthouse")
        .and(warp::path("eth1"))
        .and(warp::path("block_cache"))
        .and(warp::path::end())
        .and(eth1_service_filter.clone())
        .and_then(|eth1_service: eth1::Service| {
            blocking_json_task(move || {
                Ok(api_types::GenericResponse::from(
                    eth1_service
                        .blocks()
                        .read()
                        .iter()
                        .cloned()
                        .collect::<Vec<_>>(),
                ))
            })
        });

    // GET lighthouse/eth1/deposit_cache
    let get_lighthouse_eth1_deposit_cache = warp::path("lighthouse")
        .and(warp::path("eth1"))
        .and(warp::path("deposit_cache"))
        .and(warp::path::end())
        .and(eth1_service_filter)
        .and_then(|eth1_service: eth1::Service| {
            blocking_json_task(move || {
                Ok(api_types::GenericResponse::from(
                    eth1_service
                        .deposits()
                        .read()
                        .cache
                        .iter()
                        .cloned()
                        .collect::<Vec<_>>(),
                ))
            })
        });

    // GET lighthouse/beacon/states/{state_id}/ssz
    let get_lighthouse_beacon_states_ssz = warp::path("lighthouse")
        .and(warp::path("beacon"))
        .and(warp::path("states"))
        .and(warp::path::param::<StateId>())
        .and(warp::path("ssz"))
        .and(warp::path::end())
        .and(chain_filter.clone())
        .and_then(|state_id: StateId, chain: Arc<BeaconChain<T>>| {
            blocking_task(move || {
                let state = state_id.state(&chain)?;
                Response::builder()
                    .status(200)
                    .header("Content-Type", "application/ssz")
                    .body(state.as_ssz_bytes())
                    .map_err(|e| {
                        warp_utils::reject::custom_server_error(format!(
                            "failed to create response: {}",
                            e
                        ))
                    })
            })
        });

    // GET lighthouse/staking
    let get_lighthouse_staking = warp::path("lighthouse")
        .and(warp::path("staking"))
        .and(warp::path::end())
        .and(chain_filter.clone())
        .and_then(|chain: Arc<BeaconChain<T>>| {
            blocking_json_task(move || {
                if chain.eth1_chain.is_some() {
                    Ok(())
                } else {
                    Err(warp_utils::reject::custom_not_found(
                        "staking is not enabled, \
                        see the --staking CLI flag"
                            .to_string(),
                    ))
                }
            })
        });

    let database_path = warp::path("lighthouse").and(warp::path("database"));

    // GET lighthouse/database/info
    let get_lighthouse_database_info = database_path
        .and(warp::path("info"))
        .and(warp::path::end())
        .and(chain_filter.clone())
        .and_then(|chain: Arc<BeaconChain<T>>| blocking_json_task(move || database::info(chain)));

    // POST lighthouse/database/reconstruct
    let post_lighthouse_database_reconstruct = database_path
        .and(warp::path("reconstruct"))
        .and(warp::path::end())
        .and(not_while_syncing_filter)
        .and(chain_filter.clone())
        .and_then(|chain: Arc<BeaconChain<T>>| {
            blocking_json_task(move || {
                chain.store_migrator.process_reconstruction();
                Ok("success")
            })
        });

    // POST lighthouse/database/historical_blocks
    let post_lighthouse_database_historical_blocks = database_path
        .and(warp::path("historical_blocks"))
        .and(warp::path::end())
        .and(warp::body::json())
        .and(chain_filter.clone())
        .and(log_filter.clone())
        .and_then(
            |blocks: Vec<SignedBeaconBlock<T::EthSpec>>,
             chain: Arc<BeaconChain<T>>,
             log: Logger| {
                info!(
                    log,
                    "Importing historical blocks";
                    "count" => blocks.len(),
                    "source" => "http_api"
                );
                blocking_json_task(move || database::historical_blocks(chain, blocks))
            },
        );

    // GET lighthouse/analysis/block_rewards
    let get_lighthouse_block_rewards = warp::path("lighthouse")
        .and(warp::path("analysis"))
        .and(warp::path("block_rewards"))
        .and(warp::query::<eth2::lighthouse::BlockRewardsQuery>())
        .and(warp::path::end())
        .and(chain_filter.clone())
        .and(log_filter.clone())
        .and_then(|query, chain, log| {
            blocking_json_task(move || block_rewards::get_block_rewards(query, chain, log))
        });

    // GET lighthouse/analysis/attestation_performance/{index}
    let get_lighthouse_attestation_performance = warp::path("lighthouse")
        .and(warp::path("analysis"))
        .and(warp::path("attestation_performance"))
        .and(warp::path::param::<String>())
        .and(warp::query::<eth2::lighthouse::AttestationPerformanceQuery>())
        .and(warp::path::end())
        .and(chain_filter.clone())
        .and_then(|target, query, chain: Arc<BeaconChain<T>>| {
            blocking_json_task(move || {
                attestation_performance::get_attestation_performance(target, query, chain)
            })
        });

    // GET lighthouse/analysis/block_packing_efficiency
    let get_lighthouse_block_packing_efficiency = warp::path("lighthouse")
        .and(warp::path("analysis"))
        .and(warp::path("block_packing_efficiency"))
        .and(warp::query::<eth2::lighthouse::BlockPackingEfficiencyQuery>())
        .and(warp::path::end())
        .and(chain_filter.clone())
        .and_then(|query, chain: Arc<BeaconChain<T>>| {
            blocking_json_task(move || {
                block_packing_efficiency::get_block_packing_efficiency(query, chain)
            })
        });

    let get_events = eth1_v1
        .and(warp::path("events"))
        .and(warp::path::end())
        .and(multi_key_query::<api_types::EventQuery>())
        .and(chain_filter)
        .and_then(
            |topics_res: Result<api_types::EventQuery, warp::Rejection>,
             chain: Arc<BeaconChain<T>>| {
                blocking_task(move || {
                    let topics = topics_res?;
                    // for each topic subscribed spawn a new subscription
                    let mut receivers = Vec::with_capacity(topics.topics.len());

                    if let Some(event_handler) = chain.event_handler.as_ref() {
                        for topic in topics.topics {
                            let receiver = match topic {
                                api_types::EventTopic::Head => event_handler.subscribe_head(),
                                api_types::EventTopic::Block => event_handler.subscribe_block(),
                                api_types::EventTopic::Attestation => {
                                    event_handler.subscribe_attestation()
                                }
                                api_types::EventTopic::VoluntaryExit => {
                                    event_handler.subscribe_exit()
                                }
                                api_types::EventTopic::FinalizedCheckpoint => {
                                    event_handler.subscribe_finalized()
                                }
                                api_types::EventTopic::ChainReorg => {
                                    event_handler.subscribe_reorgs()
                                }
                                api_types::EventTopic::ContributionAndProof => {
                                    event_handler.subscribe_contributions()
                                }
                                api_types::EventTopic::LateHead => {
                                    event_handler.subscribe_late_head()
                                }
                                api_types::EventTopic::BlockReward => {
                                    event_handler.subscribe_block_reward()
                                }
                            };

                            receivers.push(BroadcastStream::new(receiver).map(|msg| {
                                match msg {
                                    Ok(data) => Event::default()
                                        .event(data.topic_name())
                                        .json_data(data)
                                        .map_err(|e| {
                                            warp_utils::reject::server_sent_event_error(format!(
                                                "{:?}",
                                                e
                                            ))
                                        }),
                                    Err(e) => Err(warp_utils::reject::server_sent_event_error(
                                        format!("{:?}", e),
                                    )),
                                }
                            }));
                        }
                    } else {
                        return Err(warp_utils::reject::custom_server_error(
                            "event handler was not initialized".to_string(),
                        ));
                    }

                    let s = futures::stream::select_all(receivers);

                    Ok::<_, warp::Rejection>(warp::sse::reply(warp::sse::keep_alive().stream(s)))
                })
            },
        );

    // Define the ultimate set of routes that will be provided to the server.
    let routes = warp::get()
        .and(
            get_beacon_genesis
                .boxed()
                .or(get_beacon_state_root.boxed())
                .or(get_beacon_state_fork.boxed())
                .or(get_beacon_state_finality_checkpoints.boxed())
                .or(get_beacon_state_validator_balances.boxed())
                .or(get_beacon_state_validators_id.boxed())
                .or(get_beacon_state_validators.boxed())
                .or(get_beacon_state_committees.boxed())
                .or(get_beacon_state_sync_committees.boxed())
                .or(get_beacon_headers.boxed())
                .or(get_beacon_headers_block_id.boxed())
                .or(get_beacon_block.boxed())
                .or(get_beacon_block_attestations.boxed())
                .or(get_beacon_block_root.boxed())
                .or(get_beacon_pool_attestations.boxed())
                .or(get_beacon_pool_attester_slashings.boxed())
                .or(get_beacon_pool_proposer_slashings.boxed())
                .or(get_beacon_pool_voluntary_exits.boxed())
                .or(get_config_fork_schedule.boxed())
                .or(get_config_spec.boxed())
                .or(get_config_deposit_contract.boxed())
                .or(get_debug_beacon_states.boxed())
                .or(get_debug_beacon_heads.boxed())
                .or(get_node_identity.boxed())
                .or(get_node_version.boxed())
                .or(get_node_syncing.boxed())
                .or(get_node_health.boxed())
                .or(get_node_peers_by_id.boxed())
                .or(get_node_peers.boxed())
                .or(get_node_peer_count.boxed())
                .or(get_validator_duties_proposer.boxed())
                .or(get_validator_blocks.boxed())
                .or(get_validator_blinded_blocks.boxed())
                .or(get_validator_attestation_data.boxed())
                .or(get_validator_aggregate_attestation.boxed())
                .or(get_validator_sync_committee_contribution.boxed())
                .or(get_lighthouse_health.boxed())
                .or(get_lighthouse_syncing.boxed())
                .or(get_lighthouse_nat.boxed())
                .or(get_lighthouse_peers.boxed())
                .or(get_lighthouse_peers_connected.boxed())
                .or(get_lighthouse_proto_array.boxed())
                .or(get_lighthouse_validator_inclusion_global.boxed())
                .or(get_lighthouse_validator_inclusion.boxed())
                .or(get_lighthouse_eth1_syncing.boxed())
                .or(get_lighthouse_eth1_block_cache.boxed())
                .or(get_lighthouse_eth1_deposit_cache.boxed())
                .or(get_lighthouse_beacon_states_ssz.boxed())
                .or(get_lighthouse_staking.boxed())
                .or(get_lighthouse_database_info.boxed())
                .or(get_lighthouse_block_rewards.boxed())
                .or(get_lighthouse_attestation_performance.boxed())
                .or(get_lighthouse_block_packing_efficiency.boxed())
                .or(get_events.boxed()),
        )
        .or(warp::post().and(
            post_beacon_blocks
                .boxed()
                .or(post_beacon_blinded_blocks.boxed())
                .or(post_beacon_pool_attestations.boxed())
                .or(post_beacon_pool_attester_slashings.boxed())
                .or(post_beacon_pool_proposer_slashings.boxed())
                .or(post_beacon_pool_voluntary_exits.boxed())
                .or(post_beacon_pool_sync_committees.boxed())
                .or(post_validator_duties_attester.boxed())
                .or(post_validator_duties_sync.boxed())
                .or(post_validator_aggregate_and_proofs.boxed())
                .or(post_validator_contribution_and_proofs.boxed())
                .or(post_validator_beacon_committee_subscriptions.boxed())
                .or(post_validator_sync_committee_subscriptions.boxed())
                .or(post_validator_prepare_beacon_proposer.boxed())
                .or(post_lighthouse_liveness.boxed())
                .or(post_lighthouse_database_reconstruct.boxed())
                .or(post_lighthouse_database_historical_blocks.boxed()),
        ))
        .recover(warp_utils::reject::handle_rejection)
        .with(slog_logging(log.clone()))
        .with(prometheus_metrics())
        // Add a `Server` header.
        .map(|reply| warp::reply::with_header(reply, "Server", &version_with_platform()))
        .with(cors_builder.build());

    let http_socket: SocketAddr = SocketAddr::new(config.listen_addr, config.listen_port);
    let http_server: HttpServer = match config.tls_config {
        Some(tls_config) => {
            let (socket, server) = warp::serve(routes)
                .tls()
                .cert_path(tls_config.cert)
                .key_path(tls_config.key)
                .try_bind_with_graceful_shutdown(http_socket, async {
                    shutdown.await;
                })?;

            info!(log, "HTTP API is being served over TLS";);

            (socket, Box::pin(server))
        }
        None => {
            let (socket, server) =
                warp::serve(routes).try_bind_with_graceful_shutdown(http_socket, async {
                    shutdown.await;
                })?;
            (socket, Box::pin(server))
        }
    };

    info!(
        log,
        "HTTP API started";
        "listen_address" => %http_server.0,
    );

    Ok(http_server)
}

/// Publish a message to the libp2p pubsub network.
fn publish_pubsub_message<T: EthSpec>(
    network_tx: &UnboundedSender<NetworkMessage<T>>,
    message: PubsubMessage<T>,
) -> Result<(), warp::Rejection> {
    publish_network_message(
        network_tx,
        NetworkMessage::Publish {
            messages: vec![message],
        },
    )
}

/// Publish a message to the libp2p network.
fn publish_network_message<T: EthSpec>(
    network_tx: &UnboundedSender<NetworkMessage<T>>,
    message: NetworkMessage<T>,
) -> Result<(), warp::Rejection> {
    network_tx.send(message).map_err(|e| {
        warp_utils::reject::custom_server_error(format!(
            "unable to publish to network channel: {}",
            e
        ))
    })
}<|MERGE_RESOLUTION|>--- conflicted
+++ resolved
@@ -45,16 +45,10 @@
 use tokio::sync::mpsc::UnboundedSender;
 use tokio_stream::{wrappers::BroadcastStream, StreamExt};
 use types::{
-<<<<<<< HEAD
-    Attestation, AttesterSlashing, BeaconStateError, CommitteeCache, ConfigAndPreset, Epoch,
-    EthSpec, ForkName, ProposerPreparationData, ProposerSlashing, RelativeEpoch, Signature,
-    SignedAggregateAndProof, SignedBeaconBlock, SignedContributionAndProof, SignedVoluntaryExit,
-=======
     Attestation, AttesterSlashing, BeaconBlockBodyMerge, BeaconBlockMerge, BeaconStateError,
     BlindedPayload, CommitteeCache, ConfigAndPreset, Epoch, EthSpec, ForkName, FullPayload,
     ProposerPreparationData, ProposerSlashing, RelativeEpoch, Signature, SignedAggregateAndProof,
     SignedBeaconBlock, SignedBeaconBlockMerge, SignedContributionAndProof, SignedVoluntaryExit,
->>>>>>> aa72088f
     Slot, SyncCommitteeMessage, SyncContributionData,
 };
 use version::{
@@ -2014,11 +2008,6 @@
                     } else {
                         ProduceBlockVerification::NoVerification
                     };
-<<<<<<< HEAD
-
-                    let (block, _) = chain
-                        .produce_block_with_verification(
-=======
 
                     let (block, _) = chain
                         .produce_block_with_verification::<FullPayload<T::EthSpec>>(
@@ -2084,7 +2073,6 @@
 
                     let (block, _) = chain
                         .produce_block_with_verification::<BlindedPayload<T::EthSpec>>(
->>>>>>> aa72088f
                             randao_reveal,
                             slot,
                             query.graffiti.map(Into::into),
