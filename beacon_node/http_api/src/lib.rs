//! This crate contains a HTTP server which serves the endpoints listed here:
//!
//! https://github.com/ethereum/eth2.0-APIs
//!
//! There are also some additional, non-standard endpoints behind the `/lighthouse/` path which are
//! used for development.

mod attester_duties;
mod block_id;
mod metrics;
mod proposer_duties;
mod state_id;
mod sync_committees;
mod validator_inclusion;

use beacon_chain::{
    attestation_verification::SignatureVerifiedAttestation,
    observed_operations::ObservationOutcome,
    validator_monitor::{get_block_delay_ms, timestamp_now},
    AttestationError as AttnError, BeaconChain, BeaconChainError, BeaconChainTypes,
    WhenSlotSkipped,
};
use block_id::BlockId;
use eth2::types::{self as api_types, ValidatorId};
use eth2_libp2p::{types::SyncState, EnrExt, NetworkGlobals, PeerId, PubsubMessage};
use lighthouse_version::version_with_platform;
use network::NetworkMessage;
use serde::{Deserialize, Serialize};
use slog::{crit, debug, error, info, warn, Logger};
use slot_clock::SlotClock;
use ssz::Encode;
use state_id::StateId;
use std::borrow::Cow;
use std::convert::TryInto;
use std::future::Future;
use std::net::{Ipv4Addr, SocketAddr, SocketAddrV4};
use std::sync::Arc;
use tokio::sync::mpsc::UnboundedSender;
use tokio_stream::{wrappers::BroadcastStream, StreamExt};
use types::{
    Attestation, AttesterSlashing, CommitteeCache, ConfigAndPreset, Epoch, EthSpec,
    ProposerSlashing, RelativeEpoch, SignedAggregateAndProof, SignedBeaconBlock,
    SignedContributionAndProof, SignedVoluntaryExit, Slot, SyncCommitteeSignature,
    SyncContributionData,
};
use warp::http::StatusCode;
use warp::sse::Event;
use warp::Reply;
use warp::{http::Response, Filter};
use warp_utils::task::{blocking_json_task, blocking_task};

const API_PREFIX: &str = "eth";
const API_VERSION: &str = "v1";

/// If the node is within this many epochs from the head, we declare it to be synced regardless of
/// the network sync state.
///
/// This helps prevent attacks where nodes can convince us that we're syncing some non-existent
/// finalized head.
const SYNC_TOLERANCE_EPOCHS: u64 = 8;

/// A wrapper around all the items required to spawn the HTTP server.
///
/// The server will gracefully handle the case where any fields are `None`.
pub struct Context<T: BeaconChainTypes> {
    pub config: Config,
    pub chain: Option<Arc<BeaconChain<T>>>,
    pub network_tx: Option<UnboundedSender<NetworkMessage<T::EthSpec>>>,
    pub network_globals: Option<Arc<NetworkGlobals<T::EthSpec>>>,
    pub eth1_service: Option<eth1::Service>,
    pub log: Logger,
}

/// Configuration for the HTTP server.
#[derive(PartialEq, Debug, Clone, Serialize, Deserialize)]
pub struct Config {
    pub enabled: bool,
    pub listen_addr: Ipv4Addr,
    pub listen_port: u16,
    pub allow_origin: Option<String>,
    pub serve_legacy_spec: bool,
}

impl Default for Config {
    fn default() -> Self {
        Self {
            enabled: false,
            listen_addr: Ipv4Addr::new(127, 0, 0, 1),
            listen_port: 5052,
            allow_origin: None,
            serve_legacy_spec: true,
        }
    }
}

#[derive(Debug)]
pub enum Error {
    Warp(warp::Error),
    Other(String),
}

impl From<warp::Error> for Error {
    fn from(e: warp::Error) -> Self {
        Error::Warp(e)
    }
}

impl From<String> for Error {
    fn from(e: String) -> Self {
        Error::Other(e)
    }
}

/// Creates a `warp` logging wrapper which we use to create `slog` logs.
pub fn slog_logging(
    log: Logger,
) -> warp::filters::log::Log<impl Fn(warp::filters::log::Info) + Clone> {
    warp::log::custom(move |info| {
        match info.status() {
            status
                if status == StatusCode::OK
                    || status == StatusCode::NOT_FOUND
                    || status == StatusCode::PARTIAL_CONTENT =>
            {
                debug!(
                    log,
                    "Processed HTTP API request";
                    "elapsed" => format!("{:?}", info.elapsed()),
                    "status" => status.to_string(),
                    "path" => info.path(),
                    "method" => info.method().to_string(),
                );
            }
            status => {
                warn!(
                    log,
                    "Error processing HTTP API request";
                    "elapsed" => format!("{:?}", info.elapsed()),
                    "status" => status.to_string(),
                    "path" => info.path(),
                    "method" => info.method().to_string(),
                );
            }
        };
    })
}

/// Creates a `warp` logging wrapper which we use for Prometheus metrics (not necessarily logging,
/// per say).
pub fn prometheus_metrics() -> warp::filters::log::Log<impl Fn(warp::filters::log::Info) + Clone> {
    warp::log::custom(move |info| {
        // Here we restrict the `info.path()` value to some predefined values. Without this, we end
        // up with a new metric type each time someone includes something unique in the path (e.g.,
        // a block hash).
        let path = {
            let equals = |s: &'static str| -> Option<&'static str> {
                if info.path() == format!("/{}/{}/{}", API_PREFIX, API_VERSION, s) {
                    Some(s)
                } else {
                    None
                }
            };

            let starts_with = |s: &'static str| -> Option<&'static str> {
                if info
                    .path()
                    .starts_with(&format!("/{}/{}/{}", API_PREFIX, API_VERSION, s))
                {
                    Some(s)
                } else {
                    None
                }
            };

            equals("beacon/blocks")
                .or_else(|| starts_with("validator/duties/attester"))
                .or_else(|| starts_with("validator/duties/proposer"))
                .or_else(|| starts_with("validator/attestation_data"))
                .or_else(|| starts_with("validator/blocks"))
                .or_else(|| starts_with("validator/aggregate_attestation"))
                .or_else(|| starts_with("validator/aggregate_and_proofs"))
                .or_else(|| starts_with("validator/beacon_committee_subscriptions"))
                .or_else(|| starts_with("beacon/"))
                .or_else(|| starts_with("config/"))
                .or_else(|| starts_with("debug/"))
                .or_else(|| starts_with("events/"))
                .or_else(|| starts_with("node/"))
                .or_else(|| starts_with("validator/"))
                .unwrap_or("other")
        };

        metrics::inc_counter_vec(&metrics::HTTP_API_PATHS_TOTAL, &[path]);
        metrics::inc_counter_vec(
            &metrics::HTTP_API_STATUS_CODES_TOTAL,
            &[&info.status().to_string()],
        );
        metrics::observe_timer_vec(&metrics::HTTP_API_PATHS_TIMES, &[path], info.elapsed());
    })
}

/// Creates a server that will serve requests using information from `ctx`.
///
/// The server will shut down gracefully when the `shutdown` future resolves.
///
/// ## Returns
///
/// This function will bind the server to the provided address and then return a tuple of:
///
/// - `SocketAddr`: the address that the HTTP server will listen on.
/// - `Future`: the actual server future that will need to be awaited.
///
/// ## Errors
///
/// Returns an error if the server is unable to bind or there is another error during
/// configuration.
pub fn serve<T: BeaconChainTypes>(
    ctx: Arc<Context<T>>,
    shutdown: impl Future<Output = ()> + Send + Sync + 'static,
) -> Result<(SocketAddr, impl Future<Output = ()>), Error> {
    let config = ctx.config.clone();
    let log = ctx.log.clone();

    // Configure CORS.
    let cors_builder = {
        let builder = warp::cors()
            .allow_methods(vec!["GET", "POST"])
            .allow_headers(vec!["Content-Type"]);

        warp_utils::cors::set_builder_origins(
            builder,
            config.allow_origin.as_deref(),
            (config.listen_addr, config.listen_port),
        )?
    };

    // Sanity check.
    if !config.enabled {
        crit!(log, "Cannot start disabled HTTP server");
        return Err(Error::Other(
            "A disabled server should not be started".to_string(),
        ));
    }

    let eth1_v1 = warp::path(API_PREFIX).and(warp::path(API_VERSION));

    // Create a `warp` filter that provides access to the network globals.
    let inner_network_globals = ctx.network_globals.clone();
    let network_globals = warp::any()
        .map(move || inner_network_globals.clone())
        .and_then(|network_globals| async move {
            match network_globals {
                Some(globals) => Ok(globals),
                None => Err(warp_utils::reject::custom_not_found(
                    "network globals are not initialized.".to_string(),
                )),
            }
        });

    // Create a `warp` filter that provides access to the beacon chain.
    let inner_ctx = ctx.clone();
    let chain_filter =
        warp::any()
            .map(move || inner_ctx.chain.clone())
            .and_then(|chain| async move {
                match chain {
                    Some(chain) => Ok(chain),
                    None => Err(warp_utils::reject::custom_not_found(
                        "Beacon chain genesis has not yet been observed.".to_string(),
                    )),
                }
            });

    // Create a `warp` filter that provides access to the network sender channel.
    let inner_ctx = ctx.clone();
    let network_tx_filter = warp::any()
        .map(move || inner_ctx.network_tx.clone())
        .and_then(|network_tx| async move {
            match network_tx {
                Some(network_tx) => Ok(network_tx),
                None => Err(warp_utils::reject::custom_not_found(
                    "The networking stack has not yet started.".to_string(),
                )),
            }
        });

    // Create a `warp` filter that provides access to the Eth1 service.
    let inner_ctx = ctx.clone();
    let eth1_service_filter = warp::any()
        .map(move || inner_ctx.eth1_service.clone())
        .and_then(|eth1_service| async move {
            match eth1_service {
                Some(eth1_service) => Ok(eth1_service),
                None => Err(warp_utils::reject::custom_not_found(
                    "The Eth1 service is not started. Use --eth1 on the CLI.".to_string(),
                )),
            }
        });

    // Create a `warp` filter that rejects request whilst the node is syncing.
    let not_while_syncing_filter = warp::any()
        .and(network_globals.clone())
        .and(chain_filter.clone())
        .and_then(
            |network_globals: Arc<NetworkGlobals<T::EthSpec>>, chain: Arc<BeaconChain<T>>| async move {
                match *network_globals.sync_state.read() {
                    SyncState::SyncingFinalized { .. } => {
                        let head_slot = chain.best_slot().map_err(warp_utils::reject::beacon_chain_error)?;

                        let current_slot = chain
                            .slot_clock
                            .now_or_genesis()
                            .ok_or_else(|| {
                                warp_utils::reject::custom_server_error(
                                    "unable to read slot clock".to_string(),
                                )
                            })?;

                        let tolerance = SYNC_TOLERANCE_EPOCHS * T::EthSpec::slots_per_epoch();

                        if head_slot + tolerance >= current_slot {
                            Ok(())
                        } else {
                            Err(warp_utils::reject::not_synced(format!(
                                "head slot is {}, current slot is {}",
                                head_slot, current_slot
                            )))
                        }
                    }
                    SyncState::SyncingHead { .. } | SyncState::SyncTransition => Ok(()),
                    SyncState::Synced => Ok(()),
                    SyncState::Stalled => Err(warp_utils::reject::not_synced(
                        "sync is stalled".to_string(),
                    )),
                }
            },
        )
        .untuple_one();

    // Create a `warp` filter that provides access to the logger.
    let inner_ctx = ctx.clone();
    let log_filter = warp::any().map(move || inner_ctx.log.clone());

    /*
     *
     * Start of HTTP method definitions.
     *
     */

    // GET beacon/genesis
    let get_beacon_genesis = eth1_v1
        .and(warp::path("beacon"))
        .and(warp::path("genesis"))
        .and(warp::path::end())
        .and(chain_filter.clone())
        .and_then(|chain: Arc<BeaconChain<T>>| {
            blocking_json_task(move || {
                chain
                    .head_info()
                    .map_err(warp_utils::reject::beacon_chain_error)
                    .map(|head| api_types::GenesisData {
                        genesis_time: head.genesis_time,
                        genesis_validators_root: head.genesis_validators_root,
                        genesis_fork_version: chain.spec.genesis_fork_version,
                    })
                    .map(api_types::GenericResponse::from)
            })
        });

    /*
     * beacon/states/{state_id}
     */

    let beacon_states_path = eth1_v1
        .and(warp::path("beacon"))
        .and(warp::path("states"))
        .and(warp::path::param::<StateId>().or_else(|_| async {
            Err(warp_utils::reject::custom_bad_request(
                "Invalid state ID".to_string(),
            ))
        }))
        .and(chain_filter.clone());

    // GET beacon/states/{state_id}/root
    let get_beacon_state_root = beacon_states_path
        .clone()
        .and(warp::path("root"))
        .and(warp::path::end())
        .and_then(|state_id: StateId, chain: Arc<BeaconChain<T>>| {
            blocking_json_task(move || {
                state_id
                    .root(&chain)
                    .map(api_types::RootData::from)
                    .map(api_types::GenericResponse::from)
            })
        });

    // GET beacon/states/{state_id}/fork
    let get_beacon_state_fork = beacon_states_path
        .clone()
        .and(warp::path("fork"))
        .and(warp::path::end())
        .and_then(|state_id: StateId, chain: Arc<BeaconChain<T>>| {
            blocking_json_task(move || state_id.fork(&chain).map(api_types::GenericResponse::from))
        });

    // GET beacon/states/{state_id}/finality_checkpoints
    let get_beacon_state_finality_checkpoints = beacon_states_path
        .clone()
        .and(warp::path("finality_checkpoints"))
        .and(warp::path::end())
        .and_then(|state_id: StateId, chain: Arc<BeaconChain<T>>| {
            blocking_json_task(move || {
                state_id
                    .map_state(&chain, |state| {
                        Ok(api_types::FinalityCheckpointsData {
                            previous_justified: state.previous_justified_checkpoint(),
                            current_justified: state.current_justified_checkpoint(),
                            finalized: state.finalized_checkpoint(),
                        })
                    })
                    .map(api_types::GenericResponse::from)
            })
        });

    // GET beacon/states/{state_id}/validator_balances?id
    let get_beacon_state_validator_balances = beacon_states_path
        .clone()
        .and(warp::path("validator_balances"))
        .and(warp::path::end())
        .and(warp::query::<api_types::ValidatorBalancesQuery>())
        .and_then(
            |state_id: StateId,
             chain: Arc<BeaconChain<T>>,
             query: api_types::ValidatorBalancesQuery| {
                blocking_json_task(move || {
                    state_id
                        .map_state(&chain, |state| {
                            Ok(state
                                .validators()
                                .iter()
                                .zip(state.balances().iter())
                                .enumerate()
                                // filter by validator id(s) if provided
                                .filter(|(index, (validator, _))| {
                                    query.id.as_ref().map_or(true, |ids| {
                                        ids.0.iter().any(|id| match id {
                                            ValidatorId::PublicKey(pubkey) => {
                                                &validator.pubkey == pubkey
                                            }
                                            ValidatorId::Index(param_index) => {
                                                *param_index == *index as u64
                                            }
                                        })
                                    })
                                })
                                .map(|(index, (_, balance))| {
                                    Some(api_types::ValidatorBalanceData {
                                        index: index as u64,
                                        balance: *balance,
                                    })
                                })
                                .collect::<Vec<_>>())
                        })
                        .map(api_types::GenericResponse::from)
                })
            },
        );

    // GET beacon/states/{state_id}/validators?id,status
    let get_beacon_state_validators = beacon_states_path
        .clone()
        .and(warp::path("validators"))
        .and(warp::query::<api_types::ValidatorsQuery>())
        .and(warp::path::end())
        .and_then(
            |state_id: StateId, chain: Arc<BeaconChain<T>>, query: api_types::ValidatorsQuery| {
                blocking_json_task(move || {
                    state_id
                        .map_state(&chain, |state| {
                            let epoch = state.current_epoch();
                            let far_future_epoch = chain.spec.far_future_epoch;

                            Ok(state
                                .validators()
                                .iter()
                                .zip(state.balances().iter())
                                .enumerate()
                                // filter by validator id(s) if provided
                                .filter(|(index, (validator, _))| {
                                    query.id.as_ref().map_or(true, |ids| {
                                        ids.0.iter().any(|id| match id {
                                            ValidatorId::PublicKey(pubkey) => {
                                                &validator.pubkey == pubkey
                                            }
                                            ValidatorId::Index(param_index) => {
                                                *param_index == *index as u64
                                            }
                                        })
                                    })
                                })
                                // filter by status(es) if provided and map the result
                                .filter_map(|(index, (validator, balance))| {
                                    let status = api_types::ValidatorStatus::from_validator(
                                        validator,
                                        epoch,
                                        far_future_epoch,
                                    );

                                    let status_matches =
                                        query.status.as_ref().map_or(true, |statuses| {
                                            statuses.0.contains(&status)
                                                || statuses.0.contains(&status.superstatus())
                                        });

                                    if status_matches {
                                        Some(api_types::ValidatorData {
                                            index: index as u64,
                                            balance: *balance,
                                            status,
                                            validator: validator.clone(),
                                        })
                                    } else {
                                        None
                                    }
                                })
                                .collect::<Vec<_>>())
                        })
                        .map(api_types::GenericResponse::from)
                })
            },
        );

    // GET beacon/states/{state_id}/validators/{validator_id}
    let get_beacon_state_validators_id = beacon_states_path
        .clone()
        .and(warp::path("validators"))
        .and(warp::path::param::<ValidatorId>().or_else(|_| async {
            Err(warp_utils::reject::custom_bad_request(
                "Invalid validator ID".to_string(),
            ))
        }))
        .and(warp::path::end())
        .and_then(
            |state_id: StateId, chain: Arc<BeaconChain<T>>, validator_id: ValidatorId| {
                blocking_json_task(move || {
                    state_id
                        .map_state(&chain, |state| {
                            let index_opt = match &validator_id {
                                ValidatorId::PublicKey(pubkey) => {
                                    state.validators().iter().position(|v| v.pubkey == *pubkey)
                                }
                                ValidatorId::Index(index) => Some(*index as usize),
                            };

                            index_opt
                                .and_then(|index| {
                                    let validator = state.validators().get(index)?;
                                    let balance = *state.balances().get(index)?;
                                    let epoch = state.current_epoch();
                                    let far_future_epoch = chain.spec.far_future_epoch;

                                    Some(api_types::ValidatorData {
                                        index: index as u64,
                                        balance,
                                        status: api_types::ValidatorStatus::from_validator(
                                            validator,
                                            epoch,
                                            far_future_epoch,
                                        ),
                                        validator: validator.clone(),
                                    })
                                })
                                .ok_or_else(|| {
                                    warp_utils::reject::custom_not_found(format!(
                                        "unknown validator: {}",
                                        validator_id
                                    ))
                                })
                        })
                        .map(api_types::GenericResponse::from)
                })
            },
        );

    // GET beacon/states/{state_id}/committees?slot,index,epoch
    let get_beacon_state_committees = beacon_states_path
        .clone()
        .and(warp::path("committees"))
        .and(warp::query::<api_types::CommitteesQuery>())
        .and(warp::path::end())
        .and_then(
            |state_id: StateId, chain: Arc<BeaconChain<T>>, query: api_types::CommitteesQuery| {
                // the api spec says if the epoch is not present then the epoch of the state should be used
                let query_state_id = query.epoch.map_or(state_id, |epoch| {
                    StateId::slot(epoch.start_slot(T::EthSpec::slots_per_epoch()))
                });

                blocking_json_task(move || {
                    query_state_id.map_state(&chain, |state| {
                        let epoch = state.slot().epoch(T::EthSpec::slots_per_epoch());

                        let committee_cache = if state
                            .committee_cache_is_initialized(RelativeEpoch::Current)
                        {
                            state
                                .committee_cache(RelativeEpoch::Current)
                                .map(Cow::Borrowed)
                        } else {
                            CommitteeCache::initialized(state, epoch, &chain.spec).map(Cow::Owned)
                        }
                        .map_err(BeaconChainError::BeaconStateError)
                        .map_err(warp_utils::reject::beacon_chain_error)?;

                        // Use either the supplied slot or all slots in the epoch.
                        let slots = query.slot.map(|slot| vec![slot]).unwrap_or_else(|| {
                            epoch.slot_iter(T::EthSpec::slots_per_epoch()).collect()
                        });

                        // Use either the supplied committee index or all available indices.
                        let indices = query.index.map(|index| vec![index]).unwrap_or_else(|| {
                            (0..committee_cache.committees_per_slot()).collect()
                        });

                        let mut response = Vec::with_capacity(slots.len() * indices.len());

                        for slot in slots {
                            // It is not acceptable to query with a slot that is not within the
                            // specified epoch.
                            if slot.epoch(T::EthSpec::slots_per_epoch()) != epoch {
                                return Err(warp_utils::reject::custom_bad_request(format!(
                                    "{} is not in epoch {}",
                                    slot, epoch
                                )));
                            }

                            for &index in &indices {
                                let committee = committee_cache
                                    .get_beacon_committee(slot, index)
                                    .ok_or_else(|| {
                                    warp_utils::reject::custom_bad_request(format!(
                                        "committee index {} does not exist in epoch {}",
                                        index, epoch
                                    ))
                                })?;

                                response.push(api_types::CommitteeData {
                                    index,
                                    slot,
                                    validators: committee
                                        .committee
                                        .iter()
                                        .map(|i| *i as u64)
                                        .collect(),
                                });
                            }
                        }

                        Ok(api_types::GenericResponse::from(response))
                    })
                })
            },
        );

    // GET beacon/headers
    //
    // Note: this endpoint only returns information about blocks in the canonical chain. Given that
    // there's a `canonical` flag on the response, I assume it should also return non-canonical
    // things. Returning non-canonical things is hard for us since we don't already have a
    // mechanism for arbitrary forwards block iteration, we only support iterating forwards along
    // the canonical chain.
    let get_beacon_headers = eth1_v1
        .and(warp::path("beacon"))
        .and(warp::path("headers"))
        .and(warp::query::<api_types::HeadersQuery>())
        .and(warp::path::end())
        .and(chain_filter.clone())
        .and_then(
            |query: api_types::HeadersQuery, chain: Arc<BeaconChain<T>>| {
                blocking_json_task(move || {
                    let (root, block) = match (query.slot, query.parent_root) {
                        // No query parameters, return the canonical head block.
                        (None, None) => chain
                            .head_beacon_block()
                            .map_err(warp_utils::reject::beacon_chain_error)
                            .map(|block| (block.canonical_root(), block))?,
                        // Only the parent root parameter, do a forwards-iterator lookup.
                        (None, Some(parent_root)) => {
                            let parent = BlockId::from_root(parent_root).block(&chain)?;
                            let (root, _slot) = chain
                                .forwards_iter_block_roots(parent.slot())
                                .map_err(warp_utils::reject::beacon_chain_error)?
                                // Ignore any skip-slots immediately following the parent.
                                .find(|res| {
                                    res.as_ref().map_or(false, |(root, _)| *root != parent_root)
                                })
                                .transpose()
                                .map_err(warp_utils::reject::beacon_chain_error)?
                                .ok_or_else(|| {
                                    warp_utils::reject::custom_not_found(format!(
                                        "child of block with root {}",
                                        parent_root
                                    ))
                                })?;

                            BlockId::from_root(root)
                                .block(&chain)
                                .map(|block| (root, block))?
                        }
                        // Slot is supplied, search by slot and optionally filter by
                        // parent root.
                        (Some(slot), parent_root_opt) => {
                            let root = BlockId::from_slot(slot).root(&chain)?;
                            let block = BlockId::from_root(root).block(&chain)?;

                            // If the parent root was supplied, check that it matches the block
                            // obtained via a slot lookup.
                            if let Some(parent_root) = parent_root_opt {
                                if block.parent_root() != parent_root {
                                    return Err(warp_utils::reject::custom_not_found(format!(
                                        "no canonical block at slot {} with parent root {}",
                                        slot, parent_root
                                    )));
                                }
                            }

                            (root, block)
                        }
                    };

                    let data = api_types::BlockHeaderData {
                        root,
                        canonical: true,
                        header: api_types::BlockHeaderAndSignature {
                            message: block.message().block_header(),
                            signature: block.signature().clone().into(),
                        },
                    };

                    Ok(api_types::GenericResponse::from(vec![data]))
                })
            },
        );

    // GET beacon/headers/{block_id}
    let get_beacon_headers_block_id = eth1_v1
        .and(warp::path("beacon"))
        .and(warp::path("headers"))
        .and(warp::path::param::<BlockId>().or_else(|_| async {
            Err(warp_utils::reject::custom_bad_request(
                "Invalid block ID".to_string(),
            ))
        }))
        .and(warp::path::end())
        .and(chain_filter.clone())
        .and_then(|block_id: BlockId, chain: Arc<BeaconChain<T>>| {
            blocking_json_task(move || {
                let root = block_id.root(&chain)?;
                let block = BlockId::from_root(root).block(&chain)?;

                let canonical = chain
                    .block_root_at_slot(block.slot(), WhenSlotSkipped::None)
                    .map_err(warp_utils::reject::beacon_chain_error)?
                    .map_or(false, |canonical| root == canonical);

                let data = api_types::BlockHeaderData {
                    root,
                    canonical,
                    header: api_types::BlockHeaderAndSignature {
                        message: block.message().block_header(),
                        signature: block.signature().clone().into(),
                    },
                };

                Ok(api_types::GenericResponse::from(data))
            })
        });

    /*
     * beacon/blocks
     */

    // POST beacon/blocks
    let post_beacon_blocks = eth1_v1
        .and(warp::path("beacon"))
        .and(warp::path("blocks"))
        .and(warp::path::end())
        .and(warp::body::json())
        .and(chain_filter.clone())
        .and(network_tx_filter.clone())
        .and(log_filter.clone())
        .and_then(
            |block: SignedBeaconBlock<T::EthSpec>,
             chain: Arc<BeaconChain<T>>,
             network_tx: UnboundedSender<NetworkMessage<T::EthSpec>>,
             log: Logger| {
                blocking_json_task(move || {
                    let seen_timestamp = timestamp_now();

                    // Send the block, regardless of whether or not it is valid. The API
                    // specification is very clear that this is the desired behaviour.
                    publish_pubsub_message(
                        &network_tx,
                        PubsubMessage::BeaconBlock(Box::new(block.clone())),
                    )?;

                    // Determine the delay after the start of the slot, register it with metrics.
                    let delay =
                        get_block_delay_ms(seen_timestamp, block.message(), &chain.slot_clock);
                    metrics::observe_duration(
                        &metrics::HTTP_API_BLOCK_BROADCAST_DELAY_TIMES,
                        delay,
                    );


                    match chain.process_block(block.clone()) {
                        Ok(root) => {
                            info!(
                                log,
                                "Valid block from HTTP API";
                                "root" => format!("{}", root)
                            );

                            // Notify the validator monitor.
                            chain.validator_monitor.read().register_api_block(
                                seen_timestamp,
                                block.message(),
                                root,
                                &chain.slot_clock,
                            );

                            // Update the head since it's likely this block will become the new
                            // head.
                            chain
                                .fork_choice()
                                .map_err(warp_utils::reject::beacon_chain_error)?;

                            // Perform some logging to inform users if their blocks are being produced
                            // late.
                            //
                            // Check to see the thresholds are non-zero to avoid logging errors with small
                            // slot times (e.g., during testing)
                            let crit_threshold = chain.spec.seconds_per_slot / 3;
                            let warn_threshold = chain.spec.seconds_per_slot / 6;
                            if crit_threshold > 0 && delay.as_secs() > crit_threshold {
                                crit!(
                                    log,
                                    "Block was broadcast too late";
                                    "root" => ?root,
                                    "slot" => block.slot(),
                                    "delay_ms" => delay.as_millis(),
                                    "msg" => "system may be overloaded, block likely to be orphaned",
                                )
                            } else if warn_threshold > 0 && delay.as_secs() > warn_threshold {
                                warn!(
                                    log,
                                    "Block broadcast was delayed";
                                    "root" => ?root,
                                    "slot" => block.slot(),
                                    "delay_ms" => delay.as_millis(),
                                    "msg" => "system may be overloaded, block may be orphaned",
                                )
                            }

                            Ok(())
                        }
                        Err(e) => {
                            let msg = format!("{:?}", e);
                            error!(
                                log,
                                "Invalid block provided to HTTP API";
                                "reason" => &msg
                            );
                            Err(warp_utils::reject::broadcast_without_import(msg))
                        }
                    }
                })
            },
        );

    let beacon_blocks_path = eth1_v1
        .and(warp::path("beacon"))
        .and(warp::path("blocks"))
        .and(warp::path::param::<BlockId>().or_else(|_| async {
            Err(warp_utils::reject::custom_bad_request(
                "Invalid block ID".to_string(),
            ))
        }))
        .and(chain_filter.clone());

    // GET beacon/blocks/{block_id}
    let get_beacon_block = beacon_blocks_path
        .clone()
        .and(warp::path::end())
        .and(warp::header::optional::<api_types::Accept>("accept"))
        .and_then(
            |block_id: BlockId,
             chain: Arc<BeaconChain<T>>,
             accept_header: Option<api_types::Accept>| {
                blocking_task(move || {
                    let block = block_id.block(&chain)?;
                    match accept_header {
                        Some(api_types::Accept::Ssz) => Response::builder()
                            .status(200)
                            .header("Content-Type", "application/octet-stream")
                            .body(block.as_ssz_bytes().into())
                            .map_err(|e| {
                                warp_utils::reject::custom_server_error(format!(
                                    "failed to create response: {}",
                                    e
                                ))
                            }),
                        _ => Ok(
                            warp::reply::json(&api_types::GenericResponseRef::from(&block))
                                .into_response(),
                        ),
                    }
                })
            },
        );

    // GET beacon/blocks/{block_id}/root
    let get_beacon_block_root = beacon_blocks_path
        .clone()
        .and(warp::path("root"))
        .and(warp::path::end())
        .and_then(|block_id: BlockId, chain: Arc<BeaconChain<T>>| {
            blocking_json_task(move || {
                block_id
                    .root(&chain)
                    .map(api_types::RootData::from)
                    .map(api_types::GenericResponse::from)
            })
        });

    // GET beacon/blocks/{block_id}/attestations
    let get_beacon_block_attestations = beacon_blocks_path
        .clone()
        .and(warp::path("attestations"))
        .and(warp::path::end())
        .and_then(|block_id: BlockId, chain: Arc<BeaconChain<T>>| {
            blocking_json_task(move || {
                block_id
                    .block(&chain)
                    // FIXME(altair): could avoid clone with by-value accessor
                    .map(|block| block.message().body().attestations().clone())
                    .map(api_types::GenericResponse::from)
            })
        });

    /*
     * beacon/pool
     */

    let beacon_pool_path = eth1_v1
        .and(warp::path("beacon"))
        .and(warp::path("pool"))
        .and(chain_filter.clone());

    // POST beacon/pool/attestations
    let post_beacon_pool_attestations = beacon_pool_path
        .clone()
        .and(warp::path("attestations"))
        .and(warp::path::end())
        .and(warp::body::json())
        .and(network_tx_filter.clone())
        .and(log_filter.clone())
        .and_then(
            |chain: Arc<BeaconChain<T>>,
             attestations: Vec<Attestation<T::EthSpec>>,
             network_tx: UnboundedSender<NetworkMessage<T::EthSpec>>,
             log: Logger| {
                blocking_json_task(move || {
                    let seen_timestamp = timestamp_now();
                    let mut failures = Vec::new();

                    for (index, attestation) in attestations.as_slice().iter().enumerate() {
                        let attestation = match chain
                            .verify_unaggregated_attestation_for_gossip(attestation.clone(), None)
                        {
                            Ok(attestation) => attestation,
                            Err(e) => {
                                error!(log,
                                    "Failure verifying attestation for gossip";
                                    "error" => ?e,
                                    "request_index" => index,
                                    "committee_index" => attestation.data.index,
                                    "attestation_slot" => attestation.data.slot,
                                );
                                failures.push(api_types::Failure::new(
                                    index,
                                    format!("Verification: {:?}", e),
                                ));
                                // skip to the next attestation so we do not publish this one to gossip
                                continue;
                            }
                        };

                        // Notify the validator monitor.
                        chain
                            .validator_monitor
                            .read()
                            .register_api_unaggregated_attestation(
                                seen_timestamp,
                                attestation.indexed_attestation(),
                                &chain.slot_clock,
                            );

                        publish_pubsub_message(
                            &network_tx,
                            PubsubMessage::Attestation(Box::new((
                                attestation.subnet_id(),
                                attestation.attestation().clone(),
                            ))),
                        )?;

                        let committee_index = attestation.attestation().data.index;
                        let slot = attestation.attestation().data.slot;

                        if let Err(e) = chain.apply_attestation_to_fork_choice(&attestation) {
                            error!(log,
                                "Failure applying verified attestation to fork choice";
                                "error" => ?e,
                                "request_index" => index,
                                "committee_index" => committee_index,
                                "slot" => slot,
                            );
                            failures.push(api_types::Failure::new(
                                index,
                                format!("Fork choice: {:?}", e),
                            ));
                        };

                        if let Err(e) = chain.add_to_naive_aggregation_pool(attestation) {
                            error!(log,
                                "Failure adding verified attestation to the naive aggregation pool";
                                "error" => ?e,
                                "request_index" => index,
                                "committee_index" => committee_index,
                                "slot" => slot,
                            );
                            failures.push(api_types::Failure::new(
                                index,
                                format!("Naive aggregation pool: {:?}", e),
                            ));
                        }
                    }
                    if failures.is_empty() {
                        Ok(())
                    } else {
                        Err(warp_utils::reject::indexed_bad_request(
                            "error processing attestations".to_string(),
                            failures,
                        ))
                    }
                })
            },
        );

    // GET beacon/pool/attestations?committee_index,slot
    let get_beacon_pool_attestations = beacon_pool_path
        .clone()
        .and(warp::path("attestations"))
        .and(warp::path::end())
        .and(warp::query::<api_types::AttestationPoolQuery>())
        .and_then(
            |chain: Arc<BeaconChain<T>>, query: api_types::AttestationPoolQuery| {
                blocking_json_task(move || {
                    let query_filter = |attestation: &Attestation<T::EthSpec>| {
                        query
                            .slot
                            .map_or(true, |slot| slot == attestation.data.slot)
                            && query
                                .committee_index
                                .map_or(true, |index| index == attestation.data.index)
                    };

                    let mut attestations = chain.op_pool.get_filtered_attestations(query_filter);
                    attestations.extend(
                        chain
                            .naive_aggregation_pool
                            .read()
                            .iter()
                            .cloned()
                            .filter(query_filter),
                    );
                    Ok(api_types::GenericResponse::from(attestations))
                })
            },
        );

    // POST beacon/pool/attester_slashings
    let post_beacon_pool_attester_slashings = beacon_pool_path
        .clone()
        .and(warp::path("attester_slashings"))
        .and(warp::path::end())
        .and(warp::body::json())
        .and(network_tx_filter.clone())
        .and_then(
            |chain: Arc<BeaconChain<T>>,
             slashing: AttesterSlashing<T::EthSpec>,
             network_tx: UnboundedSender<NetworkMessage<T::EthSpec>>| {
                blocking_json_task(move || {
                    let outcome = chain
                        .verify_attester_slashing_for_gossip(slashing.clone())
                        .map_err(|e| {
                            warp_utils::reject::object_invalid(format!(
                                "gossip verification failed: {:?}",
                                e
                            ))
                        })?;

                    // Notify the validator monitor.
                    chain
                        .validator_monitor
                        .read()
                        .register_api_attester_slashing(&slashing);

                    if let ObservationOutcome::New(slashing) = outcome {
                        publish_pubsub_message(
                            &network_tx,
                            PubsubMessage::AttesterSlashing(Box::new(
                                slashing.clone().into_inner(),
                            )),
                        )?;

                        chain
                            .import_attester_slashing(slashing)
                            .map_err(warp_utils::reject::beacon_chain_error)?;
                    }

                    Ok(())
                })
            },
        );

    // GET beacon/pool/attester_slashings
    let get_beacon_pool_attester_slashings = beacon_pool_path
        .clone()
        .and(warp::path("attester_slashings"))
        .and(warp::path::end())
        .and_then(|chain: Arc<BeaconChain<T>>| {
            blocking_json_task(move || {
                let attestations = chain.op_pool.get_all_attester_slashings();
                Ok(api_types::GenericResponse::from(attestations))
            })
        });

    // POST beacon/pool/proposer_slashings
    let post_beacon_pool_proposer_slashings = beacon_pool_path
        .clone()
        .and(warp::path("proposer_slashings"))
        .and(warp::path::end())
        .and(warp::body::json())
        .and(network_tx_filter.clone())
        .and_then(
            |chain: Arc<BeaconChain<T>>,
             slashing: ProposerSlashing,
             network_tx: UnboundedSender<NetworkMessage<T::EthSpec>>| {
                blocking_json_task(move || {
                    let outcome = chain
                        .verify_proposer_slashing_for_gossip(slashing.clone())
                        .map_err(|e| {
                            warp_utils::reject::object_invalid(format!(
                                "gossip verification failed: {:?}",
                                e
                            ))
                        })?;

                    // Notify the validator monitor.
                    chain
                        .validator_monitor
                        .read()
                        .register_api_proposer_slashing(&slashing);

                    if let ObservationOutcome::New(slashing) = outcome {
                        publish_pubsub_message(
                            &network_tx,
                            PubsubMessage::ProposerSlashing(Box::new(
                                slashing.clone().into_inner(),
                            )),
                        )?;

                        chain.import_proposer_slashing(slashing);
                    }

                    Ok(())
                })
            },
        );

    // GET beacon/pool/proposer_slashings
    let get_beacon_pool_proposer_slashings = beacon_pool_path
        .clone()
        .and(warp::path("proposer_slashings"))
        .and(warp::path::end())
        .and_then(|chain: Arc<BeaconChain<T>>| {
            blocking_json_task(move || {
                let attestations = chain.op_pool.get_all_proposer_slashings();
                Ok(api_types::GenericResponse::from(attestations))
            })
        });

    // POST beacon/pool/voluntary_exits
    let post_beacon_pool_voluntary_exits = beacon_pool_path
        .clone()
        .and(warp::path("voluntary_exits"))
        .and(warp::path::end())
        .and(warp::body::json())
        .and(network_tx_filter.clone())
        .and_then(
            |chain: Arc<BeaconChain<T>>,
             exit: SignedVoluntaryExit,
             network_tx: UnboundedSender<NetworkMessage<T::EthSpec>>| {
                blocking_json_task(move || {
                    let outcome = chain
                        .verify_voluntary_exit_for_gossip(exit.clone())
                        .map_err(|e| {
                            warp_utils::reject::object_invalid(format!(
                                "gossip verification failed: {:?}",
                                e
                            ))
                        })?;

                    // Notify the validator monitor.
                    chain
                        .validator_monitor
                        .read()
                        .register_api_voluntary_exit(&exit.message);

                    if let ObservationOutcome::New(exit) = outcome {
                        publish_pubsub_message(
                            &network_tx,
                            PubsubMessage::VoluntaryExit(Box::new(exit.clone().into_inner())),
                        )?;

                        chain.import_voluntary_exit(exit);
                    }

                    Ok(())
                })
            },
        );

    // GET beacon/pool/voluntary_exits
    let get_beacon_pool_voluntary_exits = beacon_pool_path
        .clone()
        .and(warp::path("voluntary_exits"))
        .and(warp::path::end())
        .and_then(|chain: Arc<BeaconChain<T>>| {
            blocking_json_task(move || {
                let attestations = chain.op_pool.get_all_voluntary_exits();
                Ok(api_types::GenericResponse::from(attestations))
            })
        });

    // POST beacon/pool/sync_committees
    let post_beacon_pool_sync_committees = beacon_pool_path
        .clone()
        .and(warp::path("sync_committees"))
        .and(warp::path::end())
        .and(warp::body::json())
        .and(network_tx_filter.clone())
        .and(log_filter.clone())
        .and_then(
            |chain: Arc<BeaconChain<T>>,
             signatures: Vec<SyncCommitteeSignature>,
             network_tx: UnboundedSender<NetworkMessage<T::EthSpec>>,
             log: Logger| {
                blocking_json_task(move || {
                    sync_committees::process_sync_committee_signatures(
                        signatures, network_tx, &chain, log,
                    )?;
                    Ok(api_types::GenericResponse::from(()))
                })
            },
        );

    /*
     * config/fork_schedule
     */

    let config_path = eth1_v1.and(warp::path("config"));

    // GET config/fork_schedule
    let get_config_fork_schedule = config_path
        .and(warp::path("fork_schedule"))
        .and(warp::path::end())
        .and(chain_filter.clone())
        .and_then(|chain: Arc<BeaconChain<T>>| {
            blocking_json_task(move || {
                StateId::head()
                    .fork(&chain)
                    .map(|fork| api_types::GenericResponse::from(vec![fork]))
            })
        });

    // GET config/spec
    let serve_legacy_spec = ctx.config.serve_legacy_spec;
    let get_config_spec = config_path
        .and(warp::path("spec"))
        .and(warp::path::end())
        .and(chain_filter.clone())
        .and_then(move |chain: Arc<BeaconChain<T>>| {
            blocking_json_task(move || {
                let mut config_and_preset =
                    ConfigAndPreset::from_chain_spec::<T::EthSpec>(&chain.spec);
                if serve_legacy_spec {
                    config_and_preset.make_backwards_compat(&chain.spec);
                }
                Ok(api_types::GenericResponse::from(config_and_preset))
            })
        });

    // GET config/deposit_contract
    let get_config_deposit_contract = config_path
        .and(warp::path("deposit_contract"))
        .and(warp::path::end())
        .and(chain_filter.clone())
        .and_then(|chain: Arc<BeaconChain<T>>| {
            blocking_json_task(move || {
                Ok(api_types::GenericResponse::from(
                    api_types::DepositContractData {
                        address: chain.spec.deposit_contract_address,
                        chain_id: eth1::DEFAULT_NETWORK_ID.into(),
                    },
                ))
            })
        });

    /*
     * debug
     */

    // GET debug/beacon/states/{state_id}
    let get_debug_beacon_states = eth1_v1
        .and(warp::path("debug"))
        .and(warp::path("beacon"))
        .and(warp::path("states"))
        .and(warp::path::param::<StateId>().or_else(|_| async {
            Err(warp_utils::reject::custom_bad_request(
                "Invalid state ID".to_string(),
            ))
        }))
        .and(warp::path::end())
        .and(warp::header::optional::<api_types::Accept>("accept"))
        .and(chain_filter.clone())
        .and_then(
            |state_id: StateId,
             accept_header: Option<api_types::Accept>,
             chain: Arc<BeaconChain<T>>| {
                blocking_task(move || match accept_header {
                    Some(api_types::Accept::Ssz) => {
                        let state = state_id.state(&chain)?;
                        Response::builder()
                            .status(200)
                            .header("Content-Type", "application/octet-stream")
                            .body(state.as_ssz_bytes().into())
                            .map_err(|e| {
                                warp_utils::reject::custom_server_error(format!(
                                    "failed to create response: {}",
                                    e
                                ))
                            })
                    }
                    _ => state_id.map_state(&chain, |state| {
                        Ok(
                            warp::reply::json(&api_types::GenericResponseRef::from(&state))
                                .into_response(),
                        )
                    }),
                })
            },
        );

    // GET debug/beacon/heads
    let get_debug_beacon_heads = eth1_v1
        .and(warp::path("debug"))
        .and(warp::path("beacon"))
        .and(warp::path("heads"))
        .and(warp::path::end())
        .and(chain_filter.clone())
        .and_then(|chain: Arc<BeaconChain<T>>| {
            blocking_json_task(move || {
                let heads = chain
                    .heads()
                    .into_iter()
                    .map(|(root, slot)| api_types::ChainHeadData { slot, root })
                    .collect::<Vec<_>>();
                Ok(api_types::GenericResponse::from(heads))
            })
        });

    /*
     * node
     */

    // GET node/identity
    let get_node_identity = eth1_v1
        .and(warp::path("node"))
        .and(warp::path("identity"))
        .and(warp::path::end())
        .and(network_globals.clone())
        .and_then(|network_globals: Arc<NetworkGlobals<T::EthSpec>>| {
            blocking_json_task(move || {
                let enr = network_globals.local_enr();
                let p2p_addresses = enr.multiaddr_p2p_tcp();
                let discovery_addresses = enr.multiaddr_p2p_udp();
                let meta_data = network_globals.local_metadata.read();
                Ok(api_types::GenericResponse::from(api_types::IdentityData {
                    peer_id: network_globals.local_peer_id().to_base58(),
                    enr,
                    p2p_addresses,
                    discovery_addresses,
                    metadata: api_types::MetaData {
                        seq_number: *meta_data.seq_number(),
                        attnets: format!(
                            "0x{}",
                            hex::encode(meta_data.attnets().clone().into_bytes()),
                        ),
                        syncnets: format!(
                            "0x{}",
                            hex::encode(
                                meta_data
                                    .syncnets()
                                    .map(|x| x.clone())
                                    .unwrap_or_default()
                                    .into_bytes()
                            )
                        ),
                    },
                }))
            })
        });

    // GET node/version
    let get_node_version = eth1_v1
        .and(warp::path("node"))
        .and(warp::path("version"))
        .and(warp::path::end())
        .and_then(|| {
            blocking_json_task(move || {
                Ok(api_types::GenericResponse::from(api_types::VersionData {
                    version: version_with_platform(),
                }))
            })
        });

    // GET node/syncing
    let get_node_syncing = eth1_v1
        .and(warp::path("node"))
        .and(warp::path("syncing"))
        .and(warp::path::end())
        .and(network_globals.clone())
        .and(chain_filter.clone())
        .and_then(
            |network_globals: Arc<NetworkGlobals<T::EthSpec>>, chain: Arc<BeaconChain<T>>| {
                blocking_json_task(move || {
                    let head_slot = chain
                        .head_info()
                        .map(|info| info.slot)
                        .map_err(warp_utils::reject::beacon_chain_error)?;
                    let current_slot = chain
                        .slot()
                        .map_err(warp_utils::reject::beacon_chain_error)?;

                    // Taking advantage of saturating subtraction on slot.
                    let sync_distance = current_slot - head_slot;

                    let syncing_data = api_types::SyncingData {
                        is_syncing: network_globals.sync_state.read().is_syncing(),
                        head_slot,
                        sync_distance,
                    };

                    Ok(api_types::GenericResponse::from(syncing_data))
                })
            },
        );

    // GET node/health
    let get_node_health = eth1_v1
        .and(warp::path("node"))
        .and(warp::path("health"))
        .and(warp::path::end())
        .and(network_globals.clone())
        .and_then(|network_globals: Arc<NetworkGlobals<T::EthSpec>>| {
            blocking_task(move || match *network_globals.sync_state.read() {
                SyncState::SyncingFinalized { .. }
                | SyncState::SyncingHead { .. }
                | SyncState::SyncTransition => Ok(warp::reply::with_status(
                    warp::reply(),
                    warp::http::StatusCode::PARTIAL_CONTENT,
                )),
                SyncState::Synced => Ok(warp::reply::with_status(
                    warp::reply(),
                    warp::http::StatusCode::OK,
                )),
                SyncState::Stalled => Err(warp_utils::reject::not_synced(
                    "sync stalled, beacon chain may not yet be initialized.".to_string(),
                )),
            })
        });

    // GET node/peers/{peer_id}
    let get_node_peers_by_id = eth1_v1
        .and(warp::path("node"))
        .and(warp::path("peers"))
        .and(warp::path::param::<String>())
        .and(warp::path::end())
        .and(network_globals.clone())
        .and_then(
            |requested_peer_id: String, network_globals: Arc<NetworkGlobals<T::EthSpec>>| {
                blocking_json_task(move || {
                    let peer_id = PeerId::from_bytes(
                        &bs58::decode(requested_peer_id.as_str())
                            .into_vec()
                            .map_err(|e| {
                                warp_utils::reject::custom_bad_request(format!(
                                    "invalid peer id: {}",
                                    e
                                ))
                            })?,
                    )
                    .map_err(|_| {
                        warp_utils::reject::custom_bad_request("invalid peer id.".to_string())
                    })?;

                    if let Some(peer_info) = network_globals.peers.read().peer_info(&peer_id) {
                        let address = if let Some(socket_addr) =
                            peer_info.seen_addresses.iter().next()
                        {
                            let mut addr = eth2_libp2p::Multiaddr::from(socket_addr.ip());
                            addr.push(eth2_libp2p::multiaddr::Protocol::Tcp(socket_addr.port()));
                            addr.to_string()
                        } else if let Some(addr) = peer_info.listening_addresses.first() {
                            addr.to_string()
                        } else {
                            String::new()
                        };

                        // the eth2 API spec implies only peers we have been connected to at some point should be included.
                        if let Some(dir) = peer_info.connection_direction.as_ref() {
                            return Ok(api_types::GenericResponse::from(api_types::PeerData {
                                peer_id: peer_id.to_string(),
                                enr: peer_info.enr.as_ref().map(|enr| enr.to_base64()),
                                last_seen_p2p_address: address,
                                direction: api_types::PeerDirection::from_connection_direction(
                                    &dir,
                                ),
                                state: api_types::PeerState::from_peer_connection_status(
                                    &peer_info.connection_status(),
                                ),
                            }));
                        }
                    }
                    Err(warp_utils::reject::custom_not_found(
                        "peer not found.".to_string(),
                    ))
                })
            },
        );

    // GET node/peers
    let get_node_peers = eth1_v1
        .and(warp::path("node"))
        .and(warp::path("peers"))
        .and(warp::path::end())
        .and(warp::query::<api_types::PeersQuery>())
        .and(network_globals.clone())
        .and_then(
            |query: api_types::PeersQuery, network_globals: Arc<NetworkGlobals<T::EthSpec>>| {
                blocking_json_task(move || {
                    let mut peers: Vec<api_types::PeerData> = Vec::new();
                    network_globals
                        .peers
                        .read()
                        .peers()
                        .for_each(|(peer_id, peer_info)| {
                            let address =
                                if let Some(socket_addr) = peer_info.seen_addresses.iter().next() {
                                    let mut addr = eth2_libp2p::Multiaddr::from(socket_addr.ip());
                                    addr.push(eth2_libp2p::multiaddr::Protocol::Tcp(
                                        socket_addr.port(),
                                    ));
                                    addr.to_string()
                                } else if let Some(addr) = peer_info.listening_addresses.first() {
                                    addr.to_string()
                                } else {
                                    String::new()
                                };

                            // the eth2 API spec implies only peers we have been connected to at some point should be included.
                            if let Some(dir) = peer_info.connection_direction.as_ref() {
                                let direction =
                                    api_types::PeerDirection::from_connection_direction(&dir);
                                let state = api_types::PeerState::from_peer_connection_status(
                                    &peer_info.connection_status(),
                                );

                                let state_matches = query.state.as_ref().map_or(true, |states| {
                                    states.0.iter().any(|state_param| *state_param == state)
                                });
                                let direction_matches =
                                    query.direction.as_ref().map_or(true, |directions| {
                                        directions.0.iter().any(|dir_param| *dir_param == direction)
                                    });

                                if state_matches && direction_matches {
                                    peers.push(api_types::PeerData {
                                        peer_id: peer_id.to_string(),
                                        enr: peer_info.enr.as_ref().map(|enr| enr.to_base64()),
                                        last_seen_p2p_address: address,
                                        direction,
                                        state,
                                    });
                                }
                            }
                        });
                    Ok(api_types::PeersData {
                        meta: api_types::PeersMetaData {
                            count: peers.len() as u64,
                        },
                        data: peers,
                    })
                })
            },
        );

    // GET node/peer_count
    let get_node_peer_count = eth1_v1
        .and(warp::path("node"))
        .and(warp::path("peer_count"))
        .and(warp::path::end())
        .and(network_globals.clone())
        .and_then(|network_globals: Arc<NetworkGlobals<T::EthSpec>>| {
            blocking_json_task(move || {
                let mut connected: u64 = 0;
                let mut connecting: u64 = 0;
                let mut disconnected: u64 = 0;
                let mut disconnecting: u64 = 0;

                network_globals
                    .peers
                    .read()
                    .peers()
                    .for_each(|(_, peer_info)| {
                        let state = api_types::PeerState::from_peer_connection_status(
                            &peer_info.connection_status(),
                        );
                        match state {
                            api_types::PeerState::Connected => connected += 1,
                            api_types::PeerState::Connecting => connecting += 1,
                            api_types::PeerState::Disconnected => disconnected += 1,
                            api_types::PeerState::Disconnecting => disconnecting += 1,
                        }
                    });

                Ok(api_types::GenericResponse::from(api_types::PeerCount {
                    connected,
                    connecting,
                    disconnected,
                    disconnecting,
                }))
            })
        });
    /*
     * validator
     */

    // GET validator/duties/proposer/{epoch}
    let get_validator_duties_proposer = eth1_v1
        .and(warp::path("validator"))
        .and(warp::path("duties"))
        .and(warp::path("proposer"))
        .and(warp::path::param::<Epoch>().or_else(|_| async {
            Err(warp_utils::reject::custom_bad_request(
                "Invalid epoch".to_string(),
            ))
        }))
        .and(warp::path::end())
        .and(not_while_syncing_filter.clone())
        .and(chain_filter.clone())
        .and(log_filter.clone())
        .and_then(|epoch: Epoch, chain: Arc<BeaconChain<T>>, log: Logger| {
            blocking_json_task(move || proposer_duties::proposer_duties(epoch, &chain, &log))
        });

    // GET validator/blocks/{slot}
    let get_validator_blocks = eth1_v1
        .and(warp::path("validator"))
        .and(warp::path("blocks"))
        .and(warp::path::param::<Slot>().or_else(|_| async {
            Err(warp_utils::reject::custom_bad_request(
                "Invalid slot".to_string(),
            ))
        }))
        .and(warp::path::end())
        .and(not_while_syncing_filter.clone())
        .and(warp::query::<api_types::ValidatorBlocksQuery>())
        .and(chain_filter.clone())
        .and_then(
            |slot: Slot, query: api_types::ValidatorBlocksQuery, chain: Arc<BeaconChain<T>>| {
                blocking_json_task(move || {
                    let randao_reveal = (&query.randao_reveal).try_into().map_err(|e| {
                        warp_utils::reject::custom_bad_request(format!(
                            "randao reveal is not valid BLS signature: {:?}",
                            e
                        ))
                    })?;

                    chain
                        .produce_block(randao_reveal, slot, query.graffiti.map(Into::into))
                        .map(|block_and_state| block_and_state.0)
                        .map(api_types::GenericResponse::from)
                        .map_err(warp_utils::reject::block_production_error)
                })
            },
        );

    // GET validator/attestation_data?slot,committee_index
    let get_validator_attestation_data = eth1_v1
        .and(warp::path("validator"))
        .and(warp::path("attestation_data"))
        .and(warp::path::end())
        .and(warp::query::<api_types::ValidatorAttestationDataQuery>())
        .and(not_while_syncing_filter.clone())
        .and(chain_filter.clone())
        .and_then(
            |query: api_types::ValidatorAttestationDataQuery, chain: Arc<BeaconChain<T>>| {
                blocking_json_task(move || {
                    let current_slot = chain
                        .slot()
                        .map_err(warp_utils::reject::beacon_chain_error)?;

                    // allow a tolerance of one slot to account for clock skew
                    if query.slot > current_slot + 1 {
                        return Err(warp_utils::reject::custom_bad_request(format!(
                            "request slot {} is more than one slot past the current slot {}",
                            query.slot, current_slot
                        )));
                    }

                    chain
                        .produce_unaggregated_attestation(query.slot, query.committee_index)
                        .map(|attestation| attestation.data)
                        .map(api_types::GenericResponse::from)
                        .map_err(warp_utils::reject::beacon_chain_error)
                })
            },
        );

    // GET validator/aggregate_attestation?attestation_data_root,slot
    let get_validator_aggregate_attestation = eth1_v1
        .and(warp::path("validator"))
        .and(warp::path("aggregate_attestation"))
        .and(warp::path::end())
        .and(warp::query::<api_types::ValidatorAggregateAttestationQuery>())
        .and(not_while_syncing_filter.clone())
        .and(chain_filter.clone())
        .and_then(
            |query: api_types::ValidatorAggregateAttestationQuery, chain: Arc<BeaconChain<T>>| {
                blocking_json_task(move || {
                    chain
                        .get_aggregated_attestation_by_slot_and_root(
                            query.slot,
                            &query.attestation_data_root,
                        )
                        .map(api_types::GenericResponse::from)
                        .ok_or_else(|| {
                            warp_utils::reject::custom_not_found(
                                "no matching aggregate found".to_string(),
                            )
                        })
                })
            },
        );

    // POST validator/duties/attester/{epoch}
    let post_validator_duties_attester = eth1_v1
        .and(warp::path("validator"))
        .and(warp::path("duties"))
        .and(warp::path("attester"))
        .and(warp::path::param::<Epoch>().or_else(|_| async {
            Err(warp_utils::reject::custom_bad_request(
                "Invalid epoch".to_string(),
            ))
        }))
        .and(warp::path::end())
        .and(not_while_syncing_filter.clone())
        .and(warp::body::json())
        .and(chain_filter.clone())
        .and_then(
            |epoch: Epoch, indices: api_types::ValidatorIndexData, chain: Arc<BeaconChain<T>>| {
                blocking_json_task(move || {
                    attester_duties::attester_duties(epoch, &indices.0, &chain)
                })
            },
        );

    // POST validator/duties/sync
    let post_validator_duties_sync = eth1_v1
        .and(warp::path("validator"))
        .and(warp::path("duties"))
        .and(warp::path("sync"))
        .and(warp::path::param::<Epoch>().or_else(|_| async {
            Err(warp_utils::reject::custom_bad_request(
                "Invalid epoch".to_string(),
            ))
        }))
        .and(warp::path::end())
        .and(not_while_syncing_filter.clone())
        .and(warp::body::json())
        .and(chain_filter.clone())
        .and_then(
            |epoch: Epoch, indices: api_types::ValidatorIndexData, chain: Arc<BeaconChain<T>>| {
                blocking_json_task(move || {
                    sync_committees::sync_committee_duties(epoch, &indices.0, &chain)
                })
            },
        );

    // GET validator/sync_committee_contribution
    let get_validator_sync_committee_contribution = eth1_v1
        .and(warp::path("validator"))
        .and(warp::path("sync_committee_contribution"))
        .and(warp::path::end())
        .and(warp::query::<SyncContributionData>())
        .and(not_while_syncing_filter.clone())
        .and(chain_filter.clone())
        .and_then(
            |sync_committee_data: SyncContributionData, chain: Arc<BeaconChain<T>>| {
                blocking_json_task(move || {
                    chain
                        .get_aggregated_sync_committee_contribution(&sync_committee_data)
                        .map(api_types::GenericResponse::from)
                        .ok_or_else(|| {
                            warp_utils::reject::custom_not_found(
                                "no matching sync contribution found".to_string(),
                            )
                        })
                })
            },
        );

    // POST validator/aggregate_and_proofs
    let post_validator_aggregate_and_proofs = eth1_v1
        .and(warp::path("validator"))
        .and(warp::path("aggregate_and_proofs"))
        .and(warp::path::end())
        .and(not_while_syncing_filter.clone())
        .and(chain_filter.clone())
        .and(warp::body::json())
        .and(network_tx_filter.clone())
        .and(log_filter.clone())
        .and_then(
            |chain: Arc<BeaconChain<T>>,
             aggregates: Vec<SignedAggregateAndProof<T::EthSpec>>,
             network_tx: UnboundedSender<NetworkMessage<T::EthSpec>>, log: Logger| {
                blocking_json_task(move || {
                    let seen_timestamp = timestamp_now();
                    let mut verified_aggregates = Vec::with_capacity(aggregates.len());
                    let mut messages = Vec::with_capacity(aggregates.len());
                    let mut failures = Vec::new();

                    // Verify that all messages in the post are valid before processing further
                    for (index, aggregate) in aggregates.as_slice().iter().enumerate() {
                        match chain.verify_aggregated_attestation_for_gossip(aggregate.clone()) {
                            Ok(verified_aggregate) => {
                                messages.push(PubsubMessage::AggregateAndProofAttestation(Box::new(
                                    verified_aggregate.aggregate().clone(),
                                )));

                                // Notify the validator monitor.
                                chain
                                    .validator_monitor
                                    .read()
                                    .register_api_aggregated_attestation(
                                        seen_timestamp,
                                        verified_aggregate.aggregate(),
                                        verified_aggregate.indexed_attestation(),
                                        &chain.slot_clock,
                                    );

                                verified_aggregates.push((index, verified_aggregate));
                            }
                            // If we already know the attestation, don't broadcast it or attempt to
                            // further verify it. Return success.
                            //
                            // It's reasonably likely that two different validators produce
                            // identical aggregates, especially if they're using the same beacon
                            // node.
                            Err(AttnError::AttestationAlreadyKnown(_)) => continue,
                            Err(e) => {
                                error!(log,
                                    "Failure verifying aggregate and proofs";
                                    "error" => format!("{:?}", e),
                                    "request_index" => index,
                                    "aggregator_index" => aggregate.message.aggregator_index,
                                    "attestation_index" => aggregate.message.aggregate.data.index,
                                    "attestation_slot" => aggregate.message.aggregate.data.slot,
                                );
                                failures.push(api_types::Failure::new(index, format!("Verification: {:?}", e)));
                            }
                        }
                    }

                    // Publish aggregate attestations to the libp2p network
                    if !messages.is_empty() {
                        publish_network_message(&network_tx, NetworkMessage::Publish { messages })?;
                    }

                    // Import aggregate attestations
                    for (index, verified_aggregate) in verified_aggregates {
                        if let Err(e) = chain.apply_attestation_to_fork_choice(&verified_aggregate) {
                            error!(log,
                                    "Failure applying verified aggregate attestation to fork choice";
                                    "error" => format!("{:?}", e),
                                    "request_index" => index,
                                    "aggregator_index" => verified_aggregate.aggregate().message.aggregator_index,
                                    "attestation_index" => verified_aggregate.attestation().data.index,
                                    "attestation_slot" => verified_aggregate.attestation().data.slot,
                                );
                            failures.push(api_types::Failure::new(index, format!("Fork choice: {:?}", e)));
                        }
                        if let Err(e) = chain.add_to_block_inclusion_pool(verified_aggregate) {
                            warn!(log,
                                    "Could not add verified aggregate attestation to the inclusion pool";
                                    "error" => format!("{:?}", e),
                                    "request_index" => index,
                                );
                            failures.push(api_types::Failure::new(index, format!("Op pool: {:?}", e)));
                        }
                    }

                    if !failures.is_empty() {
                        Err(warp_utils::reject::indexed_bad_request("error processing aggregate and proofs".to_string(),
                                                                    failures,
                        ))
                    } else {
                        Ok(())
                    }
                })
            },
        );

    let post_validator_contribution_and_proofs = eth1_v1
        .and(warp::path("validator"))
        .and(warp::path("contribution_and_proofs"))
        .and(warp::path::end())
        .and(not_while_syncing_filter)
        .and(chain_filter.clone())
        .and(warp::body::json())
        .and(network_tx_filter.clone())
        .and(log_filter.clone())
        .and_then(
            |chain: Arc<BeaconChain<T>>,
             contributions: Vec<SignedContributionAndProof<T::EthSpec>>,
             network_tx: UnboundedSender<NetworkMessage<T::EthSpec>>,
             log: Logger| {
                blocking_json_task(move || {
                    sync_committees::process_signed_contribution_and_proofs(
                        contributions,
                        network_tx,
                        &chain,
                        log,
                    )?;
                    Ok(api_types::GenericResponse::from(()))
                })
            },
        );

    // POST validator/beacon_committee_subscriptions
    let post_validator_beacon_committee_subscriptions = eth1_v1
        .and(warp::path("validator"))
        .and(warp::path("beacon_committee_subscriptions"))
        .and(warp::path::end())
        .and(warp::body::json())
        .and(network_tx_filter.clone())
        .and(chain_filter.clone())
        .and_then(
            |subscriptions: Vec<api_types::BeaconCommitteeSubscription>,
             network_tx: UnboundedSender<NetworkMessage<T::EthSpec>>,
             chain: Arc<BeaconChain<T>>| {
                blocking_json_task(move || {
                    for subscription in &subscriptions {
                        chain
                            .validator_monitor
                            .write()
                            .auto_register_local_validator(subscription.validator_index);

                        let subscription = api_types::ValidatorSubscription {
                            validator_index: subscription.validator_index,
                            attestation_committee_index: subscription.committee_index,
                            slot: subscription.slot,
                            committee_count_at_slot: subscription.committees_at_slot,
                            is_aggregator: subscription.is_aggregator,
                        };

                        publish_network_message(
                            &network_tx,
                            NetworkMessage::AttestationSubscribe {
<<<<<<< HEAD
                                subscriptions: vec![subscription],
                            },
                        )?;
                    }

                    Ok(())
                })
            },
        );

    // POST validator/sync_committee_subscriptions
    let post_validator_sync_committee_subscriptions = eth1_v1
        .and(warp::path("validator"))
        .and(warp::path("sync_committee_subscriptions"))
        .and(warp::path::end())
        .and(warp::body::json())
        .and(network_tx_filter)
        .and(chain_filter.clone())
        .and_then(
            |subscriptions: Vec<types::SyncCommitteeSubscription>,
             network_tx: UnboundedSender<NetworkMessage<T::EthSpec>>,
             chain: Arc<BeaconChain<T>>| {
                blocking_json_task(move || {
                    for subscription in subscriptions {
                        chain
                            .validator_monitor
                            .write()
                            .auto_register_local_validator(subscription.validator_index);

                        publish_network_message(
                            &network_tx,
                            NetworkMessage::SyncCommitteeSubscribe {
=======
>>>>>>> 8b458233
                                subscriptions: vec![subscription],
                            },
                        )?;
                    }

                    Ok(())
                })
            },
        );

    // GET lighthouse/health
    let get_lighthouse_health = warp::path("lighthouse")
        .and(warp::path("health"))
        .and(warp::path::end())
        .and_then(|| {
            blocking_json_task(move || {
                eth2::lighthouse::Health::observe()
                    .map(api_types::GenericResponse::from)
                    .map_err(warp_utils::reject::custom_bad_request)
            })
        });

    // GET lighthouse/syncing
    let get_lighthouse_syncing = warp::path("lighthouse")
        .and(warp::path("syncing"))
        .and(warp::path::end())
        .and(network_globals.clone())
        .and_then(|network_globals: Arc<NetworkGlobals<T::EthSpec>>| {
            blocking_json_task(move || {
                Ok(api_types::GenericResponse::from(
                    network_globals.sync_state(),
                ))
            })
        });

    // GET lighthouse/peers
    let get_lighthouse_peers = warp::path("lighthouse")
        .and(warp::path("peers"))
        .and(warp::path::end())
        .and(network_globals.clone())
        .and_then(|network_globals: Arc<NetworkGlobals<T::EthSpec>>| {
            blocking_json_task(move || {
                Ok(network_globals
                    .peers
                    .read()
                    .peers()
                    .map(|(peer_id, peer_info)| eth2::lighthouse::Peer {
                        peer_id: peer_id.to_string(),
                        peer_info: peer_info.clone(),
                    })
                    .collect::<Vec<_>>())
            })
        });

    // GET lighthouse/peers/connected
    let get_lighthouse_peers_connected = warp::path("lighthouse")
        .and(warp::path("peers"))
        .and(warp::path("connected"))
        .and(warp::path::end())
        .and(network_globals)
        .and_then(|network_globals: Arc<NetworkGlobals<T::EthSpec>>| {
            blocking_json_task(move || {
                Ok(network_globals
                    .peers
                    .read()
                    .connected_peers()
                    .map(|(peer_id, peer_info)| eth2::lighthouse::Peer {
                        peer_id: peer_id.to_string(),
                        peer_info: peer_info.clone(),
                    })
                    .collect::<Vec<_>>())
            })
        });

    // GET lighthouse/proto_array
    let get_lighthouse_proto_array = warp::path("lighthouse")
        .and(warp::path("proto_array"))
        .and(warp::path::end())
        .and(chain_filter.clone())
        .and_then(|chain: Arc<BeaconChain<T>>| {
            blocking_task(move || {
                Ok::<_, warp::Rejection>(warp::reply::json(&api_types::GenericResponseRef::from(
                    chain.fork_choice.read().proto_array().core_proto_array(),
                )))
            })
        });

    // GET lighthouse/validator_inclusion/{epoch}/{validator_id}
    let get_lighthouse_validator_inclusion_global = warp::path("lighthouse")
        .and(warp::path("validator_inclusion"))
        .and(warp::path::param::<Epoch>())
        .and(warp::path::param::<ValidatorId>())
        .and(warp::path::end())
        .and(chain_filter.clone())
        .and_then(
            |epoch: Epoch, validator_id: ValidatorId, chain: Arc<BeaconChain<T>>| {
                blocking_json_task(move || {
                    validator_inclusion::validator_inclusion_data(epoch, &validator_id, &chain)
                        .map(api_types::GenericResponse::from)
                })
            },
        );

    // GET lighthouse/validator_inclusion/{epoch}/global
    let get_lighthouse_validator_inclusion = warp::path("lighthouse")
        .and(warp::path("validator_inclusion"))
        .and(warp::path::param::<Epoch>())
        .and(warp::path("global"))
        .and(warp::path::end())
        .and(chain_filter.clone())
        .and_then(|epoch: Epoch, chain: Arc<BeaconChain<T>>| {
            blocking_json_task(move || {
                validator_inclusion::global_validator_inclusion_data(epoch, &chain)
                    .map(api_types::GenericResponse::from)
            })
        });

    // GET lighthouse/eth1/syncing
    let get_lighthouse_eth1_syncing = warp::path("lighthouse")
        .and(warp::path("eth1"))
        .and(warp::path("syncing"))
        .and(warp::path::end())
        .and(chain_filter.clone())
        .and_then(|chain: Arc<BeaconChain<T>>| {
            blocking_json_task(move || {
                let head_info = chain
                    .head_info()
                    .map_err(warp_utils::reject::beacon_chain_error)?;
                let current_slot_opt = chain.slot().ok();

                chain
                    .eth1_chain
                    .as_ref()
                    .ok_or_else(|| {
                        warp_utils::reject::custom_not_found(
                            "Eth1 sync is disabled. See the --eth1 CLI flag.".to_string(),
                        )
                    })
                    .and_then(|eth1| {
                        eth1.sync_status(head_info.genesis_time, current_slot_opt, &chain.spec)
                            .ok_or_else(|| {
                                warp_utils::reject::custom_server_error(
                                    "Unable to determine Eth1 sync status".to_string(),
                                )
                            })
                    })
                    .map(api_types::GenericResponse::from)
            })
        });

    // GET lighthouse/eth1/block_cache
    let get_lighthouse_eth1_block_cache = warp::path("lighthouse")
        .and(warp::path("eth1"))
        .and(warp::path("block_cache"))
        .and(warp::path::end())
        .and(eth1_service_filter.clone())
        .and_then(|eth1_service: eth1::Service| {
            blocking_json_task(move || {
                Ok(api_types::GenericResponse::from(
                    eth1_service
                        .blocks()
                        .read()
                        .iter()
                        .cloned()
                        .collect::<Vec<_>>(),
                ))
            })
        });

    // GET lighthouse/eth1/deposit_cache
    let get_lighthouse_eth1_deposit_cache = warp::path("lighthouse")
        .and(warp::path("eth1"))
        .and(warp::path("deposit_cache"))
        .and(warp::path::end())
        .and(eth1_service_filter)
        .and_then(|eth1_service: eth1::Service| {
            blocking_json_task(move || {
                Ok(api_types::GenericResponse::from(
                    eth1_service
                        .deposits()
                        .read()
                        .cache
                        .iter()
                        .cloned()
                        .collect::<Vec<_>>(),
                ))
            })
        });

    // GET lighthouse/beacon/states/{state_id}/ssz
    let get_lighthouse_beacon_states_ssz = warp::path("lighthouse")
        .and(warp::path("beacon"))
        .and(warp::path("states"))
        .and(warp::path::param::<StateId>())
        .and(warp::path("ssz"))
        .and(warp::path::end())
        .and(chain_filter.clone())
        .and_then(|state_id: StateId, chain: Arc<BeaconChain<T>>| {
            blocking_task(move || {
                let state = state_id.state(&chain)?;
                Response::builder()
                    .status(200)
                    .header("Content-Type", "application/ssz")
                    .body(state.as_ssz_bytes())
                    .map_err(|e| {
                        warp_utils::reject::custom_server_error(format!(
                            "failed to create response: {}",
                            e
                        ))
                    })
            })
        });

    // GET lighthouse/staking
    let get_lighthouse_staking = warp::path("lighthouse")
        .and(warp::path("staking"))
        .and(warp::path::end())
        .and(chain_filter.clone())
        .and_then(|chain: Arc<BeaconChain<T>>| {
            blocking_json_task(move || {
                if chain.eth1_chain.is_some() {
                    Ok(())
                } else {
                    Err(warp_utils::reject::custom_not_found(
                        "staking is not enabled, \
                        see the --staking CLI flag"
                            .to_string(),
                    ))
                }
            })
        });

    let get_events = eth1_v1
        .and(warp::path("events"))
        .and(warp::path::end())
        .and(warp::query::<api_types::EventQuery>())
        .and(chain_filter)
        .and_then(
            |topics: api_types::EventQuery, chain: Arc<BeaconChain<T>>| {
                blocking_task(move || {
                    // for each topic subscribed spawn a new subscription
                    let mut receivers = Vec::with_capacity(topics.topics.0.len());

                    if let Some(event_handler) = chain.event_handler.as_ref() {
                        for topic in topics.topics.0.clone() {
                            let receiver = match topic {
                                api_types::EventTopic::Head => event_handler.subscribe_head(),
                                api_types::EventTopic::Block => event_handler.subscribe_block(),
                                api_types::EventTopic::Attestation => {
                                    event_handler.subscribe_attestation()
                                }
                                api_types::EventTopic::VoluntaryExit => {
                                    event_handler.subscribe_exit()
                                }
                                api_types::EventTopic::FinalizedCheckpoint => {
                                    event_handler.subscribe_finalized()
                                }
                                api_types::EventTopic::ChainReorg => {
                                    event_handler.subscribe_reorgs()
                                }
                            };

                            receivers.push(BroadcastStream::new(receiver).map(|msg| {
                                match msg {
                                    Ok(data) => Event::default()
                                        .event(data.topic_name())
                                        .json_data(data)
                                        .map_err(|e| {
                                            warp_utils::reject::server_sent_event_error(format!(
                                                "{:?}",
                                                e
                                            ))
                                        }),
                                    Err(e) => Err(warp_utils::reject::server_sent_event_error(
                                        format!("{:?}", e),
                                    )),
                                }
                            }));
                        }
                    } else {
                        return Err(warp_utils::reject::custom_server_error(
                            "event handler was not initialized".to_string(),
                        ));
                    }

                    let s = futures::stream::select_all(receivers);

                    Ok::<_, warp::Rejection>(warp::sse::reply(warp::sse::keep_alive().stream(s)))
                })
            },
        );

    // Define the ultimate set of routes that will be provided to the server.
    let routes = warp::get()
        .and(
            get_beacon_genesis
                .boxed()
                .or(get_beacon_state_root.boxed())
                .or(get_beacon_state_fork.boxed())
                .or(get_beacon_state_finality_checkpoints.boxed())
                .or(get_beacon_state_validator_balances.boxed())
                .or(get_beacon_state_validators.boxed())
                .or(get_beacon_state_validators_id.boxed())
                .or(get_beacon_state_committees.boxed())
                .or(get_beacon_headers.boxed())
                .or(get_beacon_headers_block_id.boxed())
                .or(get_beacon_block.boxed())
                .or(get_beacon_block_attestations.boxed())
                .or(get_beacon_block_root.boxed())
                .or(get_beacon_pool_attestations.boxed())
                .or(get_beacon_pool_attester_slashings.boxed())
                .or(get_beacon_pool_proposer_slashings.boxed())
                .or(get_beacon_pool_voluntary_exits.boxed())
                .or(get_config_fork_schedule.boxed())
                .or(get_config_spec.boxed())
                .or(get_config_deposit_contract.boxed())
                .or(get_debug_beacon_states.boxed())
                .or(get_debug_beacon_heads.boxed())
                .or(get_node_identity.boxed())
                .or(get_node_version.boxed())
                .or(get_node_syncing.boxed())
                .or(get_node_health.boxed())
                .or(get_node_peers_by_id.boxed())
                .or(get_node_peers.boxed())
                .or(get_node_peer_count.boxed())
                .or(get_validator_duties_proposer.boxed())
                .or(get_validator_blocks.boxed())
                .or(get_validator_attestation_data.boxed())
                .or(get_validator_aggregate_attestation.boxed())
                .or(get_validator_sync_committee_contribution.boxed())
                .or(get_lighthouse_health.boxed())
                .or(get_lighthouse_syncing.boxed())
                .or(get_lighthouse_peers.boxed())
                .or(get_lighthouse_peers_connected.boxed())
                .or(get_lighthouse_proto_array.boxed())
                .or(get_lighthouse_validator_inclusion_global.boxed())
                .or(get_lighthouse_validator_inclusion.boxed())
                .or(get_lighthouse_eth1_syncing.boxed())
                .or(get_lighthouse_eth1_block_cache.boxed())
                .or(get_lighthouse_eth1_deposit_cache.boxed())
                .or(get_lighthouse_beacon_states_ssz.boxed())
                .or(get_lighthouse_staking.boxed())
                .or(get_events.boxed()),
        )
        .or(warp::post().and(
            post_beacon_blocks
                .boxed()
                .or(post_beacon_pool_attestations.boxed())
                .or(post_beacon_pool_attester_slashings.boxed())
                .or(post_beacon_pool_proposer_slashings.boxed())
                .or(post_beacon_pool_voluntary_exits.boxed())
                .or(post_beacon_pool_sync_committees.boxed())
                .or(post_validator_duties_attester.boxed())
                .or(post_validator_duties_sync.boxed())
                .or(post_validator_aggregate_and_proofs.boxed())
                .or(post_validator_contribution_and_proofs.boxed())
                .or(post_validator_beacon_committee_subscriptions.boxed())
                .or(post_validator_sync_committee_subscriptions.boxed()),
        ))
        .recover(warp_utils::reject::handle_rejection)
        .with(slog_logging(log.clone()))
        .with(prometheus_metrics())
        // Add a `Server` header.
        .map(|reply| warp::reply::with_header(reply, "Server", &version_with_platform()))
        .with(cors_builder.build());

    let (listening_socket, server) = {
        warp::serve(routes).try_bind_with_graceful_shutdown(
            SocketAddrV4::new(config.listen_addr, config.listen_port),
            async {
                shutdown.await;
            },
        )?
    };

    info!(
        log,
        "HTTP API started";
        "listen_address" => listening_socket.to_string(),
    );

    Ok((listening_socket, server))
}

/// Publish a message to the libp2p pubsub network.
fn publish_pubsub_message<T: EthSpec>(
    network_tx: &UnboundedSender<NetworkMessage<T>>,
    message: PubsubMessage<T>,
) -> Result<(), warp::Rejection> {
    publish_network_message(
        network_tx,
        NetworkMessage::Publish {
            messages: vec![message],
        },
    )
}

/// Publish a message to the libp2p network.
fn publish_network_message<T: EthSpec>(
    network_tx: &UnboundedSender<NetworkMessage<T>>,
    message: NetworkMessage<T>,
) -> Result<(), warp::Rejection> {
    network_tx.send(message).map_err(|e| {
        warp_utils::reject::custom_server_error(format!(
            "unable to publish to network channel: {}",
            e
        ))
    })
}<|MERGE_RESOLUTION|>--- conflicted
+++ resolved
@@ -40,7 +40,7 @@
 use types::{
     Attestation, AttesterSlashing, CommitteeCache, ConfigAndPreset, Epoch, EthSpec,
     ProposerSlashing, RelativeEpoch, SignedAggregateAndProof, SignedBeaconBlock,
-    SignedContributionAndProof, SignedVoluntaryExit, Slot, SyncCommitteeSignature,
+    SignedContributionAndProof, SignedVoluntaryExit, Slot, SyncCommitteeMessage,
     SyncContributionData,
 };
 use warp::http::StatusCode;
@@ -1263,7 +1263,7 @@
         .and(log_filter.clone())
         .and_then(
             |chain: Arc<BeaconChain<T>>,
-             signatures: Vec<SyncCommitteeSignature>,
+             signatures: Vec<SyncCommitteeMessage>,
              network_tx: UnboundedSender<NetworkMessage<T::EthSpec>>,
              log: Logger| {
                 blocking_json_task(move || {
@@ -1999,7 +1999,6 @@
                         publish_network_message(
                             &network_tx,
                             NetworkMessage::AttestationSubscribe {
-<<<<<<< HEAD
                                 subscriptions: vec![subscription],
                             },
                         )?;
@@ -2032,8 +2031,6 @@
                         publish_network_message(
                             &network_tx,
                             NetworkMessage::SyncCommitteeSubscribe {
-=======
->>>>>>> 8b458233
                                 subscriptions: vec![subscription],
                             },
                         )?;
