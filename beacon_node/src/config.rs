use account_utils::{read_input_from_user, STDIN_INPUTS_FLAG};
use beacon_chain::chain_config::{
    DisallowedReOrgOffsets, ReOrgThreshold, DEFAULT_PREPARE_PAYLOAD_LOOKAHEAD_FACTOR,
    DEFAULT_RE_ORG_HEAD_THRESHOLD, DEFAULT_RE_ORG_MAX_EPOCHS_SINCE_FINALIZATION,
    DEFAULT_RE_ORG_PARENT_THRESHOLD,
};
use beacon_chain::graffiti_calculator::GraffitiOrigin;
use beacon_chain::TrustedSetup;
use clap::{parser::ValueSource, ArgMatches, Id};
use clap_utils::flags::DISABLE_MALLOC_TUNING_FLAG;
use clap_utils::{parse_flag, parse_required};
use client::{ClientConfig, ClientGenesis};
use directory::{DEFAULT_BEACON_NODE_DIR, DEFAULT_NETWORK_DIR, DEFAULT_ROOT_DIR};
use environment::RuntimeContext;
use execution_layer::DEFAULT_JWT_FILE;
use genesis::Eth1Endpoint;
use http_api::TlsConfig;
use lighthouse_network::ListenAddress;
use lighthouse_network::{multiaddr::Protocol, Enr, Multiaddr, NetworkConfig, PeerIdSerialized};
use sensitive_url::SensitiveUrl;
use slog::{info, warn, Logger};
use std::cmp::max;
use std::fmt::Debug;
use std::fs;
use std::io::IsTerminal;
use std::net::Ipv6Addr;
use std::net::{IpAddr, Ipv4Addr, ToSocketAddrs};
use std::num::NonZeroU16;
use std::path::{Path, PathBuf};
use std::str::FromStr;
use std::time::Duration;
use types::graffiti::GraffitiString;
use types::{Checkpoint, Epoch, EthSpec, Hash256, PublicKeyBytes};

const PURGE_DB_CONFIRMATION: &str = "confirm";

/// Gets the fully-initialized global client.
///
/// The top-level `clap` arguments should be provided as `cli_args`.
///
/// The output of this function depends primarily upon the given `cli_args`, however it's behaviour
/// may be influenced by other external services like the contents of the file system or the
/// response of some remote server.
pub fn get_config<E: EthSpec>(
    cli_args: &ArgMatches,
    context: &RuntimeContext<E>,
) -> Result<ClientConfig, String> {
    let spec = &context.eth2_config.spec;
    let log = context.log();

    let mut client_config = ClientConfig::default();

    // Update the client's data directory
    client_config.set_data_dir(get_data_dir(cli_args));

    // If necessary, remove any existing database and configuration
    if client_config.data_dir().exists() {
        if cli_args.get_flag("purge-db-force") {
            let chain_db = client_config.get_db_path();
            let freezer_db = client_config.get_freezer_db_path();
            let blobs_db = client_config.get_blobs_db_path();
            purge_db(chain_db, freezer_db, blobs_db)?;
        } else if cli_args.get_flag("purge-db") {
            let stdin_inputs = cfg!(windows) || cli_args.get_flag(STDIN_INPUTS_FLAG);
            if std::io::stdin().is_terminal() || stdin_inputs {
                info!(
                    log,
                    "You are about to delete the chain database. This is irreversable \
                    and you will need to resync the chain."
                );
                info!(
                    log,
                    "Type 'confirm' to delete the database. Any other input will leave \
                    the database intact and Lighthouse will exit."
                );
                let confirmation = read_input_from_user(stdin_inputs)?;

                if confirmation == PURGE_DB_CONFIRMATION {
                    let chain_db = client_config.get_db_path();
                    let freezer_db = client_config.get_freezer_db_path();
                    let blobs_db = client_config.get_blobs_db_path();
                    purge_db(chain_db, freezer_db, blobs_db)?;
                    info!(log, "Database was deleted.");
                } else {
                    info!(log, "Database was not deleted. Lighthouse will now close.");
                    std::process::exit(1);
                }
            } else {
                warn!(
                    log,
                    "The `--purge-db` flag was passed, but Lighthouse is not running \
                    interactively. The database was not purged. Use `--purge-db-force` \
                    to purge the database without requiring confirmation."
                );
            }
        }
    }

    // Create `datadir` and any non-existing parent directories.
    fs::create_dir_all(client_config.data_dir())
        .map_err(|e| format!("Failed to create data dir: {}", e))?;

    // logs the chosen data directory
    let mut log_dir = client_config.data_dir().clone();
    // remove /beacon from the end
    log_dir.pop();
    info!(log, "Data directory initialised"; "datadir" => log_dir.into_os_string().into_string().expect("Datadir should be a valid os string"));

    /*
     * Networking
     */

    let data_dir_ref = client_config.data_dir().clone();

    set_network_config(&mut client_config.network, cli_args, &data_dir_ref, log)?;

    /*
     * Staking flag
     * Note: the config values set here can be overwritten by other more specific cli params
     */

    if cli_args.get_flag("staking") {
        client_config.http_api.enabled = true;
        client_config.sync_eth1_chain = true;
    }

    /*
     * Http API server
     */

    if cli_args.get_one::<Id>("enable_http").is_some() {
        client_config.http_api.enabled = true;

        if let Some(address) = cli_args.get_one::<String>("http-address") {
            client_config.http_api.listen_addr = address
                .parse::<IpAddr>()
                .map_err(|_| "http-address is not a valid IP address.")?;
        }

        if let Some(port) = cli_args.get_one::<String>("http-port") {
            client_config.http_api.listen_port = port
                .parse::<u16>()
                .map_err(|_| "http-port is not a valid u16.")?;
        }

        if let Some(allow_origin) = cli_args.get_one::<String>("http-allow-origin") {
            // Pre-validate the config value to give feedback to the user on node startup, instead of
            // as late as when the first API response is produced.
            hyper::header::HeaderValue::from_str(allow_origin)
                .map_err(|_| "Invalid allow-origin value")?;

            client_config.http_api.allow_origin = Some(allow_origin.to_string());
        }

        if cli_args.get_one::<String>("http-spec-fork").is_some() {
            warn!(
                log,
                "Ignoring --http-spec-fork";
                "info" => "this flag is deprecated and will be removed"
            );
        }

        if cli_args.get_flag("http-enable-tls") {
            client_config.http_api.tls_config = Some(TlsConfig {
                cert: cli_args
                    .get_one::<String>("http-tls-cert")
                    .ok_or("--http-tls-cert was not provided.")?
                    .parse::<PathBuf>()
                    .map_err(|_| "http-tls-cert is not a valid path name.")?,
                key: cli_args
                    .get_one::<String>("http-tls-key")
                    .ok_or("--http-tls-key was not provided.")?
                    .parse::<PathBuf>()
                    .map_err(|_| "http-tls-key is not a valid path name.")?,
            });
        }

        if cli_args.get_flag("http-allow-sync-stalled") {
            warn!(
                log,
                "Ignoring --http-allow-sync-stalled";
                "info" => "this flag is deprecated and will be removed"
            );
        }

        client_config.http_api.sse_capacity_multiplier =
            parse_required(cli_args, "http-sse-capacity-multiplier")?;

        client_config.http_api.enable_beacon_processor =
            parse_required(cli_args, "http-enable-beacon-processor")?;

        client_config.http_api.duplicate_block_status_code =
            parse_required(cli_args, "http-duplicate-block-status")?;

        client_config.http_api.enable_light_client_server =
            cli_args.get_flag("light-client-server");
    }

    if cli_args.get_flag("light-client-server") {
        client_config.chain.enable_light_client_server = true;
    }

    if let Some(cache_size) = clap_utils::parse_optional(cli_args, "shuffling-cache-size")? {
        client_config.chain.shuffling_cache_size = cache_size;
    }

    if cli_args.get_flag("enable-sampling") {
        client_config.chain.enable_sampling = true;
    }

    /*
     * Prometheus metrics HTTP server
     */

    if cli_args.get_flag("metrics") {
        client_config.http_metrics.enabled = true;
    }

    if let Some(address) = cli_args.get_one::<String>("metrics-address") {
        client_config.http_metrics.listen_addr = address
            .parse::<IpAddr>()
            .map_err(|_| "metrics-address is not a valid IP address.")?;
    }

    if let Some(port) = cli_args.get_one::<String>("metrics-port") {
        client_config.http_metrics.listen_port = port
            .parse::<u16>()
            .map_err(|_| "metrics-port is not a valid u16.")?;
    }

    if let Some(allow_origin) = cli_args.get_one::<String>("metrics-allow-origin") {
        // Pre-validate the config value to give feedback to the user on node startup, instead of
        // as late as when the first API response is produced.
        hyper::header::HeaderValue::from_str(allow_origin)
            .map_err(|_| "Invalid allow-origin value")?;

        client_config.http_metrics.allow_origin = Some(allow_origin.to_string());
    }

    /*
     * Explorer metrics
     */
    if let Some(monitoring_endpoint) = cli_args.get_one::<String>("monitoring-endpoint") {
        let update_period_secs =
            clap_utils::parse_optional(cli_args, "monitoring-endpoint-period")?;

        client_config.monitoring_api = Some(monitoring_api::Config {
            db_path: None,
            freezer_db_path: None,
            update_period_secs,
            monitoring_endpoint: monitoring_endpoint.to_string(),
        });
    }

    // Log a warning indicating an open HTTP server if it wasn't specified explicitly
    // (e.g. using the --staking flag).
    if cli_args.get_flag("staking") {
        warn!(
            log,
            "Running HTTP server on port {}", client_config.http_api.listen_port
        );
    }

    // Do not scrape for malloc metrics if we've disabled tuning malloc as it may cause panics.
    if cli_args.get_flag(DISABLE_MALLOC_TUNING_FLAG) {
        client_config.http_metrics.allocator_metrics_enabled = false;
    }

    /*
     * Eth1
     */

    // When present, use an eth1 backend that generates deterministic junk.
    //
    // Useful for running testnets without the overhead of a deposit contract.
    if cli_args.get_flag("dummy-eth1") {
        client_config.dummy_eth1_backend = true;
    }

    // When present, attempt to sync to an eth1 node.
    //
    // Required for block production.
    if cli_args.get_flag("eth1") {
        client_config.sync_eth1_chain = true;
    }

    if let Some(val) = cli_args.get_one::<String>("eth1-blocks-per-log-query") {
        client_config.eth1.blocks_per_log_query = val
            .parse()
            .map_err(|_| "eth1-blocks-per-log-query is not a valid integer".to_string())?;
    }

    if cli_args.get_flag("eth1-purge-cache") {
        client_config.eth1.purge_cache = true;
    }

    if let Some(follow_distance) =
        clap_utils::parse_optional(cli_args, "eth1-cache-follow-distance")?
    {
        client_config.eth1.cache_follow_distance = Some(follow_distance);
    }

    if let Some(endpoints) = cli_args.get_one::<String>("execution-endpoint") {
        let mut el_config = execution_layer::Config::default();

        // Always follow the deposit contract when there is an execution endpoint.
        //
        // This is wasteful for non-staking nodes as they have no need to process deposit contract
        // logs and build an "eth1" cache. The alternative is to explicitly require the `--eth1` or
        // `--staking` flags, however that poses a risk to stakers since they cannot produce blocks
        // without "eth1".
        //
        // The waste for non-staking nodes is relatively small so we err on the side of safety for
        // stakers. The merge is already complicated enough.
        client_config.sync_eth1_chain = true;

        // Parse a single execution endpoint, logging warnings if multiple endpoints are supplied.
        let execution_endpoint =
            parse_only_one_value(endpoints, SensitiveUrl::parse, "--execution-endpoint", log)?;

        // JWTs are required if `--execution-endpoint` is supplied. They can be either passed via
        // file_path or directly as string.

        let secret_file: PathBuf;
        // Parse a single JWT secret from a given file_path, logging warnings if multiple are supplied.
        if let Some(secret_files) = cli_args.get_one::<String>("execution-jwt") {
            secret_file =
                parse_only_one_value(secret_files, PathBuf::from_str, "--execution-jwt", log)?;

        // Check if the JWT secret key is passed directly via cli flag and persist it to the default
        // file location.
        } else if let Some(jwt_secret_key) = cli_args.get_one::<String>("execution-jwt-secret-key")
        {
            use std::fs::File;
            use std::io::Write;
            secret_file = client_config.data_dir().join(DEFAULT_JWT_FILE);
            let mut jwt_secret_key_file = File::create(secret_file.clone())
                .map_err(|e| format!("Error while creating jwt_secret_key file: {:?}", e))?;
            jwt_secret_key_file
                .write_all(jwt_secret_key.as_bytes())
                .map_err(|e| {
                    format!(
                        "Error occurred while writing to jwt_secret_key file: {:?}",
                        e
                    )
                })?;
        } else {
            return Err("Error! Please set either --execution-jwt file_path or --execution-jwt-secret-key directly via cli when using --execution-endpoint".to_string());
        }

        // Parse and set the payload builder, if any.
        if let Some(endpoint) = cli_args.get_one::<String>("builder") {
            let payload_builder =
                parse_only_one_value(endpoint, SensitiveUrl::parse, "--builder", log)?;
            el_config.builder_url = Some(payload_builder);

            el_config.builder_user_agent =
                clap_utils::parse_optional(cli_args, "builder-user-agent")?;

            el_config.builder_header_timeout =
                clap_utils::parse_optional(cli_args, "builder-header-timeout")?
                    .map(Duration::from_millis);
        }

        if cli_args.get_flag("always-prefer-builder-payload") {
            warn!(
                log,
                "Ignoring --always-prefer-builder-payload";
                "info" => "this flag is deprecated and will be removed"
            );
        }

        // Set config values from parse values.
        el_config.secret_file = Some(secret_file.clone());
        el_config.execution_endpoint = Some(execution_endpoint.clone());
        el_config.suggested_fee_recipient =
            clap_utils::parse_optional(cli_args, "suggested-fee-recipient")?;
        el_config.jwt_id = clap_utils::parse_optional(cli_args, "execution-jwt-id")?;
        el_config.jwt_version = clap_utils::parse_optional(cli_args, "execution-jwt-version")?;
        el_config
            .default_datadir
            .clone_from(client_config.data_dir());
        let execution_timeout_multiplier =
            clap_utils::parse_required(cli_args, "execution-timeout-multiplier")?;
        el_config.execution_timeout_multiplier = Some(execution_timeout_multiplier);

        client_config.eth1.endpoint = Eth1Endpoint::Auth {
            endpoint: execution_endpoint,
            jwt_path: secret_file,
            jwt_id: el_config.jwt_id.clone(),
            jwt_version: el_config.jwt_version.clone(),
        };

        // Store the EL config in the client config.
        client_config.execution_layer = Some(el_config);
    }

    // 4844 params
    client_config.trusted_setup = context
        .eth2_network_config
        .as_ref()
        .and_then(|config| config.kzg_trusted_setup.as_ref())
        .map(|trusted_setup_bytes| serde_json::from_slice(trusted_setup_bytes))
        .transpose()
        .map_err(|e| format!("Unable to read trusted setup file: {}", e))?;

    // Override default trusted setup file if required
    if let Some(trusted_setup_file_path) = cli_args.get_one::<String>("trusted-setup-file-override")
    {
        let file = std::fs::File::open(trusted_setup_file_path)
            .map_err(|e| format!("Failed to open trusted setup file: {}", e))?;
        let trusted_setup: TrustedSetup = serde_json::from_reader(file)
            .map_err(|e| format!("Unable to read trusted setup file: {}", e))?;
        client_config.trusted_setup = Some(trusted_setup);
    }

    if let Some(freezer_dir) = cli_args.get_one::<String>("freezer-dir") {
        client_config.freezer_db_path = Some(PathBuf::from(freezer_dir));
    }

    if let Some(blobs_db_dir) = cli_args.get_one::<String>("blobs-dir") {
        client_config.blobs_db_path = Some(PathBuf::from(blobs_db_dir));
    }

    if let Some(block_cache_size) = cli_args.get_one::<String>("block-cache-size") {
        client_config.store.block_cache_size = block_cache_size
            .parse()
            .map_err(|_| "block-cache-size is not a valid integer".to_string())?;
    }

    if let Some(cache_size) = cli_args.get_one::<String>("state-cache-size") {
        client_config.store.state_cache_size = cache_size
            .parse()
            .map_err(|_| "state-cache-size is not a valid integer".to_string())?;
    }

    if let Some(historic_state_cache_size) = cli_args.get_one::<String>("historic-state-cache-size")
    {
        client_config.store.historic_state_cache_size = historic_state_cache_size
            .parse()
            .map_err(|_| "historic-state-cache-size is not a valid integer".to_string())?;
    }

    client_config.store.compact_on_init = cli_args.get_flag("compact-db");
    if let Some(compact_on_prune) = cli_args.get_one::<String>("auto-compact-db") {
        client_config.store.compact_on_prune = compact_on_prune
            .parse()
            .map_err(|_| "auto-compact-db takes a boolean".to_string())?;
    }

    if let Some(prune_payloads) = clap_utils::parse_optional(cli_args, "prune-payloads")? {
        client_config.store.prune_payloads = prune_payloads;
    }

    if let Some(hierarchy_config) = clap_utils::parse_optional(cli_args, "hierarchy-exponents")? {
        client_config.store.hierarchy_config = hierarchy_config;
    }

    if let Some(epochs_per_migration) =
        clap_utils::parse_optional(cli_args, "epochs-per-migration")?
    {
        client_config.chain.epochs_per_migration = epochs_per_migration;
    }

    if let Some(prune_blobs) = clap_utils::parse_optional(cli_args, "prune-blobs")? {
        client_config.store.prune_blobs = prune_blobs;
    }

    if let Some(epochs_per_blob_prune) =
        clap_utils::parse_optional(cli_args, "epochs-per-blob-prune")?
    {
        client_config.store.epochs_per_blob_prune = epochs_per_blob_prune;
    }

    if let Some(blob_prune_margin_epochs) =
        clap_utils::parse_optional(cli_args, "blob-prune-margin-epochs")?
    {
        client_config.store.blob_prune_margin_epochs = blob_prune_margin_epochs;
    }

<<<<<<< HEAD
    if let Some(allow_tree_states_migration) =
        clap_utils::parse_optional(cli_args, "allow-tree-states-migration")?
    {
        client_config.store.allow_tree_states_migration = allow_tree_states_migration;
=======
    if let Some(malicious_withhold_count) =
        clap_utils::parse_optional(cli_args, "malicious-withhold-count")?
    {
        client_config.chain.malicious_withhold_count = malicious_withhold_count;
>>>>>>> 002ca2cd
    }

    /*
     * Zero-ports
     *
     * Replaces previously set flags.
     * Libp2p and discovery ports are set explicitly by selecting
     * a random free port so that we aren't needlessly updating ENR
     * from lighthouse.
     * Discovery address is set to localhost by default.
     */
    if cli_args.get_flag("zero-ports") {
        client_config.http_api.listen_port = 0;
        client_config.http_metrics.listen_port = 0;
    }

    /*
     * Load the eth2 network dir to obtain some additional config values.
     */
    let eth2_network_config = context
        .eth2_network_config
        .as_ref()
        .ok_or("Context is missing eth2 network config")?;

    client_config.eth1.deposit_contract_address = format!("{:?}", spec.deposit_contract_address);
    client_config.eth1.deposit_contract_deploy_block =
        eth2_network_config.deposit_contract_deploy_block;
    client_config.eth1.lowest_cached_block_number =
        client_config.eth1.deposit_contract_deploy_block;
    client_config.eth1.follow_distance = spec.eth1_follow_distance;
    client_config.eth1.node_far_behind_seconds =
        max(5, spec.eth1_follow_distance / 2) * spec.seconds_per_eth1_block;
    client_config.eth1.chain_id = spec.deposit_chain_id.into();
    client_config.eth1.set_block_cache_truncation::<E>(spec);

    info!(
        log,
        "Deposit contract";
        "deploy_block" => client_config.eth1.deposit_contract_deploy_block,
        "address" => &client_config.eth1.deposit_contract_address
    );

    // Only append network config bootnodes if discovery is not disabled
    if !client_config.network.disable_discovery {
        if let Some(boot_nodes) = &eth2_network_config.boot_enr {
            client_config
                .network
                .boot_nodes_enr
                .extend_from_slice(boot_nodes)
        }
    }
    client_config.chain.checkpoint_sync_url_timeout =
        clap_utils::parse_required::<u64>(cli_args, "checkpoint-sync-url-timeout")?;

    client_config.genesis_state_url_timeout =
        clap_utils::parse_required(cli_args, "genesis-state-url-timeout")
            .map(Duration::from_secs)?;

    let genesis_state_url_opt =
        clap_utils::parse_optional::<String>(cli_args, "genesis-state-url")?;
    let checkpoint_sync_url_opt =
        clap_utils::parse_optional::<String>(cli_args, "checkpoint-sync-url")?;

    // If the `--genesis-state-url` is defined, use that to download the
    // genesis state bytes. If it's not defined, try `--checkpoint-sync-url`.
    client_config.genesis_state_url = if let Some(genesis_state_url) = genesis_state_url_opt {
        Some(genesis_state_url)
    } else if let Some(checkpoint_sync_url) = checkpoint_sync_url_opt {
        // If the checkpoint sync URL is going to be used to download the
        // genesis state, adopt the timeout from the checkpoint sync URL too.
        client_config.genesis_state_url_timeout =
            Duration::from_secs(client_config.chain.checkpoint_sync_url_timeout);
        Some(checkpoint_sync_url)
    } else {
        None
    };

    client_config.allow_insecure_genesis_sync = cli_args.get_flag("allow-insecure-genesis-sync");

    client_config.genesis = if eth2_network_config.genesis_state_is_known() {
        // Set up weak subjectivity sync, or start from the hardcoded genesis state.
        if let (Some(initial_state_path), Some(initial_block_path), opt_initial_blobs_path) = (
            cli_args.get_one::<String>("checkpoint-state"),
            cli_args.get_one::<String>("checkpoint-block"),
            cli_args.get_one::<String>("checkpoint-blobs"),
        ) {
            let read = |path: &str| {
                use std::fs::File;
                use std::io::Read;
                File::open(Path::new(path))
                    .and_then(|mut f| {
                        let mut buffer = vec![];
                        f.read_to_end(&mut buffer)?;
                        Ok(buffer)
                    })
                    .map_err(|e| format!("Unable to open {}: {:?}", path, e))
            };

            let anchor_state_bytes = read(initial_state_path)?;
            let anchor_block_bytes = read(initial_block_path)?;
            let anchor_blobs_bytes = opt_initial_blobs_path.map(|s| read(s)).transpose()?;

            ClientGenesis::WeakSubjSszBytes {
                anchor_state_bytes,
                anchor_block_bytes,
                anchor_blobs_bytes,
            }
        } else if let Some(remote_bn_url) = cli_args.get_one::<String>("checkpoint-sync-url") {
            let url = SensitiveUrl::parse(remote_bn_url)
                .map_err(|e| format!("Invalid checkpoint sync URL: {:?}", e))?;

            ClientGenesis::CheckpointSyncUrl { url }
        } else {
            ClientGenesis::GenesisState
        }
    } else {
        if parse_flag(cli_args, "checkpoint-state") || parse_flag(cli_args, "checkpoint-sync-url") {
            return Err(
                "Checkpoint sync is not available for this network as no genesis state is known"
                    .to_string(),
            );
        }
        ClientGenesis::DepositContract
    };

    if cli_args.get_flag("reconstruct-historic-states") {
        client_config.chain.reconstruct_historic_states = true;
        client_config.chain.genesis_backfill = true;
    }

    let beacon_graffiti = if let Some(graffiti) = cli_args.get_one::<String>("graffiti") {
        GraffitiOrigin::UserSpecified(GraffitiString::from_str(graffiti)?.into())
    } else if cli_args.get_flag("private") {
        // When 'private' flag is present, use a zero-initialized bytes array.
        GraffitiOrigin::UserSpecified(GraffitiString::empty().into())
    } else {
        // Use the default lighthouse graffiti if no user-specified graffiti flags are present
        GraffitiOrigin::default()
    };
    client_config.beacon_graffiti = beacon_graffiti;

    if let Some(wss_checkpoint) = cli_args.get_one::<String>("wss-checkpoint") {
        let mut split = wss_checkpoint.split(':');
        let root_str = split
            .next()
            .ok_or("Improperly formatted weak subjectivity checkpoint")?;
        let epoch_str = split
            .next()
            .ok_or("Improperly formatted weak subjectivity checkpoint")?;

        if !root_str.starts_with("0x") {
            return Err(
                "Unable to parse weak subjectivity checkpoint root, must have 0x prefix"
                    .to_string(),
            );
        }

        if !root_str.chars().count() == 66 {
            return Err(
                "Unable to parse weak subjectivity checkpoint root, must have 32 bytes".to_string(),
            );
        }

        let root =
            Hash256::from_slice(&hex::decode(&root_str[2..]).map_err(|e| {
                format!("Unable to parse weak subjectivity checkpoint root: {:?}", e)
            })?);
        let epoch = Epoch::new(
            epoch_str
                .parse()
                .map_err(|_| "Invalid weak subjectivity checkpoint epoch".to_string())?,
        );

        client_config.chain.weak_subjectivity_checkpoint = Some(Checkpoint { epoch, root })
    }

    if let Some(max_skip_slots) = cli_args.get_one::<String>("max-skip-slots") {
        client_config.chain.import_max_skip_slots = match max_skip_slots.as_str() {
            "none" => None,
            n => Some(
                n.parse()
                    .map_err(|_| "Invalid max-skip-slots".to_string())?,
            ),
        };
    }

    client_config.chain.max_network_size = lighthouse_network::gossip_max_size(
        spec.bellatrix_fork_epoch.is_some(),
        spec.gossip_max_size as usize,
    );

    if cli_args.get_flag("slasher") {
        let slasher_dir = if let Some(slasher_dir) = cli_args.get_one::<String>("slasher-dir") {
            PathBuf::from(slasher_dir)
        } else {
            client_config.data_dir().join("slasher_db")
        };

        let mut slasher_config = slasher::Config::new(slasher_dir);

        if let Some(update_period) = clap_utils::parse_optional(cli_args, "slasher-update-period")?
        {
            slasher_config.update_period = update_period;
        }

        if let Some(slot_offset) =
            clap_utils::parse_optional::<f64>(cli_args, "slasher-slot-offset")?
        {
            if slot_offset.is_finite() {
                slasher_config.slot_offset = slot_offset;
            } else {
                return Err(format!(
                    "invalid float for slasher-slot-offset: {}",
                    slot_offset
                ));
            }
        }

        if let Some(history_length) =
            clap_utils::parse_optional(cli_args, "slasher-history-length")?
        {
            slasher_config.history_length = history_length;
        }

        if let Some(max_db_size_gbs) =
            clap_utils::parse_optional::<usize>(cli_args, "slasher-max-db-size")?
        {
            slasher_config.max_db_size_mbs = max_db_size_gbs * 1024;
        }

        if let Some(attestation_cache_size) =
            clap_utils::parse_optional(cli_args, "slasher-att-cache-size")?
        {
            slasher_config.attestation_root_cache_size = attestation_cache_size;
        }

        if let Some(chunk_size) = clap_utils::parse_optional(cli_args, "slasher-chunk-size")? {
            slasher_config.chunk_size = chunk_size;
        }

        if let Some(validator_chunk_size) =
            clap_utils::parse_optional(cli_args, "slasher-validator-chunk-size")?
        {
            slasher_config.validator_chunk_size = validator_chunk_size;
        }

        if let Some(broadcast) = clap_utils::parse_optional(cli_args, "slasher-broadcast")? {
            slasher_config.broadcast = broadcast;
        }

        if let Some(backend) = clap_utils::parse_optional(cli_args, "slasher-backend")? {
            slasher_config.backend = backend;
        }

        client_config.slasher = Some(slasher_config);
    }

    if cli_args.get_flag("validator-monitor-auto") {
        client_config.validator_monitor.auto_register = true;
    }

    if let Some(pubkeys) = cli_args.get_one::<String>("validator-monitor-pubkeys") {
        let pubkeys = pubkeys
            .split(',')
            .map(PublicKeyBytes::from_str)
            .collect::<Result<Vec<_>, _>>()
            .map_err(|e| format!("Invalid --validator-monitor-pubkeys value: {:?}", e))?;
        client_config
            .validator_monitor
            .validators
            .extend_from_slice(&pubkeys);
    }

    if let Some(path) = cli_args.get_one::<String>("validator-monitor-file") {
        let string = fs::read(path)
            .map_err(|e| format!("Unable to read --validator-monitor-file: {}", e))
            .and_then(|bytes| {
                String::from_utf8(bytes)
                    .map_err(|e| format!("--validator-monitor-file is not utf8: {}", e))
            })?;
        let pubkeys = string
            .trim_end() // Remove trailing white space
            .split(',')
            .map(PublicKeyBytes::from_str)
            .collect::<Result<Vec<_>, _>>()
            .map_err(|e| format!("Invalid --validator-monitor-file contents: {:?}", e))?;
        client_config
            .validator_monitor
            .validators
            .extend_from_slice(&pubkeys);
    }

    if let Some(count) =
        clap_utils::parse_optional(cli_args, "validator-monitor-individual-tracking-threshold")?
    {
        client_config
            .validator_monitor
            .individual_tracking_threshold = count;
    }

    if cli_args.get_flag("disable-lock-timeouts") {
        warn!(
            log,
            "Ignoring --disable-lock-timeouts";
            "info" => "this flag is deprecated and will be removed"
        );
    }

    if cli_args.get_flag("disable-proposer-reorgs") {
        client_config.chain.re_org_head_threshold = None;
        client_config.chain.re_org_parent_threshold = None;
    } else {
        client_config.chain.re_org_head_threshold = Some(
            clap_utils::parse_optional(cli_args, "proposer-reorg-threshold")?
                .map(ReOrgThreshold)
                .unwrap_or(DEFAULT_RE_ORG_HEAD_THRESHOLD),
        );
        client_config.chain.re_org_max_epochs_since_finalization =
            clap_utils::parse_optional(cli_args, "proposer-reorg-epochs-since-finalization")?
                .unwrap_or(DEFAULT_RE_ORG_MAX_EPOCHS_SINCE_FINALIZATION);
        client_config.chain.re_org_cutoff_millis =
            clap_utils::parse_optional(cli_args, "proposer-reorg-cutoff")?;

        client_config.chain.re_org_parent_threshold = Some(
            clap_utils::parse_optional(cli_args, "proposer-reorg-parent-threshold")?
                .map(ReOrgThreshold)
                .unwrap_or(DEFAULT_RE_ORG_PARENT_THRESHOLD),
        );

        if let Some(disallowed_offsets_str) =
            clap_utils::parse_optional::<String>(cli_args, "proposer-reorg-disallowed-offsets")?
        {
            let disallowed_offsets = disallowed_offsets_str
                .split(',')
                .map(|s| {
                    s.parse()
                        .map_err(|e| format!("invalid disallowed-offsets: {e:?}"))
                })
                .collect::<Result<Vec<u64>, _>>()?;
            client_config.chain.re_org_disallowed_offsets =
                DisallowedReOrgOffsets::new::<E>(disallowed_offsets)
                    .map_err(|e| format!("invalid disallowed-offsets: {e:?}"))?;
        }
    }

    // Note: This overrides any previous flags that enable this option.
    if cli_args.get_flag("disable-deposit-contract-sync") {
        client_config.sync_eth1_chain = false;
    }

    client_config.chain.prepare_payload_lookahead =
        clap_utils::parse_optional(cli_args, "prepare-payload-lookahead")?
            .map(Duration::from_millis)
            .unwrap_or_else(|| {
                Duration::from_secs(spec.seconds_per_slot)
                    / DEFAULT_PREPARE_PAYLOAD_LOOKAHEAD_FACTOR
            });

    client_config.chain.always_prepare_payload = cli_args.get_flag("always-prepare-payload");

    if let Some(timeout) =
        clap_utils::parse_optional(cli_args, "fork-choice-before-proposal-timeout")?
    {
        client_config.chain.fork_choice_before_proposal_timeout_ms = timeout;
    }

    client_config.chain.always_reset_payload_statuses = cli_args.get_flag("reset-payload-statuses");

    client_config.chain.paranoid_block_proposal = cli_args.get_flag("paranoid-block-proposal");

    /*
     * Builder fallback configs.
     */
    client_config.chain.builder_fallback_skips =
        clap_utils::parse_required(cli_args, "builder-fallback-skips")?;
    client_config.chain.builder_fallback_skips_per_epoch =
        clap_utils::parse_required(cli_args, "builder-fallback-skips-per-epoch")?;
    client_config
        .chain
        .builder_fallback_epochs_since_finalization =
        clap_utils::parse_required(cli_args, "builder-fallback-epochs-since-finalization")?;
    client_config.chain.builder_fallback_disable_checks =
        cli_args.get_flag("builder-fallback-disable-checks");

    // Graphical user interface config.
    if cli_args.get_flag("gui") {
        client_config.http_api.enabled = true;
        client_config.validator_monitor.auto_register = true;
    }

    // Optimistic finalized sync.
    client_config.chain.optimistic_finalized_sync =
        !cli_args.get_flag("disable-optimistic-finalized-sync");

    if cli_args.get_flag("genesis-backfill") {
        client_config.chain.genesis_backfill = true;
    }

    // Backfill sync rate-limiting
    client_config.beacon_processor.enable_backfill_rate_limiting =
        !cli_args.get_flag("disable-backfill-rate-limiting");

    if let Some(path) = clap_utils::parse_optional(cli_args, "invalid-gossip-verified-blocks-path")?
    {
        client_config.network.invalid_block_storage = Some(path);
    }

    if cli_args.get_one::<String>("progressive-balances").is_some() {
        warn!(
            log,
            "Progressive balances mode is deprecated";
            "info" => "please remove --progressive-balances"
        );
    }

    if let Some(max_workers) = clap_utils::parse_optional(cli_args, "beacon-processor-max-workers")?
    {
        client_config.beacon_processor.max_workers = max_workers;
    }

    if client_config.beacon_processor.max_workers == 0 {
        return Err("--beacon-processor-max-workers must be a non-zero value".to_string());
    }

    client_config.beacon_processor.max_work_event_queue_len =
        clap_utils::parse_required(cli_args, "beacon-processor-work-queue-len")?;
    client_config.beacon_processor.max_scheduled_work_queue_len =
        clap_utils::parse_required(cli_args, "beacon-processor-reprocess-queue-len")?;
    client_config
        .beacon_processor
        .max_gossip_attestation_batch_size =
        clap_utils::parse_required(cli_args, "beacon-processor-attestation-batch-size")?;
    client_config
        .beacon_processor
        .max_gossip_aggregate_batch_size =
        clap_utils::parse_required(cli_args, "beacon-processor-aggregate-batch-size")?;

    Ok(client_config)
}

/// Gets the listening_addresses for lighthouse based on the cli options.
pub fn parse_listening_addresses(
    cli_args: &ArgMatches,
    log: &Logger,
) -> Result<ListenAddress, String> {
    let listen_addresses_str = cli_args
        .get_many::<String>("listen-address")
        .expect("--listen_addresses has a default value");
    let use_zero_ports = parse_flag(cli_args, "zero-ports");

    // parse the possible ips
    let mut maybe_ipv4 = None;
    let mut maybe_ipv6 = None;
    for addr_str in listen_addresses_str {
        let addr = addr_str.parse::<IpAddr>().map_err(|parse_error| {
            format!("Failed to parse listen-address ({addr_str}) as an Ip address: {parse_error}")
        })?;

        match addr {
            IpAddr::V4(v4_addr) => match &maybe_ipv4 {
                Some(first_ipv4_addr) => {
                    return Err(format!(
                                "When setting the --listen-address option twice, use an IpV4 address and an Ipv6 address. \
                                Got two IpV4 addresses {first_ipv4_addr} and {v4_addr}"
                            ));
                }
                None => maybe_ipv4 = Some(v4_addr),
            },
            IpAddr::V6(v6_addr) => match &maybe_ipv6 {
                Some(first_ipv6_addr) => {
                    return Err(format!(
                                "When setting the --listen-address option twice, use an IpV4 address and an Ipv6 address. \
                                Got two IpV6 addresses {first_ipv6_addr} and {v6_addr}"
                            ));
                }
                None => maybe_ipv6 = Some(v6_addr),
            },
        }
    }

    // parse the possible tcp ports
    let port = cli_args
        .get_one::<String>("port")
        .expect("--port has a default value")
        .parse::<u16>()
        .map_err(|parse_error| format!("Failed to parse --port as an integer: {parse_error}"))?;
    let port6 = cli_args
        .get_one::<String>("port6")
        .map(|s| str::parse::<u16>(s))
        .transpose()
        .map_err(|parse_error| format!("Failed to parse --port6 as an integer: {parse_error}"))?
        .unwrap_or(9090);

    // parse the possible discovery ports.
    let maybe_disc_port = cli_args
        .get_one::<String>("discovery-port")
        .map(|s| str::parse::<u16>(s))
        .transpose()
        .map_err(|parse_error| {
            format!("Failed to parse --discovery-port as an integer: {parse_error}")
        })?;
    let maybe_disc6_port = cli_args
        .get_one::<String>("discovery-port6")
        .map(|s| str::parse::<u16>(s))
        .transpose()
        .map_err(|parse_error| {
            format!("Failed to parse --discovery-port6 as an integer: {parse_error}")
        })?;

    // parse the possible quic port.
    let maybe_quic_port = cli_args
        .get_one::<String>("quic-port")
        .map(|s| str::parse::<u16>(s))
        .transpose()
        .map_err(|parse_error| {
            format!("Failed to parse --quic-port as an integer: {parse_error}")
        })?;

    // parse the possible quic port.
    let maybe_quic6_port = cli_args
        .get_one::<String>("quic-port6")
        .map(|s| str::parse::<u16>(s))
        .transpose()
        .map_err(|parse_error| {
            format!("Failed to parse --quic6-port as an integer: {parse_error}")
        })?;

    // Now put everything together
    let listening_addresses = match (maybe_ipv4, maybe_ipv6) {
        (None, None) => {
            // This should never happen unless clap is broken
            return Err("No listening addresses provided".into());
        }
        (None, Some(ipv6)) => {
            // A single ipv6 address was provided. Set the ports
            if cli_args.value_source("port6") == Some(ValueSource::CommandLine) {
                warn!(log, "When listening only over IPv6, use the --port flag. The value of --port6 will be ignored.");
            }

            // use zero ports if required. If not, use the given port.
            let tcp_port = use_zero_ports
                .then(unused_port::unused_tcp6_port)
                .transpose()?
                .unwrap_or(port);

            if maybe_disc6_port.is_some() {
                warn!(log, "When listening only over IPv6, use the --discovery-port flag. The value of --discovery-port6 will be ignored.")
            }

            if maybe_quic6_port.is_some() {
                warn!(log, "When listening only over IPv6, use the --quic-port flag. The value of --quic-port6 will be ignored.")
            }

            // use zero ports if required. If not, use the specific udp port. If none given, use
            // the tcp port.
            let disc_port = use_zero_ports
                .then(unused_port::unused_udp6_port)
                .transpose()?
                .or(maybe_disc_port)
                .unwrap_or(tcp_port);

            let quic_port = use_zero_ports
                .then(unused_port::unused_udp6_port)
                .transpose()?
                .or(maybe_quic_port)
                .unwrap_or(if tcp_port == 0 { 0 } else { tcp_port + 1 });

            ListenAddress::V6(lighthouse_network::ListenAddr {
                addr: ipv6,
                quic_port,
                disc_port,
                tcp_port,
            })
        }
        (Some(ipv4), None) => {
            // A single ipv4 address was provided. Set the ports

            // use zero ports if required. If not, use the given port.
            let tcp_port = use_zero_ports
                .then(unused_port::unused_tcp4_port)
                .transpose()?
                .unwrap_or(port);
            // use zero ports if required. If not, use the specific discovery port. If none given, use
            // the tcp port.
            let disc_port = use_zero_ports
                .then(unused_port::unused_udp4_port)
                .transpose()?
                .or(maybe_disc_port)
                .unwrap_or(tcp_port);
            // use zero ports if required. If not, use the specific quic port. If none given, use
            // the tcp port + 1.
            let quic_port = use_zero_ports
                .then(unused_port::unused_udp4_port)
                .transpose()?
                .or(maybe_quic_port)
                .unwrap_or(if tcp_port == 0 { 0 } else { tcp_port + 1 });

            ListenAddress::V4(lighthouse_network::ListenAddr {
                addr: ipv4,
                disc_port,
                quic_port,
                tcp_port,
            })
        }
        (Some(ipv4), Some(ipv6)) => {
            let ipv4_tcp_port = use_zero_ports
                .then(unused_port::unused_tcp4_port)
                .transpose()?
                .unwrap_or(port);
            let ipv4_disc_port = use_zero_ports
                .then(unused_port::unused_udp4_port)
                .transpose()?
                .or(maybe_disc_port)
                .unwrap_or(ipv4_tcp_port);
            let ipv4_quic_port = use_zero_ports
                .then(unused_port::unused_udp4_port)
                .transpose()?
                .or(maybe_quic_port)
                .unwrap_or(if ipv4_tcp_port == 0 {
                    0
                } else {
                    ipv4_tcp_port + 1
                });

            // Defaults to 9090 when required
            let ipv6_tcp_port = use_zero_ports
                .then(unused_port::unused_tcp6_port)
                .transpose()?
                .unwrap_or(port6);
            let ipv6_disc_port = use_zero_ports
                .then(unused_port::unused_udp6_port)
                .transpose()?
                .or(maybe_disc6_port)
                .unwrap_or(ipv6_tcp_port);
            let ipv6_quic_port = use_zero_ports
                .then(unused_port::unused_udp6_port)
                .transpose()?
                .or(maybe_quic6_port)
                .unwrap_or(if ipv6_tcp_port == 0 {
                    0
                } else {
                    ipv6_tcp_port + 1
                });

            ListenAddress::DualStack(
                lighthouse_network::ListenAddr {
                    addr: ipv4,
                    disc_port: ipv4_disc_port,
                    quic_port: ipv4_quic_port,
                    tcp_port: ipv4_tcp_port,
                },
                lighthouse_network::ListenAddr {
                    addr: ipv6,
                    disc_port: ipv6_disc_port,
                    quic_port: ipv6_quic_port,
                    tcp_port: ipv6_tcp_port,
                },
            )
        }
    };

    Ok(listening_addresses)
}

/// Sets the network config from the command line arguments.
pub fn set_network_config(
    config: &mut NetworkConfig,
    cli_args: &ArgMatches,
    data_dir: &Path,
    log: &Logger,
) -> Result<(), String> {
    // If a network dir has been specified, override the `datadir` definition.
    if let Some(dir) = cli_args.get_one::<String>("network-dir") {
        config.network_dir = PathBuf::from(dir);
    } else {
        config.network_dir = data_dir.join(DEFAULT_NETWORK_DIR);
    };

    if parse_flag(cli_args, "subscribe-all-data-column-subnets") {
        config.subscribe_all_data_column_subnets = true;
    }

    if parse_flag(cli_args, "subscribe-all-subnets") {
        config.subscribe_all_subnets = true;
    }

    if parse_flag(cli_args, "import-all-attestations") {
        config.import_all_attestations = true;
    }

    if parse_flag(cli_args, "shutdown-after-sync") {
        config.shutdown_after_sync = true;
    }

    config.set_listening_addr(parse_listening_addresses(cli_args, log)?);

    // A custom target-peers command will overwrite the --proposer-only default.
    if let Some(target_peers_str) = cli_args.get_one::<String>("target-peers") {
        config.target_peers = target_peers_str
            .parse::<usize>()
            .map_err(|_| format!("Invalid number of target peers: {}", target_peers_str))?;
    }

    if let Some(value) = cli_args.get_one::<String>("network-load") {
        let network_load = value
            .parse::<u8>()
            .map_err(|_| format!("Invalid integer: {}", value))?;
        config.network_load = network_load;
    }

    if let Some(boot_enr_str) = cli_args.get_one::<String>("boot-nodes") {
        let mut enrs: Vec<Enr> = vec![];
        let mut multiaddrs: Vec<Multiaddr> = vec![];
        for addr in boot_enr_str.split(',') {
            match addr.parse() {
                Ok(enr) => enrs.push(enr),
                Err(_) => {
                    // parsing as ENR failed, try as Multiaddr
                    let multi: Multiaddr = addr
                        .parse()
                        .map_err(|_| format!("Not valid as ENR nor Multiaddr: {}", addr))?;
                    if !multi.iter().any(|proto| matches!(proto, Protocol::Udp(_))) {
                        slog::error!(log, "Missing UDP in Multiaddr {}", multi.to_string());
                    }
                    if !multi.iter().any(|proto| matches!(proto, Protocol::P2p(_))) {
                        slog::error!(log, "Missing P2P in Multiaddr {}", multi.to_string());
                    }
                    multiaddrs.push(multi);
                }
            }
        }
        config.boot_nodes_enr = enrs;
        config.boot_nodes_multiaddr = multiaddrs;
    }

    if let Some(libp2p_addresses_str) = cli_args.get_one::<String>("libp2p-addresses") {
        config.libp2p_nodes = libp2p_addresses_str
            .split(',')
            .map(|multiaddr| {
                multiaddr
                    .parse()
                    .map_err(|_| format!("Invalid Multiaddr: {}", multiaddr))
            })
            .collect::<Result<Vec<Multiaddr>, _>>()?;
    }

    if parse_flag(cli_args, "disable-peer-scoring") {
        config.disable_peer_scoring = true;
    }

    if let Some(trusted_peers_str) = cli_args.get_one::<String>("trusted-peers") {
        config.trusted_peers = trusted_peers_str
            .split(',')
            .map(|peer_id| {
                peer_id
                    .parse()
                    .map_err(|_| format!("Invalid trusted peer id: {}", peer_id))
            })
            .collect::<Result<Vec<PeerIdSerialized>, _>>()?;
        if config.trusted_peers.len() >= config.target_peers {
            slog::warn!(log, "More trusted peers than the target peer limit. This will prevent efficient peer selection criteria."; "target_peers" => config.target_peers, "trusted_peers" => config.trusted_peers.len());
        }
    }

    if let Some(enr_udp_port_str) = cli_args.get_one::<String>("enr-udp-port") {
        config.enr_udp4_port = Some(
            enr_udp_port_str
                .parse::<NonZeroU16>()
                .map_err(|_| format!("Invalid ENR discovery port: {}", enr_udp_port_str))?,
        );
    }

    if let Some(enr_quic_port_str) = cli_args.get_one::<String>("enr-quic-port") {
        config.enr_quic4_port = Some(
            enr_quic_port_str
                .parse::<NonZeroU16>()
                .map_err(|_| format!("Invalid ENR quic port: {}", enr_quic_port_str))?,
        );
    }

    if let Some(enr_tcp_port_str) = cli_args.get_one::<String>("enr-tcp-port") {
        config.enr_tcp4_port = Some(
            enr_tcp_port_str
                .parse::<NonZeroU16>()
                .map_err(|_| format!("Invalid ENR TCP port: {}", enr_tcp_port_str))?,
        );
    }

    if let Some(enr_udp_port_str) = cli_args.get_one::<String>("enr-udp6-port") {
        config.enr_udp6_port = Some(
            enr_udp_port_str
                .parse::<NonZeroU16>()
                .map_err(|_| format!("Invalid ENR discovery port: {}", enr_udp_port_str))?,
        );
    }

    if let Some(enr_quic_port_str) = cli_args.get_one::<String>("enr-quic6-port") {
        config.enr_quic6_port = Some(
            enr_quic_port_str
                .parse::<NonZeroU16>()
                .map_err(|_| format!("Invalid ENR quic port: {}", enr_quic_port_str))?,
        );
    }

    if let Some(enr_tcp_port_str) = cli_args.get_one::<String>("enr-tcp6-port") {
        config.enr_tcp6_port = Some(
            enr_tcp_port_str
                .parse::<NonZeroU16>()
                .map_err(|_| format!("Invalid ENR TCP port: {}", enr_tcp_port_str))?,
        );
    }

    if parse_flag(cli_args, "enr-match") {
        // Match the IP and UDP port in the ENR.

        if let Some(ipv4_addr) = config.listen_addrs().v4().cloned() {
            // ensure the port is valid to be advertised
            let disc_port = ipv4_addr
                .disc_port
                .try_into()
                .map_err(|_| "enr-match can only be used with non-zero listening ports")?;

            // Set the ENR address to localhost if the address is unspecified.
            let ipv4_enr_addr = if ipv4_addr.addr == Ipv4Addr::UNSPECIFIED {
                Ipv4Addr::LOCALHOST
            } else {
                ipv4_addr.addr
            };
            config.enr_address.0 = Some(ipv4_enr_addr);
            config.enr_udp4_port = Some(disc_port);
        }

        if let Some(ipv6_addr) = config.listen_addrs().v6().cloned() {
            // ensure the port is valid to be advertised
            let disc_port = ipv6_addr
                .disc_port
                .try_into()
                .map_err(|_| "enr-match can only be used with non-zero listening ports")?;

            // Set the ENR address to localhost if the address is unspecified.
            let ipv6_enr_addr = if ipv6_addr.addr == Ipv6Addr::UNSPECIFIED {
                Ipv6Addr::LOCALHOST
            } else {
                ipv6_addr.addr
            };
            config.enr_address.1 = Some(ipv6_enr_addr);
            config.enr_udp6_port = Some(disc_port);
        }
    }

    if let Some(enr_addresses) = cli_args.get_many::<String>("enr-address") {
        let mut enr_ip4 = None;
        let mut enr_ip6 = None;
        let mut resolved_enr_ip4 = None;
        let mut resolved_enr_ip6 = None;

        for addr in enr_addresses {
            match addr.parse::<IpAddr>() {
                Ok(IpAddr::V4(v4_addr)) => {
                    if let Some(used) = enr_ip4.as_ref() {
                        warn!(log, "More than one Ipv4 ENR address provided"; "used" => %used, "ignored" => %v4_addr)
                    } else {
                        enr_ip4 = Some(v4_addr)
                    }
                }
                Ok(IpAddr::V6(v6_addr)) => {
                    if let Some(used) = enr_ip6.as_ref() {
                        warn!(log, "More than one Ipv6 ENR address provided"; "used" => %used, "ignored" => %v6_addr)
                    } else {
                        enr_ip6 = Some(v6_addr)
                    }
                }
                Err(_) => {
                    // Try to resolve the address

                    // NOTE: From checking the `to_socket_addrs` code I don't think the port
                    // actually matters. Just use the udp port.

                    let port = match config.listen_addrs() {
                        ListenAddress::V4(v4_addr) => v4_addr.disc_port,
                        ListenAddress::V6(v6_addr) => v6_addr.disc_port,
                        ListenAddress::DualStack(v4_addr, _v6_addr) => {
                            // NOTE: slight preference for ipv4 that I don't think is of importance.
                            v4_addr.disc_port
                        }
                    };

                    let addr_str = format!("{addr}:{port}");
                    match addr_str.to_socket_addrs() {
                        Err(_e) => {
                            return Err(format!("Failed to parse or resolve address {addr}."))
                        }
                        Ok(resolved_addresses) => {
                            for socket_addr in resolved_addresses {
                                // Use the first ipv4 and first ipv6 addresses present.

                                // NOTE: this means that if two dns addresses are provided, we
                                // might end up using the ipv4 and ipv6 resolved addresses of just
                                // the first.
                                match socket_addr.ip() {
                                    IpAddr::V4(v4_addr) => {
                                        if resolved_enr_ip4.is_none() {
                                            resolved_enr_ip4 = Some(v4_addr)
                                        }
                                    }
                                    IpAddr::V6(v6_addr) => {
                                        if resolved_enr_ip6.is_none() {
                                            resolved_enr_ip6 = Some(v6_addr)
                                        }
                                    }
                                }
                            }
                        }
                    }
                }
            }
        }

        // The ENR addresses given as ips should take preference over any resolved address
        let used_host_resolution = resolved_enr_ip4.is_some() || resolved_enr_ip6.is_some();
        let ip4 = enr_ip4.or(resolved_enr_ip4);
        let ip6 = enr_ip6.or(resolved_enr_ip6);
        config.enr_address = (ip4, ip6);
        if used_host_resolution {
            config.discv5_config.enr_update = false;
        }
    }

    if parse_flag(cli_args, "disable-enr-auto-update") {
        config.discv5_config.enr_update = false;
    }

    if parse_flag(cli_args, "disable-packet-filter") {
        warn!(log, "Discv5 packet filter is disabled");
        config.discv5_config.enable_packet_filter = false;
    }

    if parse_flag(cli_args, "disable-discovery") {
        config.disable_discovery = true;
        warn!(log, "Discovery is disabled. New peers will not be found");
    }

    if parse_flag(cli_args, "disable-quic") {
        config.disable_quic_support = true;
    }

    if parse_flag(cli_args, "disable-upnp") {
        config.upnp_enabled = false;
    }

    if parse_flag(cli_args, "private") {
        config.private = true;
    }

    if parse_flag(cli_args, "metrics") {
        config.metrics_enabled = true;
    }

    if parse_flag(cli_args, "enable-private-discovery") {
        config.discv5_config.table_filter = |_| true;
    }

    // Light client server config.
    config.enable_light_client_server = parse_flag(cli_args, "light-client-server");

    // The self limiter is enabled by default. If the `self-limiter-protocols` flag is not provided,
    // the default params will be used.
    config.outbound_rate_limiter_config = if parse_flag(cli_args, "disable-self-limiter") {
        None
    } else if let Some(protocols) = cli_args.get_one::<String>("self-limiter-protocols") {
        Some(protocols.parse()?)
    } else {
        Some(Default::default())
    };

    // Proposer-only mode overrides a number of previous configuration parameters.
    // Specifically, we avoid subscribing to long-lived subnets and wish to maintain a minimal set
    // of peers.
    if parse_flag(cli_args, "proposer-only") {
        config.subscribe_all_subnets = false;

        if cli_args.get_one::<String>("target-peers").is_none() {
            // If a custom value is not set, change the default to 15
            config.target_peers = 15;
        }
        config.proposer_only = true;
        warn!(log, "Proposer-only mode enabled"; "info"=> "Do not connect a validator client to this node unless via the --proposer-nodes flag");
    }
    // The inbound rate limiter is enabled by default unless `disabled` via the
    // `disable-inbound-rate-limiter` flag.
    config.inbound_rate_limiter_config = if parse_flag(cli_args, "disable-inbound-rate-limiter") {
        None
    } else {
        // Use the default unless values are provided via the `inbound-rate-limiter-protocols`
        if let Some(protocols) = cli_args.get_one::<String>("inbound-rate-limiter-protocols") {
            Some(protocols.parse()?)
        } else {
            Some(Default::default())
        }
    };
    Ok(())
}

/// Gets the datadir which should be used.
pub fn get_data_dir(cli_args: &ArgMatches) -> PathBuf {
    // Read the `--datadir` flag.
    //
    // If it's not present, try and find the home directory (`~`) and push the default data
    // directory and the testnet name onto it.

    cli_args
        .get_one::<String>("datadir")
        .map(|path| PathBuf::from(path).join(DEFAULT_BEACON_NODE_DIR))
        .or_else(|| {
            dirs::home_dir().map(|home| {
                home.join(DEFAULT_ROOT_DIR)
                    .join(directory::get_network_dir(cli_args))
                    .join(DEFAULT_BEACON_NODE_DIR)
            })
        })
        .unwrap_or_else(|| PathBuf::from("."))
}

/// Parses the `cli_value` as a comma-separated string of values to be parsed with `parser`.
///
/// If there is more than one value, log a warning. If there are no values, return an error.
pub fn parse_only_one_value<F, T, U>(
    cli_value: &str,
    parser: F,
    flag_name: &str,
    log: &Logger,
) -> Result<T, String>
where
    F: Fn(&str) -> Result<T, U>,
    U: Debug,
{
    let values = cli_value
        .split(',')
        .map(parser)
        .collect::<Result<Vec<_>, _>>()
        .map_err(|e| format!("{} contains an invalid value {:?}", flag_name, e))?;

    if values.len() > 1 {
        warn!(
            log,
            "Multiple values provided";
            "info" => "multiple values are deprecated, only the first value will be used",
            "count" => values.len(),
            "flag" => flag_name
        );
    }

    values
        .into_iter()
        .next()
        .ok_or(format!("Must provide at least one value to {}", flag_name))
}

/// Remove chain, freezer and blobs db.
fn purge_db(chain_db: PathBuf, freezer_db: PathBuf, blobs_db: PathBuf) -> Result<(), String> {
    // Remove the chain_db.
    if chain_db.exists() {
        fs::remove_dir_all(chain_db)
            .map_err(|err| format!("Failed to remove chain_db: {}", err))?;
    }

    // Remove the freezer db.
    if freezer_db.exists() {
        fs::remove_dir_all(freezer_db)
            .map_err(|err| format!("Failed to remove freezer_db: {}", err))?;
    }

    // Remove the blobs db.
    if blobs_db.exists() {
        fs::remove_dir_all(blobs_db)
            .map_err(|err| format!("Failed to remove blobs_db: {}", err))?;
    }

    Ok(())
}<|MERGE_RESOLUTION|>--- conflicted
+++ resolved
@@ -478,17 +478,16 @@
         client_config.store.blob_prune_margin_epochs = blob_prune_margin_epochs;
     }
 
-<<<<<<< HEAD
     if let Some(allow_tree_states_migration) =
         clap_utils::parse_optional(cli_args, "allow-tree-states-migration")?
     {
         client_config.store.allow_tree_states_migration = allow_tree_states_migration;
-=======
+    }
+
     if let Some(malicious_withhold_count) =
         clap_utils::parse_optional(cli_args, "malicious-withhold-count")?
     {
         client_config.chain.malicious_withhold_count = malicious_withhold_count;
->>>>>>> 002ca2cd
     }
 
     /*
