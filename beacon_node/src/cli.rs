use clap::{App, Arg};
use strum::VariantNames;

pub fn cli_app<'a, 'b>() -> App<'a, 'b> {
    App::new("beacon_node")
        .visible_aliases(&["b", "bn", "beacon"])
        .version(crate_version!())
        .author("Sigma Prime <contact@sigmaprime.io>")
        .setting(clap::AppSettings::ColoredHelp)
        .about("The primary component which connects to the Ethereum 2.0 P2P network and \
                downloads, verifies and stores blocks. Provides a HTTP API for querying \
                the beacon chain and publishing messages to the network.")
        /*
         * Configuration directory locations.
         */
        .arg(
            Arg::with_name("network-dir")
                .long("network-dir")
                .value_name("DIR")
                .help("Data directory for network keys. Defaults to network/ inside the beacon node \
                       dir.")
                .takes_value(true)
        )
        .arg(
            Arg::with_name("freezer-dir")
                .long("freezer-dir")
                .value_name("DIR")
                .help("Data directory for the freezer database.")
                .takes_value(true)
        )
        /*
         * Network parameters.
         */
        .arg(
            Arg::with_name("subscribe-all-subnets")
                .long("subscribe-all-subnets")
                .help("Subscribe to all subnets regardless of validator count. \
                       This will also advertise the beacon node as being long-lived subscribed to all subnets.")
                .takes_value(false),
        )
        .arg(
            Arg::with_name("import-all-attestations")
                .long("import-all-attestations")
                .help("Import and aggregate all attestations, regardless of validator subscriptions. \
                       This will only import attestations from already-subscribed subnets, use with \
                       --subscribe-all-subnets to ensure all attestations are received for import.")
                .takes_value(false),
        )
        .arg(
            Arg::with_name("disable-packet-filter")
                .long("disable-packet-filter")
                .help("Disables the discovery packet filter. Useful for testing in smaller networks")
                .takes_value(false),
        )
        .arg(
            Arg::with_name("shutdown-after-sync")
                .long("shutdown-after-sync")
                .help("Shutdown beacon node as soon as sync is completed. Backfill sync will \
                       not be performed before shutdown.")
                .takes_value(false),
        )
        .arg(
            Arg::with_name("zero-ports")
                .long("zero-ports")
                .short("z")
                .help("Sets all listening TCP/UDP ports to 0, allowing the OS to choose some \
                       arbitrary free ports.")
                .takes_value(false),
        )
        .arg(
            Arg::with_name("listen-address")
                .long("listen-address")
                .value_name("ADDRESS")
                .help("The address lighthouse will listen for UDP and TCP connections. To listen \
                      over IpV4 and IpV6 set this flag twice with the different values.\n\
                      Examples:\n\
                      - --listen-address '0.0.0.0' will listen over Ipv4.\n\
                      - --listen-address '::' will listen over Ipv6.\n\
                      - --listen-address '0.0.0.0' --listen-address '::' will listen over both \
                      Ipv4 and Ipv6. The order of the given addresses is not relevant. However, \
                      multiple Ipv4, or multiple Ipv6 addresses will not be accepted.")
                .multiple(true)
                .max_values(2)
                .default_value("0.0.0.0")
                .takes_value(true)
        )
        .arg(
            Arg::with_name("port")
                .long("port")
                .value_name("PORT")
                .help("The TCP/UDP port to listen on. The UDP port can be modified by the \
                      --discovery-port flag. If listening over both Ipv4 and Ipv6 the --port flag \
                      will apply to the Ipv4 address and --port6 to the Ipv6 address.")
                .default_value("9000")
                .takes_value(true),
        )
        .arg(
            Arg::with_name("port6")
                .long("port6")
                .value_name("PORT")
                .help("The TCP/UDP port to listen on over IpV6 when listening over both Ipv4 and \
                      Ipv6. Defaults to 9090 when required.")
                .default_value("9090")
                .takes_value(true),
        )
        .arg(
            Arg::with_name("discovery-port")
                .long("discovery-port")
                .value_name("PORT")
                .help("The UDP port that discovery will listen on. Defaults to `port`")
                .takes_value(true),
        )
        .arg(
            Arg::with_name("discovery-port6")
                .long("discovery-port6")
                .value_name("PORT")
                .help("The UDP port that discovery will listen on over IpV6 if listening over \
                      both Ipv4 and IpV6. Defaults to `port6`")
                .takes_value(true),
        )
        .arg(
            Arg::with_name("target-peers")
                .long("target-peers")
                .help("The target number of peers.")
                .takes_value(true),
        )
        .arg(
            Arg::with_name("boot-nodes")
                .long("boot-nodes")
                .allow_hyphen_values(true)
                .value_name("ENR/MULTIADDR LIST")
                .help("One or more comma-delimited base64-encoded ENR's to bootstrap the p2p network. Multiaddr is also supported.")
                .takes_value(true),
        )
        .arg(
            Arg::with_name("network-load")
                .long("network-load")
                .value_name("INTEGER")
                .help("Lighthouse's network can be tuned for bandwidth/performance. Setting this to a high value, will increase the bandwidth lighthouse uses, increasing the likelihood of redundant information in exchange for faster communication. This can increase profit of validators marginally by receiving messages faster on the network. Lower values decrease bandwidth usage, but makes communication slower which can lead to validator performance reduction. Values are in the range [1,5].")
                .default_value("3")
                .set(clap::ArgSettings::Hidden)
                .takes_value(true),
        )
        .arg(
            Arg::with_name("disable-upnp")
                .long("disable-upnp")
                .help("Disables UPnP support. Setting this will prevent Lighthouse from attempting to automatically establish external port mappings.")
                .takes_value(false),
        )
        .arg(
            Arg::with_name("private")
                .long("private")
                .help("Prevents sending various client identification information.")
                .takes_value(false),
        )
        .arg(
            Arg::with_name("enr-udp-port")
                .long("enr-udp-port")
                .value_name("PORT")
                .help("The UDP4 port of the local ENR. Set this only if you are sure other nodes \
                      can connect to your local node on this port over IpV4.")
                .takes_value(true),
        )
        .arg(
            Arg::with_name("enr-udp6-port")
                .long("enr-udp6-port")
                .value_name("PORT")
                .help("The UDP6 port of the local ENR. Set this only if you are sure other nodes \
                      can connect to your local node on this port over IpV6.")
                .takes_value(true),
        )
        .arg(
            Arg::with_name("enr-tcp-port")
                .long("enr-tcp-port")
                .value_name("PORT")
                .help("The TCP4 port of the local ENR. Set this only if you are sure other nodes \
                      can connect to your local node on this port over IpV4. The --port flag is \
                      used if this is not set.")
                .takes_value(true),
        )
        .arg(
            Arg::with_name("enr-tcp6-port")
                .long("enr-tcp6-port")
                .value_name("PORT")
                .help("The TCP6 port of the local ENR. Set this only if you are sure other nodes \
                      can connect to your local node on this port over IpV6. The --port6 flag is \
                      used if this is not set.")
                .takes_value(true),
        )
        .arg(
            Arg::with_name("enr-address")
                .long("enr-address")
                .value_name("ADDRESS")
                .help("The IP address/ DNS address to broadcast to other peers on how to reach \
                      this node. If a DNS address is provided, the enr-address is set to the IP \
                      address it resolves to and does not auto-update based on PONG responses in \
                      discovery. Set this only if you are sure other nodes can connect to your \
                      local node on this address. This will update the `ip4` or `ip6` ENR fields \
                      accordingly. To update both, set this flag twice with the different values.")
                .multiple(true)
                .max_values(2)
                .takes_value(true),
        )
        .arg(
            Arg::with_name("enr-match")
                .short("e")
                .long("enr-match")
                .help("Sets the local ENR IP address and port to match those set for lighthouse. \
                      Specifically, the IP address will be the value of --listen-address and the \
                      UDP port will be --discovery-port.")
        )
        .arg(
            Arg::with_name("disable-enr-auto-update")
                .short("x")
                .long("disable-enr-auto-update")
                .help("Discovery automatically updates the nodes local ENR with an external IP address and port as seen by other peers on the network. \
                This disables this feature, fixing the ENR's IP/PORT to those specified on boot."),
        )
        .arg(
            Arg::with_name("libp2p-addresses")
                .long("libp2p-addresses")
                .value_name("MULTIADDR")
                .help("One or more comma-delimited multiaddrs to manually connect to a libp2p peer \
                       without an ENR.")
                .takes_value(true),
        )
        .arg(
            Arg::with_name("disable-discovery")
                .long("disable-discovery")
                .help("Disables the discv5 discovery protocol. The node will not search for new peers or participate in the discovery protocol.")
                .takes_value(false),
        )
        .arg(
            Arg::with_name("disable-peer-scoring")
                .long("disable-peer-scoring")
                .help("Disables peer scoring in lighthouse. WARNING: This is a dev only flag is only meant to be used in local testing scenarios \
                        Using this flag on a real network may cause your node to become eclipsed and see a different view of the network")
                .takes_value(false)
                .hidden(true),
        )
        .arg(
            Arg::with_name("trusted-peers")
                .long("trusted-peers")
                .value_name("TRUSTED_PEERS")
                .help("One or more comma-delimited trusted peer ids which always have the highest score according to the peer scoring system.")
                .takes_value(true),
        )
        .arg(
            Arg::with_name("genesis-backfill")
                .long("genesis-backfill")
                .help("Attempts to download blocks all the way back to genesis when checkpoint syncing.")
                .takes_value(false),
        )
        .arg(
            Arg::with_name("enable-private-discovery")
                .long("enable-private-discovery")
                .help("Lighthouse by default does not discover private IP addresses. Set this flag to enable connection attempts to local addresses.")
                .takes_value(false),
        )
        .arg(
            Arg::with_name("self-limiter")
            .long("self-limiter")
            .help(
                "Enables the outbound rate limiter (requests made by this node).\
                \
                Rate limit quotas per protocol can be set in the form of \
                <protocol_name>:<tokens>/<time_in_seconds>. To set quotas for multiple protocols, \
                separate them by ';'. If the self rate limiter is enabled and a protocol is not \
                present in the configuration, the quotas used for the inbound rate limiter will be \
                used."
            )
            .min_values(0)
            .hidden(true)
        )
        .arg(
            Arg::with_name("proposer-only")
                .long("proposer-only")
                .help("Sets this beacon node at be a block proposer only node. \
                       This will run the beacon node in a minimal configuration that is sufficient for block publishing only. This flag should be used \
                       for a beacon node being referenced by validator client using the --proposer-node flag. This configuration is for enabling more secure setups.")
                .takes_value(false),
        )
        .arg(
            Arg::with_name("inbound-rate-limiter")
            .long("inbound-rate-limiter")
            .help(
                "Configures the inbound rate limiter (requests received by this node).\
                \
                Rate limit quotas per protocol can be set in the form of \
                <protocol_name>:<tokens>/<time_in_seconds>. To set quotas for multiple protocols, \
                separate them by ';'. If the inbound rate limiter is enabled and a protocol is not \
                present in the configuration, the default quotas will be used. \
                \
                This is enabled by default, using default quotas. To disable rate limiting pass \
                `disabled` to this option instead."
            )
            .takes_value(true)
            .hidden(true)
        )
        .arg(
            Arg::with_name("disable-backfill-rate-limiting")
                .long("disable-backfill-rate-limiting")
                .help("Disable the backfill sync rate-limiting. This allow users to just sync the entire chain as fast \
                    as possible, however it can result in resource contention which degrades staking performance. Stakers \
                    should generally choose to avoid this flag since backfill sync is not required for staking.")
                .takes_value(false),
        )
        /* REST API related arguments */
        .arg(
            Arg::with_name("http")
                .long("http")
                .help("Enable the RESTful HTTP API server. Disabled by default.")
                .takes_value(false),
        )
        .arg(
            Arg::with_name("http-address")
                .long("http-address")
                .value_name("ADDRESS")
                .help("Set the listen address for the RESTful HTTP API server.")
                .default_value("127.0.0.1")
                .takes_value(true),
        )
        .arg(
            Arg::with_name("http-port")
                .long("http-port")
                .value_name("PORT")
                .help("Set the listen TCP port for the RESTful HTTP API server.")
                .default_value("5052")
                .takes_value(true),
        )
        .arg(
            Arg::with_name("http-allow-origin")
                .long("http-allow-origin")
                .value_name("ORIGIN")
                .help("Set the value of the Access-Control-Allow-Origin response HTTP header. \
                    Use * to allow any origin (not recommended in production). \
                    If no value is supplied, the CORS allowed origin is set to the listen \
                    address of this server (e.g., http://localhost:5052).")
                .takes_value(true),
        )
        .arg(
            Arg::with_name("http-disable-legacy-spec")
                .long("http-disable-legacy-spec")
                .hidden(true)
        )
        .arg(
            Arg::with_name("http-spec-fork")
                .long("http-spec-fork")
                .value_name("FORK")
                .help("Serve the spec for a specific hard fork on /eth/v1/config/spec. It should \
                       not be necessary to set this flag.")
                .takes_value(true)
        )
        .arg(
            Arg::with_name("http-enable-tls")
                .long("http-enable-tls")
                .help("Serves the RESTful HTTP API server over TLS. This feature is currently \
                    experimental.")
                .takes_value(false)
                .requires("http-tls-cert")
                .requires("http-tls-key")
        )
        .arg(
            Arg::with_name("http-tls-cert")
                .long("http-tls-cert")
                .help("The path of the certificate to be used when serving the HTTP API server \
                    over TLS.")
                .takes_value(true)
        )
        .arg(
            Arg::with_name("http-tls-key")
                .long("http-tls-key")
                .help("The path of the private key to be used when serving the HTTP API server \
                    over TLS. Must not be password-protected.")
                .takes_value(true)
        )
        .arg(
            Arg::with_name("http-allow-sync-stalled")
                .long("http-allow-sync-stalled")
                .help("Forces the HTTP to indicate that the node is synced when sync is actually \
                    stalled. This is useful for very small testnets. TESTING ONLY. DO NOT USE ON \
                    MAINNET.")
        )
        /* Prometheus metrics HTTP server related arguments */
        .arg(
            Arg::with_name("metrics")
                .long("metrics")
                .help("Enable the Prometheus metrics HTTP server. Disabled by default.")
                .takes_value(false),
        )
        .arg(
            Arg::with_name("metrics-address")
                .long("metrics-address")
                .value_name("ADDRESS")
                .help("Set the listen address for the Prometheus metrics HTTP server.")
                .default_value("127.0.0.1")
                .takes_value(true),
        )
        .arg(
            Arg::with_name("metrics-port")
                .long("metrics-port")
                .value_name("PORT")
                .help("Set the listen TCP port for the Prometheus metrics HTTP server.")
                .default_value("5054")
                .takes_value(true),
        )
        .arg(
            Arg::with_name("metrics-allow-origin")
                .long("metrics-allow-origin")
                .value_name("ORIGIN")
                .help("Set the value of the Access-Control-Allow-Origin response HTTP header. \
                    Use * to allow any origin (not recommended in production). \
                    If no value is supplied, the CORS allowed origin is set to the listen \
                    address of this server (e.g., http://localhost:5054).")
                .takes_value(true),
        )
        .arg(
            Arg::with_name("shuffling-cache-size")
            .long("shuffling-cache-size")
            .help("Some HTTP API requests can be optimised by caching the shufflings at each epoch. \
            This flag allows the user to set the shuffling cache size in epochs. \
            Shufflings are dependent on validator count and setting this value to a large number can consume a large amount of memory.")
            .takes_value(true)
        )

        /*
         * Monitoring metrics
         */

        .arg(
            Arg::with_name("monitoring-endpoint")
                .long("monitoring-endpoint")
                .value_name("ADDRESS")
                .help("Enables the monitoring service for sending system metrics to a remote endpoint. \
                This can be used to monitor your setup on certain services (e.g. beaconcha.in). \
                This flag sets the endpoint where the beacon node metrics will be sent. \
                Note: This will send information to a remote sever which may identify and associate your \
                validators, IP address and other personal information. Always use a HTTPS connection \
                and never provide an untrusted URL.")
                .takes_value(true),
        )
        .arg(
            Arg::with_name("monitoring-endpoint-period")
                .long("monitoring-endpoint-period")
                .value_name("SECONDS")
                .help("Defines how many seconds to wait between each message sent to \
                       the monitoring-endpoint. Default: 60s")
                .requires("monitoring-endpoint")
                .takes_value(true),
        )

        /*
         * Standard staking flags
         */

        .arg(
            Arg::with_name("staking")
                .long("staking")
                .help("Standard option for a staking beacon node. This will enable the HTTP server \
                       on localhost:5052 and import deposit logs from the execution node. This is \
                       equivalent to `--http` on merge-ready networks, or `--http --eth1` pre-merge")
                .takes_value(false)
        )

        /*
         * Eth1 Integration
         */
        .arg(
            Arg::with_name("eth1")
                .long("eth1")
                .help("If present the node will connect to an eth1 node. This is required for \
                       block production, you must use this flag if you wish to serve a validator.")
                .takes_value(false),
        )
        .arg(
            Arg::with_name("dummy-eth1")
                .long("dummy-eth1")
                .conflicts_with("eth1")
                .help("If present, uses an eth1 backend that generates static dummy data.\
                      Identical to the method used at the 2019 Canada interop.")
        )
        .arg(
            Arg::with_name("eth1-endpoint")
                .long("eth1-endpoint")
                .value_name("HTTP-ENDPOINT")
                .help("Deprecated. Use --eth1-endpoints.")
                .takes_value(true)
        )
        .arg(
            Arg::with_name("eth1-endpoints")
                .long("eth1-endpoints")
                .value_name("HTTP-ENDPOINTS")
                .conflicts_with("eth1-endpoint")
                .help("One http endpoint for a web3 connection to an execution node. \
                       Note: This flag is now only useful for testing, use `--execution-endpoint` \
                       flag to connect to an execution node on mainnet and testnets.
                       Defaults to http://127.0.0.1:8545.")
                .takes_value(true)
        )
        .arg(
            Arg::with_name("eth1-purge-cache")
                .long("eth1-purge-cache")
                .value_name("PURGE-CACHE")
                .help("Purges the eth1 block and deposit caches")
                .takes_value(false)
        )
        .arg(
            Arg::with_name("eth1-blocks-per-log-query")
                .long("eth1-blocks-per-log-query")
                .value_name("BLOCKS")
                .help("Specifies the number of blocks that a deposit log query should span. \
                    This will reduce the size of responses from the Eth1 endpoint.")
                .default_value("1000")
                .takes_value(true)
        )
        .arg(
            Arg::with_name("eth1-cache-follow-distance")
                .long("eth1-cache-follow-distance")
                .value_name("BLOCKS")
                .help("Specifies the distance between the Eth1 chain head and the last block which \
                       should be imported into the cache. Setting this value lower can help \
                       compensate for irregular Proof-of-Work block times, but setting it too low \
                       can make the node vulnerable to re-orgs.")
                .takes_value(true)
        )
        .arg(
            Arg::with_name("slots-per-restore-point")
                .long("slots-per-restore-point")
                .value_name("SLOT_COUNT")
                .help("Specifies how often a freezer DB restore point should be stored. \
                       Cannot be changed after initialization. \
                       [default: 8192 (mainnet) or 64 (minimal)]")
                .takes_value(true)
        )
        .arg(
            Arg::with_name("block-cache-size")
                .long("block-cache-size")
                .value_name("SIZE")
                .help("Specifies how many blocks the database should cache in memory [default: 5]")
                .takes_value(true)
        )
        .arg(
            Arg::with_name("historic-state-cache-size")
                .long("historic-state-cache-size")
                .value_name("SIZE")
                .help("Specifies how many states from the freezer database should cache in memory [default: 1]")
                .takes_value(true)
        )
        /*
         * Execution Layer Integration
         */
        .arg(
            Arg::with_name("merge")
                .long("merge")
                .help("Deprecated. The feature activates automatically when --execution-endpoint \
                    is supplied.")
                .takes_value(false)
                .hidden(true)
        )
        .arg(
            Arg::with_name("execution-endpoint")
                .long("execution-endpoint")
                .value_name("EXECUTION-ENDPOINT")
                .alias("execution-endpoints")
                .help("Server endpoint for an execution layer JWT-authenticated HTTP \
                       JSON-RPC connection. Uses the same endpoint to populate the \
                       deposit cache.")
                .takes_value(true)
        )
        .arg(
            Arg::with_name("execution-jwt")
                .long("execution-jwt")
                .value_name("EXECUTION-JWT")
                .alias("jwt-secrets")
                .help("File path which contains the hex-encoded JWT secret for the \
                       execution endpoint provided in the --execution-endpoint flag.")
                .requires("execution-endpoint")
                .takes_value(true)
        )
        .arg(
            Arg::with_name("execution-jwt-secret-key")
                .long("execution-jwt-secret-key")
                .value_name("EXECUTION-JWT-SECRET-KEY")
                .alias("jwt-secret-key")
                .help("Hex-encoded JWT secret for the \
                       execution endpoint provided in the --execution-endpoint flag.")
                .requires("execution-endpoint")
                .conflicts_with("execution-jwt")
                .takes_value(true)
        )
        .arg(
            Arg::with_name("execution-jwt-id")
                .long("execution-jwt-id")
                .value_name("EXECUTION-JWT-ID")
                .alias("jwt-id")
                .help("Used by the beacon node to communicate a unique identifier to execution nodes \
                       during JWT authentication. It corresponds to the 'id' field in the JWT claims object.\
                       Set to empty by default")
                .requires("execution-jwt")
                .takes_value(true)
        )
        .arg(
            Arg::with_name("execution-jwt-version")
                .long("execution-jwt-version")
                .value_name("EXECUTION-JWT-VERSION")
                .alias("jwt-version")
                .help("Used by the beacon node to communicate a client version to execution nodes \
                       during JWT authentication. It corresponds to the 'clv' field in the JWT claims object.\
                       Set to empty by default")
                .requires("execution-jwt")
                .takes_value(true)
        )
        .arg(
            Arg::with_name("suggested-fee-recipient")
                .long("suggested-fee-recipient")
                .value_name("SUGGESTED-FEE-RECIPIENT")
                .help("Emergency fallback fee recipient for use in case the validator client does \
                       not have one configured. You should set this flag on the validator \
                       client instead of (or in addition to) setting it here.")
                .requires("execution-endpoint")
                .takes_value(true)
        )
        .arg(
            Arg::with_name("builder")
                .long("builder")
                .alias("payload-builder")
                .alias("payload-builders")
                .help("The URL of a service compatible with the MEV-boost API.")
                .requires("execution-endpoint")
                .takes_value(true)
        )
        .arg(
            Arg::with_name("execution-timeout-multiplier")
                .long("execution-timeout-multiplier")
                .value_name("NUM")
                .help("Unsigned integer to multiply the default execution timeouts by.")
                .default_value("1")
                .takes_value(true)
        )
        /*
         * Database.
         */
        .arg(
            Arg::with_name("purge-db")
                .long("purge-db")
                .help("If present, the chain database will be deleted. Use with caution.")
        )
        .arg(
            Arg::with_name("compact-db")
                .long("compact-db")
                .help("If present, apply compaction to the database on start-up. Use with caution. \
                       It is generally not recommended unless auto-compaction is disabled.")
        )
        .arg(
            Arg::with_name("auto-compact-db")
                .long("auto-compact-db")
                .help("Enable or disable automatic compaction of the database on finalization.")
                .takes_value(true)
                .default_value("true")
        )
        .arg(
            Arg::with_name("state-cache-size")
                .long("state-cache-size")
                .value_name("SIZE")
                .help("Specifies how many states the database should cache in memory [default: 128]")
                .takes_value(true)
        )
        .arg(
            Arg::with_name("compression-level")
                .long("compression-level")
                .value_name("LEVEL")
                .help("Compression level (-99 to 22) for zstd compression applied to states on disk \
                       [default: 1]. You may change the compression level freely without re-syncing.")
                .takes_value(true)
        )
        .arg(
            Arg::with_name("prune-payloads")
                .long("prune-payloads")
                .help("Prune execution payloads from Lighthouse's database. This saves space but \
                       imposes load on the execution client, as payloads need to be \
                       reconstructed and sent to syncing peers.")
                .takes_value(true)
                .default_value("true")
        )
        .arg(
            Arg::with_name("db-migration-period")
                .long("db-migration-period")
                .value_name("EPOCHS")
                .help("Specifies the number of epochs to wait between applying each finalization \
                       migration to the database. Applying migrations less frequently can lead to \
                       less total disk writes.")
                .default_value("4")
                .takes_value(true)
        )
        .arg(
            Arg::with_name("epochs-per-state-diff")
                .long("epochs-per-state-diff")
                .value_name("EPOCHS")
                .help("Number of epochs between state diffs stored in the database. Lower values \
                       result in more writes and more data stored, while higher values result in \
                       more block replaying and longer load times in case of cache miss.")
                .default_value("4")
                .takes_value(true)
        )
        /*
         * Misc.
         */
        .arg(
            Arg::with_name("graffiti")
                .long("graffiti")
                .help(
                    "Specify your custom graffiti to be included in blocks. \
                    Defaults to the current version and commit, truncated to fit in 32 bytes. "
                )
                .value_name("GRAFFITI")
                .takes_value(true)
        )
        .arg(
            Arg::with_name("max-skip-slots")
                .long("max-skip-slots")
                .help(
                    "Refuse to skip more than this many slots when processing a block or attestation. \
                    This prevents nodes on minority forks from wasting our time and disk space, \
                    but could also cause unnecessary consensus failures, so is disabled by default."
                )
                .value_name("NUM_SLOTS")
                .takes_value(true)
        )
        /*
         * Slasher.
         */
        .arg(
            Arg::with_name("slasher")
                .long("slasher")
                .help(
                    "Run a slasher alongside the beacon node. It is currently only recommended for \
                     expert users because of the immaturity of the slasher UX and the extra \
                     resources required."
                )
                .takes_value(false)
        )
        .arg(
            Arg::with_name("slasher-dir")
                .long("slasher-dir")
                .help(
                    "Set the slasher's database directory."
                )
                .value_name("PATH")
                .takes_value(true)
                .requires("slasher")
        )
        .arg(
            Arg::with_name("slasher-update-period")
                .long("slasher-update-period")
                .help(
                    "Configure how often the slasher runs batch processing."
                )
                .value_name("SECONDS")
                .requires("slasher")
                .takes_value(true)
        )
        .arg(
            Arg::with_name("slasher-slot-offset")
                .long("slasher-slot-offset")
                .help(
                    "Set the delay from the start of the slot at which the slasher should ingest \
                     attestations. Only effective if the slasher-update-period is a multiple of the \
                     slot duration."
                )
                .value_name("SECONDS")
                .requires("slasher")
                .takes_value(true)
        )
        .arg(
            Arg::with_name("slasher-history-length")
                .long("slasher-history-length")
                .help(
                    "Configure how many epochs of history the slasher keeps. Immutable after \
                     initialization."
                )
                .value_name("EPOCHS")
                .requires("slasher")
                .takes_value(true)
        )
        .arg(
            Arg::with_name("slasher-max-db-size")
                .long("slasher-max-db-size")
                .help(
                    "Maximum size of the MDBX database used by the slasher."
                )
                .value_name("GIGABYTES")
                .requires("slasher")
                .takes_value(true)
        )
        .arg(
            Arg::with_name("slasher-att-cache-size")
                .long("slasher-att-cache-size")
                .help("Set the maximum number of attestation roots for the slasher to cache")
                .value_name("COUNT")
                .requires("slasher")
                .takes_value(true)
        )
        .arg(
            Arg::with_name("slasher-chunk-size")
                .long("slasher-chunk-size")
                .help(
                    "Number of epochs per validator per chunk stored on disk."
                )
                .value_name("EPOCHS")
                .requires("slasher")
                .takes_value(true)
        )
        .arg(
            Arg::with_name("slasher-validator-chunk-size")
                .long("slasher-validator-chunk-size")
                .help(
                    "Number of validators per chunk stored on disk."
                )
                .value_name("NUM_VALIDATORS")
                .requires("slasher")
                .takes_value(true)
        )
        .arg(
            Arg::with_name("slasher-broadcast")
                .long("slasher-broadcast")
                .help("Broadcast slashings found by the slasher to the rest of the network \
                       [Enabled by default].")
                .takes_value(true)
                .default_value("true")
        )
        .arg(
            Arg::with_name("slasher-backend")
                .long("slasher-backend")
                .value_name("DATABASE")
                .help("Set the database backend to be used by the slasher.")
                .takes_value(true)
                .possible_values(slasher::DatabaseBackend::VARIANTS)
                .requires("slasher")
        )
        .arg(
            Arg::with_name("wss-checkpoint")
                .long("wss-checkpoint")
                .help(
                    "Specify a weak subjectivity checkpoint in `block_root:epoch` format to verify \
                     the node's sync against. The block root should be 0x-prefixed. Note that this \
                     flag is for verification only, to perform a checkpoint sync from a recent \
                     state use --checkpoint-sync-url."
                )
                .value_name("WSS_CHECKPOINT")
                .takes_value(true)
        )
        .arg(
            Arg::with_name("checkpoint-state")
                .long("checkpoint-state")
                .help("Set a checkpoint state to start syncing from. Must be aligned and match \
                       --checkpoint-block. Using --checkpoint-sync-url instead is recommended.")
                .value_name("STATE_SSZ")
                .takes_value(true)
                .requires("checkpoint-block")
        )
        .arg(
            Arg::with_name("checkpoint-block")
                .long("checkpoint-block")
                .help("Set a checkpoint block to start syncing from. Must be aligned and match \
                       --checkpoint-state. Using --checkpoint-sync-url instead is recommended.")
                .value_name("BLOCK_SSZ")
                .takes_value(true)
                .requires("checkpoint-state")
        )
        .arg(
            Arg::with_name("checkpoint-sync-url")
                .long("checkpoint-sync-url")
                .help("Set the remote beacon node HTTP endpoint to use for checkpoint sync.")
                .value_name("BEACON_NODE")
                .takes_value(true)
                .conflicts_with("checkpoint-state")
        )
        .arg(
            Arg::with_name("checkpoint-sync-url-timeout")
                .long("checkpoint-sync-url-timeout")
                .help("Set the timeout for checkpoint sync calls to remote beacon node HTTP endpoint.")
                .value_name("SECONDS")
                .takes_value(true)
                .default_value("60")
        )
        .arg(
            Arg::with_name("reconstruct-historic-states")
                .long("reconstruct-historic-states")
                .help("After a checkpoint sync, reconstruct historic states in the database. This requires syncing all the way back to genesis.")
                .takes_value(false)
        )
        .arg(
            Arg::with_name("validator-monitor-auto")
                .long("validator-monitor-auto")
                .help("Enables the automatic detection and monitoring of validators connected to the \
                    HTTP API and using the subnet subscription endpoint. This generally has the \
                    effect of providing additional logging and metrics for locally controlled \
                    validators.")
        )
        .arg(
            Arg::with_name("validator-monitor-pubkeys")
                .long("validator-monitor-pubkeys")
                .help("A comma-separated list of 0x-prefixed validator public keys. \
                        These validators will receive special monitoring and additional \
                        logging.")
                .value_name("PUBKEYS")
                .takes_value(true)
        )
        .arg(
            Arg::with_name("validator-monitor-file")
                .long("validator-monitor-file")
                .help("As per --validator-monitor-pubkeys, but the comma-separated list is \
                    contained within a file at the given path.")
                .value_name("PATH")
                .takes_value(true)
        )
        .arg(
            Arg::with_name("validator-monitor-individual-tracking-threshold")
                .long("validator-monitor-individual-tracking-threshold")
                .help("Once the validator monitor reaches this number of local validators \
                    it will stop collecting per-validator Prometheus metrics and issuing \
                    per-validator logs. Instead, it will provide aggregate metrics and logs. \
                    This avoids infeasibly high cardinality in the Prometheus database and \
                    high log volume when using many validators. Defaults to 64.")
                .value_name("INTEGER")
                .takes_value(true)
        )
        .arg(
            Arg::with_name("disable-lock-timeouts")
                .long("disable-lock-timeouts")
                .help("Disable the timeouts applied to some internal locks by default. This can \
                       lead to less spurious failures on slow hardware but is considered \
                       experimental as it may obscure performance issues.")
                .takes_value(false)
        )
        .arg(
            Arg::with_name("disable-proposer-reorgs")
                .long("disable-proposer-reorgs")
                .help("Do not attempt to reorg late blocks from other validators when proposing.")
                .takes_value(false)
        )
        .arg(
            Arg::with_name("proposer-reorg-threshold")
                .long("proposer-reorg-threshold")
                .value_name("PERCENT")
                .help("Percentage of vote weight below which to attempt a proposer reorg. \
                       Default: 20%")
                .conflicts_with("disable-proposer-reorgs")
        )
        .arg(
            Arg::with_name("proposer-reorg-epochs-since-finalization")
                .long("proposer-reorg-epochs-since-finalization")
                .value_name("EPOCHS")
                .help("Maximum number of epochs since finalization at which proposer reorgs are \
                       allowed. Default: 2")
                .conflicts_with("disable-proposer-reorgs")
        )
        .arg(
            Arg::with_name("proposer-reorg-cutoff")
                .long("proposer-reorg-cutoff")
                .value_name("MILLISECONDS")
                .help("Maximum delay after the start of the slot at which to propose a reorging \
                       block. Lower values can prevent failed reorgs by ensuring the block has \
                       ample time to propagate and be processed by the network. The default is \
                       1/12th of a slot (1 second on mainnet)")
                .conflicts_with("disable-proposer-reorgs")
        )
        .arg(
            Arg::with_name("proposer-reorg-disallowed-offsets")
                .long("proposer-reorg-disallowed-offsets")
                .value_name("N1,N2,...")
                .help("Comma-separated list of integer offsets which can be used to avoid \
                       proposing reorging blocks at certain slots. An offset of N means that \
                       reorging proposals will not be attempted at any slot such that \
                       `slot % SLOTS_PER_EPOCH == N`. By default only re-orgs at offset 0 will be \
                       avoided. Any offsets supplied with this flag will impose additional \
                       restrictions.")
                .conflicts_with("disable-proposer-reorgs")
        )
        .arg(
            Arg::with_name("prepare-payload-lookahead")
                .long("prepare-payload-lookahead")
                .value_name("MILLISECONDS")
                .help("The time before the start of a proposal slot at which payload attributes \
                       should be sent. Low values are useful for execution nodes which don't \
                       improve their payload after the first call, and high values are useful \
                       for ensuring the EL is given ample notice. Default: 1/3 of a slot.")
                .takes_value(true)
        )
        .arg(
            Arg::with_name("always-prepare-payload")
                .long("always-prepare-payload")
                .help("Send payload attributes with every fork choice update. This is intended for \
                       use by block builders, relays and developers. You should set a fee \
                       recipient on this BN and also consider adjusting the \
                       --prepare-payload-lookahead flag.")
                .takes_value(false)
        )
        .arg(
            Arg::with_name("fork-choice-before-proposal-timeout")
                .long("fork-choice-before-proposal-timeout")
                .help("Set the maximum number of milliseconds to wait for fork choice before \
                       proposing a block. You can prevent waiting at all by setting the timeout \
                       to 0, however you risk proposing atop the wrong parent block.")
                .default_value("250")
                .takes_value(true)
        )
        .arg(
            Arg::with_name("paranoid-block-proposal")
                .long("paranoid-block-proposal")
                .help("Paranoid enough to be reading the source? Nice. This flag reverts some \
                       block proposal optimisations and forces the node to check every attestation \
                       it includes super thoroughly. This may be useful in an emergency, but not \
                       otherwise.")
                .hidden(true)
                .takes_value(false)
        )
        .arg(
            Arg::with_name("builder-fallback-skips")
                .long("builder-fallback-skips")
                .help("If this node is proposing a block and has seen this number of skip slots \
                        on the canonical chain in a row, it will NOT query any connected builders, \
                        and will use the local execution engine for payload construction.")
                .default_value("3")
                .takes_value(true)
        )
        .arg(
            Arg::with_name("builder-fallback-skips-per-epoch")
                .long("builder-fallback-skips-per-epoch")
                .help("If this node is proposing a block and has seen this number of skip slots \
                        on the canonical chain in the past `SLOTS_PER_EPOCH`, it will NOT query \
                        any connected builders, and will use the local execution engine for \
                        payload construction.")
                .default_value("8")
                .takes_value(true)
        )
        .arg(
            Arg::with_name("builder-fallback-epochs-since-finalization")
                .long("builder-fallback-epochs-since-finalization")
                .help("If this node is proposing a block and the chain has not finalized within \
                        this number of epochs, it will NOT query any connected builders, \
                        and will use the local execution engine for payload construction. Setting \
                        this value to anything less than 2 will cause the node to NEVER query \
                        connected builders. Setting it to 2 will cause this condition to be hit \
                        if there are skips slots at the start of an epoch, right before this node \
                        is set to propose.")
                .default_value("3")
                .takes_value(true)
        )
        .arg(
            Arg::with_name("builder-fallback-disable-checks")
                .long("builder-fallback-disable-checks")
                .help("This flag disables all checks related to chain health. This means the builder \
                        API will always be used for payload construction, regardless of recent chain \
                        conditions.")
                .takes_value(false)
        )
        .arg(
            Arg::with_name("builder-profit-threshold")
                .long("builder-profit-threshold")
                .value_name("WEI_VALUE")
                .help("The minimum reward in wei provided to the proposer by a block builder for \
                    an external payload to be considered for inclusion in a proposal. If this \
                    threshold is not met, the local EE's payload will be used. This is currently \
                    *NOT* in comparison to the value of the local EE's payload. It simply checks \
                    whether the total proposer reward from an external payload is equal to or \
                    greater than this value. In the future, a comparison to a local payload is \
                    likely to be added. Example: Use 250000000000000000 to set the threshold to \
                     0.25 ETH.")
                .default_value("0")
                .takes_value(true)
        )
        .arg(
            Arg::with_name("builder-user-agent")
                .long("builder-user-agent")
                .value_name("STRING")
                .help("The HTTP user agent to send alongside requests to the builder URL. The \
                       default is Lighthouse's version string.")
                .requires("builder")
                .takes_value(true)
        )
        .arg(
            Arg::with_name("count-unrealized")
                .long("count-unrealized")
                .hidden(true)
                .help("This flag is deprecated and has no effect.")
                .takes_value(true)
                .default_value("true")
        )
        .arg(
            Arg::with_name("count-unrealized-full")
                .long("count-unrealized-full")
                .hidden(true)
                .help("This flag is deprecated and has no effect.")
                .takes_value(true)
                .default_value("false")
        )
        .arg(
            Arg::with_name("reset-payload-statuses")
                .long("reset-payload-statuses")
                .help("When present, Lighthouse will forget the payload statuses of any \
                       already-imported blocks. This can assist in the recovery from a consensus \
                       failure caused by the execution layer.")
                .takes_value(false)
        )
        .arg(
            Arg::with_name("disable-deposit-contract-sync")
                .long("disable-deposit-contract-sync")
                .help("Explictly disables syncing of deposit logs from the execution node. \
                      This overrides any previous option that depends on it. \
                      Useful if you intend to run a non-validating beacon node.")
                .takes_value(false)
        )
        .arg(
            Arg::with_name("disable-optimistic-finalized-sync")
                .long("disable-optimistic-finalized-sync")
                .help("Force Lighthouse to verify every execution block hash with the execution \
                       client during finalized sync. By default block hashes will be checked in \
                       Lighthouse and only passed to the EL if initial verification fails.")
        )
        .arg(
            Arg::with_name("light-client-server")
                .long("light-client-server")
                .help("Act as a full node supporting light clients on the p2p network \
                       [experimental]")
                .takes_value(false)
        )
        .arg(
            Arg::with_name("gui")
                .long("gui")
                .hidden(true)
                .help("Enable the graphical user interface and all its requirements. \
                      This enables --http and --validator-monitor-auto and enables SSE logging.")
                .takes_value(false)
        )
        .arg(
            Arg::with_name("always-prefer-builder-payload")
            .long("always-prefer-builder-payload")
            .help("If set, the beacon node always uses the payload from the builder instead of the local payload.")
            // The builder profit threshold flag is used to provide preference
            // to local payloads, therefore it fundamentally conflicts with
            // always using the builder.
            .conflicts_with("builder-profit-threshold")
        )
        .arg(
<<<<<<< HEAD
            Arg::with_name("unsafe-and-dangerous-mode")
            .long("unsafe-and-dangerous-mode")
            .help("Don't use this flag unless you know what you're doing. Go back and download a \
                   stable Lighthouse release")
=======
            Arg::with_name("invalid-gossip-verified-blocks-path")
            .long("invalid-gossip-verified-blocks-path")
            .value_name("PATH")
            .help("If a block succeeds gossip validation whilst failing full validation, store \
                    the block SSZ as a file at this path. This feature is only recommended for \
                    developers. This directory is not pruned, users should be careful to avoid \
                    filling up their disks.")
>>>>>>> 2548be3e
        )
}<|MERGE_RESOLUTION|>--- conflicted
+++ resolved
@@ -1143,12 +1143,6 @@
             .conflicts_with("builder-profit-threshold")
         )
         .arg(
-<<<<<<< HEAD
-            Arg::with_name("unsafe-and-dangerous-mode")
-            .long("unsafe-and-dangerous-mode")
-            .help("Don't use this flag unless you know what you're doing. Go back and download a \
-                   stable Lighthouse release")
-=======
             Arg::with_name("invalid-gossip-verified-blocks-path")
             .long("invalid-gossip-verified-blocks-path")
             .value_name("PATH")
@@ -1156,6 +1150,11 @@
                     the block SSZ as a file at this path. This feature is only recommended for \
                     developers. This directory is not pruned, users should be careful to avoid \
                     filling up their disks.")
->>>>>>> 2548be3e
+        )
+        .arg(
+            Arg::with_name("unsafe-and-dangerous-mode")
+            .long("unsafe-and-dangerous-mode")
+            .help("Don't use this flag unless you know what you're doing. Go back and download a \
+                   stable Lighthouse release")
         )
 }