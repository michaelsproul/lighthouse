--- conflicted
+++ resolved
@@ -377,25 +377,6 @@
                 .default_value("1000")
                 .takes_value(true)
         )
-<<<<<<< HEAD
-=======
-        .arg(
-            Arg::with_name("slots-per-restore-point")
-                .long("slots-per-restore-point")
-                .value_name("SLOT_COUNT")
-                .help("Specifies how often a freezer DB restore point should be stored. \
-                       Cannot be changed after initialization. \
-                       [default: 8192 (mainnet) or 64 (minimal)]")
-                .takes_value(true)
-        )
-        .arg(
-            Arg::with_name("block-cache-size")
-                .long("block-cache-size")
-                .value_name("SIZE")
-                .help("Specifies how many blocks the database should cache in memory [default: 5]")
-                .takes_value(true)
-        )
->>>>>>> 60449849
         /*
          * Execution Layer Integration
          */
@@ -474,7 +455,7 @@
                 .value_name("SLOT_COUNT")
                 .help("Specifies how often a freezer DB restore point should be stored. \
                        Cannot be changed after initialization. \
-                       [default: 2048 (mainnet) or 64 (minimal)]")
+                       [default: 8192 (mainnet) or 64 (minimal)]")
                 .takes_value(true)
         )
         .arg(
