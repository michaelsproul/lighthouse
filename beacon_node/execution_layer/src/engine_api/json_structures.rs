use super::*;
use serde::{Deserialize, Serialize};
use strum::EnumString;
use superstruct::superstruct;
use types::blobs_sidecar::KzgCommitments;
use types::{
<<<<<<< HEAD
    Blobs, EthSpec, ExecutionBlockHash, ExecutionPayload, ExecutionPayloadCapella,
    ExecutionPayloadEip4844, ExecutionPayloadMerge, FixedVector, Transaction, Unsigned,
    VariableList, Withdrawal,
=======
    EthSpec, ExecutionBlockHash, FixedVector, Transactions, Unsigned, VariableList, Withdrawal,
>>>>>>> 65a5eb82
};

#[derive(Debug, PartialEq, Serialize, Deserialize)]
#[serde(rename_all = "camelCase")]
pub struct JsonRequestBody<'a> {
    pub jsonrpc: &'a str,
    pub method: &'a str,
    pub params: serde_json::Value,
    pub id: serde_json::Value,
}

#[derive(Debug, PartialEq, Serialize, Deserialize)]
pub struct JsonError {
    pub code: i64,
    pub message: String,
}

#[derive(Debug, PartialEq, Serialize, Deserialize)]
#[serde(rename_all = "camelCase")]
pub struct JsonResponseBody {
    pub jsonrpc: String,
    #[serde(default)]
    pub error: Option<JsonError>,
    #[serde(default)]
    pub result: serde_json::Value,
    pub id: serde_json::Value,
}

#[derive(Debug, PartialEq, Clone, Serialize, Deserialize)]
#[serde(transparent)]
pub struct TransparentJsonPayloadId(#[serde(with = "eth2_serde_utils::bytes_8_hex")] pub PayloadId);

impl From<PayloadId> for TransparentJsonPayloadId {
    fn from(id: PayloadId) -> Self {
        Self(id)
    }
}

impl From<TransparentJsonPayloadId> for PayloadId {
    fn from(wrapper: TransparentJsonPayloadId) -> Self {
        wrapper.0
    }
}

/// On the request, use a transparent wrapper.
pub type JsonPayloadIdRequest = TransparentJsonPayloadId;

/// On the response, expect without the object wrapper (non-transparent).
#[derive(Debug, PartialEq, Serialize, Deserialize)]
#[serde(rename_all = "camelCase")]
pub struct JsonPayloadIdResponse {
    #[serde(with = "eth2_serde_utils::bytes_8_hex")]
    pub payload_id: PayloadId,
}

#[superstruct(
    variants(V1, V2, V3),
    variant_attributes(
        derive(Debug, PartialEq, Default, Serialize, Deserialize,),
        serde(bound = "T: EthSpec", rename_all = "camelCase"),
    ),
    cast_error(ty = "Error", expr = "Error::IncorrectStateVariant"),
    partial_getter_error(ty = "Error", expr = "Error::IncorrectStateVariant")
)]
#[derive(Debug, PartialEq, Serialize, Deserialize)]
#[serde(bound = "T: EthSpec", rename_all = "camelCase", untagged)]
pub struct JsonExecutionPayload<T: EthSpec> {
    pub parent_hash: ExecutionBlockHash,
    pub fee_recipient: Address,
    pub state_root: Hash256,
    pub receipts_root: Hash256,
    #[serde(with = "serde_logs_bloom")]
    pub logs_bloom: FixedVector<u8, T::BytesPerLogsBloom>,
    pub prev_randao: Hash256,
    #[serde(with = "eth2_serde_utils::u64_hex_be")]
    pub block_number: u64,
    #[serde(with = "eth2_serde_utils::u64_hex_be")]
    pub gas_limit: u64,
    #[serde(with = "eth2_serde_utils::u64_hex_be")]
    pub gas_used: u64,
    #[serde(with = "eth2_serde_utils::u64_hex_be")]
    pub timestamp: u64,
    #[serde(with = "ssz_types::serde_utils::hex_var_list")]
    pub extra_data: VariableList<u8, T::MaxExtraDataBytes>,
    #[serde(with = "eth2_serde_utils::u256_hex_be")]
    pub base_fee_per_gas: Uint256,
    #[superstruct(only(V3))]
    #[serde(with = "eth2_serde_utils::u256_hex_be")]
    pub excess_data_gas: Uint256,
    pub block_hash: ExecutionBlockHash,
    #[serde(with = "ssz_types::serde_utils::list_of_hex_var_list")]
<<<<<<< HEAD
    pub transactions:
        VariableList<Transaction<T::MaxBytesPerTransaction>, T::MaxTransactionsPerPayload>,
    #[superstruct(only(V2, V3))]
=======
    pub transactions: Transactions<T>,
    #[superstruct(only(V2))]
>>>>>>> 65a5eb82
    pub withdrawals: VariableList<JsonWithdrawal, T::MaxWithdrawalsPerPayload>,
}

impl<T: EthSpec> From<ExecutionPayloadMerge<T>> for JsonExecutionPayloadV1<T> {
    fn from(payload: ExecutionPayloadMerge<T>) -> Self {
        JsonExecutionPayloadV1 {
            parent_hash: payload.parent_hash,
            fee_recipient: payload.fee_recipient,
            state_root: payload.state_root,
            receipts_root: payload.receipts_root,
            logs_bloom: payload.logs_bloom,
            prev_randao: payload.prev_randao,
            block_number: payload.block_number,
            gas_limit: payload.gas_limit,
            gas_used: payload.gas_used,
            timestamp: payload.timestamp,
            extra_data: payload.extra_data,
            base_fee_per_gas: payload.base_fee_per_gas,
            block_hash: payload.block_hash,
            transactions: payload.transactions,
        }
    }
}
impl<T: EthSpec> From<ExecutionPayloadCapella<T>> for JsonExecutionPayloadV2<T> {
    fn from(payload: ExecutionPayloadCapella<T>) -> Self {
        JsonExecutionPayloadV2 {
            parent_hash: payload.parent_hash,
            fee_recipient: payload.fee_recipient,
            state_root: payload.state_root,
            receipts_root: payload.receipts_root,
            logs_bloom: payload.logs_bloom,
            prev_randao: payload.prev_randao,
            block_number: payload.block_number,
            gas_limit: payload.gas_limit,
            gas_used: payload.gas_used,
            timestamp: payload.timestamp,
            extra_data: payload.extra_data,
            base_fee_per_gas: payload.base_fee_per_gas,
            block_hash: payload.block_hash,
            transactions: payload.transactions,
            withdrawals: payload
                .withdrawals
                .into_iter()
                .map(Into::into)
                .collect::<Vec<_>>()
                .into(),
        }
    }
}
impl<T: EthSpec> From<ExecutionPayloadEip4844<T>> for JsonExecutionPayloadV3<T> {
    fn from(payload: ExecutionPayloadEip4844<T>) -> Self {
        JsonExecutionPayloadV3 {
            parent_hash: payload.parent_hash,
            fee_recipient: payload.fee_recipient,
            state_root: payload.state_root,
            receipts_root: payload.receipts_root,
            logs_bloom: payload.logs_bloom,
            prev_randao: payload.prev_randao,
            block_number: payload.block_number,
            gas_limit: payload.gas_limit,
            gas_used: payload.gas_used,
            timestamp: payload.timestamp,
            extra_data: payload.extra_data,
            base_fee_per_gas: payload.base_fee_per_gas,
            excess_data_gas: payload.excess_data_gas,
            block_hash: payload.block_hash,
            transactions: payload.transactions,
            withdrawals: payload
                .withdrawals
                .into_iter()
                .map(Into::into)
                .collect::<Vec<_>>()
                .into(),
        }
    }
}

impl<T: EthSpec> From<ExecutionPayload<T>> for JsonExecutionPayload<T> {
    fn from(execution_payload: ExecutionPayload<T>) -> Self {
        match execution_payload {
            ExecutionPayload::Merge(payload) => JsonExecutionPayload::V1(payload.into()),
            ExecutionPayload::Capella(payload) => JsonExecutionPayload::V2(payload.into()),
            ExecutionPayload::Eip4844(payload) => JsonExecutionPayload::V3(payload.into()),
        }
    }
}

impl<T: EthSpec> From<JsonExecutionPayloadV1<T>> for ExecutionPayloadMerge<T> {
    fn from(payload: JsonExecutionPayloadV1<T>) -> Self {
        ExecutionPayloadMerge {
            parent_hash: payload.parent_hash,
            fee_recipient: payload.fee_recipient,
            state_root: payload.state_root,
            receipts_root: payload.receipts_root,
            logs_bloom: payload.logs_bloom,
            prev_randao: payload.prev_randao,
            block_number: payload.block_number,
            gas_limit: payload.gas_limit,
            gas_used: payload.gas_used,
            timestamp: payload.timestamp,
            extra_data: payload.extra_data,
            base_fee_per_gas: payload.base_fee_per_gas,
            block_hash: payload.block_hash,
            transactions: payload.transactions,
        }
    }
}
impl<T: EthSpec> From<JsonExecutionPayloadV2<T>> for ExecutionPayloadCapella<T> {
    fn from(payload: JsonExecutionPayloadV2<T>) -> Self {
        ExecutionPayloadCapella {
            parent_hash: payload.parent_hash,
            fee_recipient: payload.fee_recipient,
            state_root: payload.state_root,
            receipts_root: payload.receipts_root,
            logs_bloom: payload.logs_bloom,
            prev_randao: payload.prev_randao,
            block_number: payload.block_number,
            gas_limit: payload.gas_limit,
            gas_used: payload.gas_used,
            timestamp: payload.timestamp,
            extra_data: payload.extra_data,
            base_fee_per_gas: payload.base_fee_per_gas,
            block_hash: payload.block_hash,
            transactions: payload.transactions,
            withdrawals: payload
                .withdrawals
                .into_iter()
                .map(Into::into)
                .collect::<Vec<_>>()
                .into(),
        }
    }
}
impl<T: EthSpec> From<JsonExecutionPayloadV3<T>> for ExecutionPayloadEip4844<T> {
    fn from(payload: JsonExecutionPayloadV3<T>) -> Self {
        ExecutionPayloadEip4844 {
            parent_hash: payload.parent_hash,
            fee_recipient: payload.fee_recipient,
            state_root: payload.state_root,
            receipts_root: payload.receipts_root,
            logs_bloom: payload.logs_bloom,
            prev_randao: payload.prev_randao,
            block_number: payload.block_number,
            gas_limit: payload.gas_limit,
            gas_used: payload.gas_used,
            timestamp: payload.timestamp,
            extra_data: payload.extra_data,
            base_fee_per_gas: payload.base_fee_per_gas,
            excess_data_gas: payload.excess_data_gas,
            block_hash: payload.block_hash,
            transactions: payload.transactions,
            withdrawals: payload
                .withdrawals
                .into_iter()
                .map(Into::into)
                .collect::<Vec<_>>()
                .into(),
        }
    }
}

impl<T: EthSpec> From<JsonExecutionPayload<T>> for ExecutionPayload<T> {
    fn from(json_execution_payload: JsonExecutionPayload<T>) -> Self {
        match json_execution_payload {
            JsonExecutionPayload::V1(payload) => ExecutionPayload::Merge(payload.into()),
            JsonExecutionPayload::V2(payload) => ExecutionPayload::Capella(payload.into()),
            JsonExecutionPayload::V3(payload) => ExecutionPayload::Eip4844(payload.into()),
        }
    }
}

#[superstruct(
    variants(V1, V2, V3),
    variant_attributes(
        derive(Debug, PartialEq, Serialize, Deserialize),
        serde(bound = "T: EthSpec", rename_all = "camelCase")
    ),
    cast_error(ty = "Error", expr = "Error::IncorrectStateVariant"),
    partial_getter_error(ty = "Error", expr = "Error::IncorrectStateVariant")
)]
#[derive(Debug, PartialEq, Serialize, Deserialize)]
#[serde(untagged)]
pub struct JsonGetPayloadResponse<T: EthSpec> {
    #[superstruct(only(V1), partial_getter(rename = "execution_payload_v1"))]
    pub execution_payload: JsonExecutionPayloadV1<T>,
    #[superstruct(only(V2), partial_getter(rename = "execution_payload_v2"))]
    pub execution_payload: JsonExecutionPayloadV2<T>,
    #[superstruct(only(V3), partial_getter(rename = "execution_payload_v3"))]
    pub execution_payload: JsonExecutionPayloadV3<T>,
    #[serde(with = "eth2_serde_utils::u256_hex_be")]
    pub block_value: Uint256,
}

impl<T: EthSpec> From<JsonGetPayloadResponse<T>> for GetPayloadResponse<T> {
    fn from(json_get_payload_response: JsonGetPayloadResponse<T>) -> Self {
        match json_get_payload_response {
            JsonGetPayloadResponse::V1(response) => {
                GetPayloadResponse::Merge(GetPayloadResponseMerge {
                    execution_payload: response.execution_payload.into(),
                    block_value: response.block_value,
                })
            }
            JsonGetPayloadResponse::V2(response) => {
                GetPayloadResponse::Capella(GetPayloadResponseCapella {
                    execution_payload: response.execution_payload.into(),
                    block_value: response.block_value,
                })
            }
            JsonGetPayloadResponse::V3(response) => {
                GetPayloadResponse::Eip4844(GetPayloadResponseEip4844 {
                    execution_payload: response.execution_payload.into(),
                    block_value: response.block_value,
                })
            }
        }
    }
}

#[derive(Debug, PartialEq, Clone, Serialize, Deserialize)]
#[serde(rename_all = "camelCase")]
pub struct JsonWithdrawal {
    #[serde(with = "eth2_serde_utils::u64_hex_be")]
    pub index: u64,
    #[serde(with = "eth2_serde_utils::u64_hex_be")]
    pub validator_index: u64,
    pub address: Address,
    #[serde(with = "eth2_serde_utils::u64_hex_be")]
    pub amount: u64,
}

impl From<Withdrawal> for JsonWithdrawal {
    fn from(withdrawal: Withdrawal) -> Self {
        Self {
            index: withdrawal.index,
            validator_index: withdrawal.validator_index,
            address: withdrawal.address,
            amount: withdrawal.amount,
        }
    }
}

impl From<JsonWithdrawal> for Withdrawal {
    fn from(jw: JsonWithdrawal) -> Self {
        Self {
            index: jw.index,
            validator_index: jw.validator_index,
            address: jw.address,
            amount: jw.amount,
        }
    }
}

#[superstruct(
    variants(V1, V2),
    variant_attributes(
        derive(Debug, Clone, PartialEq, Serialize, Deserialize),
        serde(rename_all = "camelCase")
    ),
    cast_error(ty = "Error", expr = "Error::IncorrectStateVariant"),
    partial_getter_error(ty = "Error", expr = "Error::IncorrectStateVariant")
)]
#[derive(Debug, Clone, PartialEq, Serialize, Deserialize)]
#[serde(untagged)]
pub struct JsonPayloadAttributes {
    #[serde(with = "eth2_serde_utils::u64_hex_be")]
    pub timestamp: u64,
    pub prev_randao: Hash256,
    pub suggested_fee_recipient: Address,
    #[superstruct(only(V2))]
    pub withdrawals: Vec<JsonWithdrawal>,
}

impl From<PayloadAttributes> for JsonPayloadAttributes {
    fn from(payload_atributes: PayloadAttributes) -> Self {
        match payload_atributes {
            PayloadAttributes::V1(pa) => Self::V1(JsonPayloadAttributesV1 {
                timestamp: pa.timestamp,
                prev_randao: pa.prev_randao,
                suggested_fee_recipient: pa.suggested_fee_recipient,
            }),
            PayloadAttributes::V2(pa) => Self::V2(JsonPayloadAttributesV2 {
                timestamp: pa.timestamp,
                prev_randao: pa.prev_randao,
                suggested_fee_recipient: pa.suggested_fee_recipient,
                withdrawals: pa.withdrawals.into_iter().map(Into::into).collect(),
            }),
        }
    }
}

impl From<JsonPayloadAttributes> for PayloadAttributes {
    fn from(json_payload_attributes: JsonPayloadAttributes) -> Self {
        match json_payload_attributes {
            JsonPayloadAttributes::V1(jpa) => Self::V1(PayloadAttributesV1 {
                timestamp: jpa.timestamp,
                prev_randao: jpa.prev_randao,
                suggested_fee_recipient: jpa.suggested_fee_recipient,
            }),
            JsonPayloadAttributes::V2(jpa) => Self::V2(PayloadAttributesV2 {
                timestamp: jpa.timestamp,
                prev_randao: jpa.prev_randao,
                suggested_fee_recipient: jpa.suggested_fee_recipient,
                withdrawals: jpa.withdrawals.into_iter().map(Into::into).collect(),
            }),
        }
    }
}

#[derive(Debug, PartialEq, Serialize, Deserialize)]
#[serde(bound = "T: EthSpec", rename_all = "camelCase")]
pub struct JsonBlobsBundle<T: EthSpec> {
    pub block_hash: ExecutionBlockHash,
    pub kzgs: KzgCommitments<T>,
    #[serde(with = "ssz_types::serde_utils::list_of_hex_fixed_vec")]
    pub blobs: Blobs<T>,
}

#[derive(Debug, PartialEq, Clone, Serialize, Deserialize)]
#[serde(rename_all = "camelCase")]
pub struct JsonForkchoiceStateV1 {
    pub head_block_hash: ExecutionBlockHash,
    pub safe_block_hash: ExecutionBlockHash,
    pub finalized_block_hash: ExecutionBlockHash,
}

impl From<ForkchoiceState> for JsonForkchoiceStateV1 {
    fn from(f: ForkchoiceState) -> Self {
        // Use this verbose deconstruction pattern to ensure no field is left unused.
        let ForkchoiceState {
            head_block_hash,
            safe_block_hash,
            finalized_block_hash,
        } = f;

        Self {
            head_block_hash,
            safe_block_hash,
            finalized_block_hash,
        }
    }
}

impl From<JsonForkchoiceStateV1> for ForkchoiceState {
    fn from(j: JsonForkchoiceStateV1) -> Self {
        // Use this verbose deconstruction pattern to ensure no field is left unused.
        let JsonForkchoiceStateV1 {
            head_block_hash,
            safe_block_hash,
            finalized_block_hash,
        } = j;

        Self {
            head_block_hash,
            safe_block_hash,
            finalized_block_hash,
        }
    }
}

#[derive(Debug, Clone, Copy, PartialEq, Serialize, Deserialize, EnumString)]
#[serde(rename_all = "SCREAMING_SNAKE_CASE")]
#[strum(serialize_all = "SCREAMING_SNAKE_CASE")]
pub enum JsonPayloadStatusV1Status {
    Valid,
    Invalid,
    Syncing,
    Accepted,
    InvalidBlockHash,
}

#[derive(Debug, PartialEq, Clone, Serialize, Deserialize)]
#[serde(rename_all = "camelCase")]
pub struct JsonPayloadStatusV1 {
    pub status: JsonPayloadStatusV1Status,
    pub latest_valid_hash: Option<ExecutionBlockHash>,
    pub validation_error: Option<String>,
}

impl From<PayloadStatusV1Status> for JsonPayloadStatusV1Status {
    fn from(e: PayloadStatusV1Status) -> Self {
        match e {
            PayloadStatusV1Status::Valid => JsonPayloadStatusV1Status::Valid,
            PayloadStatusV1Status::Invalid => JsonPayloadStatusV1Status::Invalid,
            PayloadStatusV1Status::Syncing => JsonPayloadStatusV1Status::Syncing,
            PayloadStatusV1Status::Accepted => JsonPayloadStatusV1Status::Accepted,
            PayloadStatusV1Status::InvalidBlockHash => JsonPayloadStatusV1Status::InvalidBlockHash,
        }
    }
}
impl From<JsonPayloadStatusV1Status> for PayloadStatusV1Status {
    fn from(j: JsonPayloadStatusV1Status) -> Self {
        match j {
            JsonPayloadStatusV1Status::Valid => PayloadStatusV1Status::Valid,
            JsonPayloadStatusV1Status::Invalid => PayloadStatusV1Status::Invalid,
            JsonPayloadStatusV1Status::Syncing => PayloadStatusV1Status::Syncing,
            JsonPayloadStatusV1Status::Accepted => PayloadStatusV1Status::Accepted,
            JsonPayloadStatusV1Status::InvalidBlockHash => PayloadStatusV1Status::InvalidBlockHash,
        }
    }
}

impl From<PayloadStatusV1> for JsonPayloadStatusV1 {
    fn from(p: PayloadStatusV1) -> Self {
        // Use this verbose deconstruction pattern to ensure no field is left unused.
        let PayloadStatusV1 {
            status,
            latest_valid_hash,
            validation_error,
        } = p;

        Self {
            status: status.into(),
            latest_valid_hash,
            validation_error,
        }
    }
}

impl From<JsonPayloadStatusV1> for PayloadStatusV1 {
    fn from(j: JsonPayloadStatusV1) -> Self {
        // Use this verbose deconstruction pattern to ensure no field is left unused.
        let JsonPayloadStatusV1 {
            status,
            latest_valid_hash,
            validation_error,
        } = j;

        Self {
            status: status.into(),
            latest_valid_hash,
            validation_error,
        }
    }
}

#[derive(Debug, PartialEq, Clone, Serialize, Deserialize)]
#[serde(rename_all = "camelCase")]
pub struct JsonForkchoiceUpdatedV1Response {
    pub payload_status: JsonPayloadStatusV1,
    pub payload_id: Option<TransparentJsonPayloadId>,
}

impl From<JsonForkchoiceUpdatedV1Response> for ForkchoiceUpdatedResponse {
    fn from(j: JsonForkchoiceUpdatedV1Response) -> Self {
        // Use this verbose deconstruction pattern to ensure no field is left unused.
        let JsonForkchoiceUpdatedV1Response {
            payload_status: status,
            payload_id,
        } = j;

        Self {
            payload_status: status.into(),
            payload_id: payload_id.map(Into::into),
        }
    }
}
impl From<ForkchoiceUpdatedResponse> for JsonForkchoiceUpdatedV1Response {
    fn from(f: ForkchoiceUpdatedResponse) -> Self {
        // Use this verbose deconstruction pattern to ensure no field is left unused.
        let ForkchoiceUpdatedResponse {
            payload_status: status,
            payload_id,
        } = f;

        Self {
            payload_status: status.into(),
            payload_id: payload_id.map(Into::into),
        }
    }
}

#[derive(Clone, Debug, Serialize, Deserialize)]
#[serde(bound = "E: EthSpec")]
pub struct JsonExecutionPayloadBodyV1<E: EthSpec> {
    #[serde(with = "ssz_types::serde_utils::list_of_hex_var_list")]
    pub transactions: Transactions<E>,
    pub withdrawals: Option<VariableList<JsonWithdrawal, E::MaxWithdrawalsPerPayload>>,
}

impl<E: EthSpec> From<JsonExecutionPayloadBodyV1<E>> for ExecutionPayloadBodyV1<E> {
    fn from(value: JsonExecutionPayloadBodyV1<E>) -> Self {
        Self {
            transactions: value.transactions,
            withdrawals: value.withdrawals.map(|json_withdrawals| {
                Withdrawals::<E>::from(
                    json_withdrawals
                        .into_iter()
                        .map(Into::into)
                        .collect::<Vec<_>>(),
                )
            }),
        }
    }
}

#[derive(Clone, Copy, Debug, PartialEq, Serialize, Deserialize)]
#[serde(rename_all = "camelCase")]
pub struct TransitionConfigurationV1 {
    #[serde(with = "eth2_serde_utils::u256_hex_be")]
    pub terminal_total_difficulty: Uint256,
    pub terminal_block_hash: ExecutionBlockHash,
    #[serde(with = "eth2_serde_utils::u64_hex_be")]
    pub terminal_block_number: u64,
}

/// Serializes the `logs_bloom` field of an `ExecutionPayload`.
pub mod serde_logs_bloom {
    use super::*;
    use eth2_serde_utils::hex::PrefixedHexVisitor;
    use serde::{Deserializer, Serializer};

    pub fn serialize<S, U>(bytes: &FixedVector<u8, U>, serializer: S) -> Result<S::Ok, S::Error>
    where
        S: Serializer,
        U: Unsigned,
    {
        let mut hex_string: String = "0x".to_string();
        hex_string.push_str(&hex::encode(&bytes[..]));

        serializer.serialize_str(&hex_string)
    }

    pub fn deserialize<'de, D, U>(deserializer: D) -> Result<FixedVector<u8, U>, D::Error>
    where
        D: Deserializer<'de>,
        U: Unsigned,
    {
        let vec = deserializer.deserialize_string(PrefixedHexVisitor)?;

        FixedVector::new(vec)
            .map_err(|e| serde::de::Error::custom(format!("invalid logs bloom: {:?}", e)))
    }
}<|MERGE_RESOLUTION|>--- conflicted
+++ resolved
@@ -4,13 +4,9 @@
 use superstruct::superstruct;
 use types::blobs_sidecar::KzgCommitments;
 use types::{
-<<<<<<< HEAD
     Blobs, EthSpec, ExecutionBlockHash, ExecutionPayload, ExecutionPayloadCapella,
-    ExecutionPayloadEip4844, ExecutionPayloadMerge, FixedVector, Transaction, Unsigned,
+    ExecutionPayloadEip4844, ExecutionPayloadMerge, FixedVector, Transactions, Unsigned,
     VariableList, Withdrawal,
-=======
-    EthSpec, ExecutionBlockHash, FixedVector, Transactions, Unsigned, VariableList, Withdrawal,
->>>>>>> 65a5eb82
 };
 
 #[derive(Debug, PartialEq, Serialize, Deserialize)]
@@ -102,14 +98,8 @@
     pub excess_data_gas: Uint256,
     pub block_hash: ExecutionBlockHash,
     #[serde(with = "ssz_types::serde_utils::list_of_hex_var_list")]
-<<<<<<< HEAD
-    pub transactions:
-        VariableList<Transaction<T::MaxBytesPerTransaction>, T::MaxTransactionsPerPayload>,
+    pub transactions: Transactions<T>,
     #[superstruct(only(V2, V3))]
-=======
-    pub transactions: Transactions<T>,
-    #[superstruct(only(V2))]
->>>>>>> 65a5eb82
     pub withdrawals: VariableList<JsonWithdrawal, T::MaxWithdrawalsPerPayload>,
 }
 
