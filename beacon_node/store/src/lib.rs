//! Storage functionality for Lighthouse.
//!
//! Provides the following stores:
//!
//! - `HotColdDB`: an on-disk store backed by leveldb. Used in production.
//! - `MemoryStore`: an in-memory store backed by a hash-map. Used for testing.
//!
//! Provides a simple API for storing/retrieving all types that sometimes needs type-hints. See
//! tests for implementation examples.
pub mod chunked_iter;
pub mod chunked_vector;
pub mod config;
pub mod consensus_context;
pub mod errors;
mod forwards_iter;
mod garbage_collection;
pub mod hdiff;
pub mod hot_cold_store;
mod impls;
mod leveldb_store;
mod memory_store;
pub mod metadata;
pub mod metrics;
pub mod partial_beacon_state;
pub mod reconstruct;
pub mod state_cache;

pub mod iter;

pub use self::config::StoreConfig;
pub use self::consensus_context::OnDiskConsensusContext;
pub use self::hot_cold_store::{HotColdDB, HotStateSummary, Split};
pub use self::leveldb_store::LevelDB;
pub use self::memory_store::MemoryStore;
pub use crate::metadata::BlobInfo;
pub use errors::Error;
pub use impls::beacon_state::StorageContainer as BeaconStateStorageContainer;
pub use metadata::AnchorInfo;
pub use metrics::scrape_for_metrics;
use parking_lot::MutexGuard;
use std::sync::Arc;
use strum::{EnumString, IntoStaticStr};
pub use types::*;

const DATA_COLUMN_DB_KEY_SIZE: usize = 32 + 8;

pub type ColumnIter<'a, K> = Box<dyn Iterator<Item = Result<(K, Vec<u8>), Error>> + 'a>;
pub type ColumnKeyIter<'a, K> = Box<dyn Iterator<Item = Result<K, Error>> + 'a>;

pub type RawEntryIter<'a> = Box<dyn Iterator<Item = Result<(Vec<u8>, Vec<u8>), Error>> + 'a>;
pub type RawKeyIter<'a> = Box<dyn Iterator<Item = Result<Vec<u8>, Error>> + 'a>;

pub trait KeyValueStore<E: EthSpec>: Sync + Send + Sized + 'static {
    /// Retrieve some bytes in `column` with `key`.
    fn get_bytes(&self, column: &str, key: &[u8]) -> Result<Option<Vec<u8>>, Error>;

    /// Store some `value` in `column`, indexed with `key`.
    fn put_bytes(&self, column: &str, key: &[u8], value: &[u8]) -> Result<(), Error>;

    /// Same as put_bytes() but also force a flush to disk
    fn put_bytes_sync(&self, column: &str, key: &[u8], value: &[u8]) -> Result<(), Error>;

    /// Flush to disk.  See
    /// https://chromium.googlesource.com/external/leveldb/+/HEAD/doc/index.md#synchronous-writes
    /// for details.
    fn sync(&self) -> Result<(), Error>;

    /// Return `true` if `key` exists in `column`.
    fn key_exists(&self, column: &str, key: &[u8]) -> Result<bool, Error>;

    /// Removes `key` from `column`.
    fn key_delete(&self, column: &str, key: &[u8]) -> Result<(), Error>;

    /// Execute either all of the operations in `batch` or none at all, returning an error.
    fn do_atomically(&self, batch: Vec<KeyValueStoreOp>) -> Result<(), Error>;

    /// Return a mutex guard that can be used to synchronize sensitive transactions.
    ///
    /// This doesn't prevent other threads writing to the DB unless they also use
    /// this method. In future we may implement a safer mandatory locking scheme.
    fn begin_rw_transaction(&self) -> MutexGuard<()>;

    /// Compact a single column in the database, freeing space used by deleted items.
    fn compact_column(&self, column: DBColumn) -> Result<(), Error>;

    /// Compact a default set of columns that are likely to free substantial space.
    fn compact(&self) -> Result<(), Error> {
        // Compact state and block related columns as they are likely to have the most churn,
        // i.e. entries being created and deleted.
        for column in [
            DBColumn::BeaconState,
            DBColumn::BeaconStateSummary,
            DBColumn::BeaconBlock,
        ] {
            self.compact_column(column)?;
        }
        Ok(())
    }

    /// Iterate through all keys and values in a particular column.
    fn iter_column<K: Key>(&self, column: DBColumn) -> ColumnIter<K> {
        self.iter_column_from(column, &vec![0; column.key_size()])
    }

    /// Iterate through all keys and values in a column from a given starting point.
    fn iter_column_from<K: Key>(&self, column: DBColumn, from: &[u8]) -> ColumnIter<K>;

    fn iter_raw_entries(&self, _column: DBColumn, _prefix: &[u8]) -> RawEntryIter {
        Box::new(std::iter::empty())
    }

    fn iter_raw_keys(&self, column: DBColumn, prefix: &[u8]) -> RawKeyIter;

    /// Iterate through all keys in a particular column.
    fn iter_column_keys<K: Key>(&self, column: DBColumn) -> ColumnKeyIter<K>;
}

pub trait Key: Sized + 'static {
    fn from_bytes(key: &[u8]) -> Result<Self, Error>;
}

impl Key for Hash256 {
    fn from_bytes(key: &[u8]) -> Result<Self, Error> {
        if key.len() == 32 {
            Ok(Hash256::from_slice(key))
        } else {
            Err(Error::InvalidKey)
        }
    }
}

impl Key for Vec<u8> {
    fn from_bytes(key: &[u8]) -> Result<Self, Error> {
        Ok(key.to_vec())
    }
}

pub fn get_key_for_col(column: &str, key: &[u8]) -> Vec<u8> {
    let mut result = column.as_bytes().to_vec();
    result.extend_from_slice(key);
    result
}

pub fn get_col_from_key(key: &[u8]) -> Option<String> {
    if key.len() < 3 {
        return None;
    }
    String::from_utf8(key[0..3].to_vec()).ok()
}

pub fn get_data_column_key(block_root: &Hash256, column_index: &ColumnIndex) -> Vec<u8> {
    let mut result = block_root.as_bytes().to_vec();
    result.extend_from_slice(&column_index.to_le_bytes());
    result
}

pub fn parse_data_column_key(data: Vec<u8>) -> Result<(Hash256, ColumnIndex), Error> {
    if data.len() != DBColumn::BeaconDataColumn.key_size() {
        return Err(Error::InvalidKey);
    }
    // split_at panics if 32 < 40 which will never happen after the length check above
    let (block_root_bytes, column_index_bytes) = data.split_at(32);
    let block_root = Hash256::from_slice(block_root_bytes);
    // column_index_bytes is asserted to be 8 bytes after the length check above
    let column_index = ColumnIndex::from_le_bytes(
        column_index_bytes
            .try_into()
            .map_err(|_| Error::InvalidKey)?,
    );
    Ok((block_root, column_index))
}

#[must_use]
#[derive(Clone)]
pub enum KeyValueStoreOp {
    PutKeyValue(Vec<u8>, Vec<u8>),
    DeleteKey(Vec<u8>),
}

pub trait ItemStore<E: EthSpec>: KeyValueStore<E> + Sync + Send + Sized + 'static {
    /// Store an item in `Self`.
    fn put<I: StoreItem>(&self, key: &Hash256, item: &I) -> Result<(), Error> {
        let column = I::db_column().into();
        let key = key.as_bytes();

        self.put_bytes(column, key, &item.as_store_bytes())
            .map_err(Into::into)
    }

    fn put_sync<I: StoreItem>(&self, key: &Hash256, item: &I) -> Result<(), Error> {
        let column = I::db_column().into();
        let key = key.as_bytes();

        self.put_bytes_sync(column, key, &item.as_store_bytes())
            .map_err(Into::into)
    }

    /// Retrieve an item from `Self`.
    fn get<I: StoreItem>(&self, key: &Hash256) -> Result<Option<I>, Error> {
        let column = I::db_column().into();
        let key = key.as_bytes();

        match self.get_bytes(column, key)? {
            Some(bytes) => Ok(Some(I::from_store_bytes(&bytes[..])?)),
            None => Ok(None),
        }
    }

    /// Returns `true` if the given key represents an item in `Self`.
    fn exists<I: StoreItem>(&self, key: &Hash256) -> Result<bool, Error> {
        let column = I::db_column().into();
        let key = key.as_bytes();

        self.key_exists(column, key)
    }

    /// Remove an item from `Self`.
    fn delete<I: StoreItem>(&self, key: &Hash256) -> Result<(), Error> {
        let column = I::db_column().into();
        let key = key.as_bytes();

        self.key_delete(column, key)
    }
}

/// Reified key-value storage operation.  Helps in modifying the storage atomically.
/// See also https://github.com/sigp/lighthouse/issues/692
#[derive(Clone)]
pub enum StoreOp<'a, E: EthSpec> {
    PutBlock(Hash256, Arc<SignedBeaconBlock<E>>),
    PutState(Hash256, &'a BeaconState<E>),
    PutBlobs(Hash256, BlobSidecarList<E>),
    PutDataColumns(Hash256, DataColumnSidecarList<E>),
    PutStateSummary(Hash256, HotStateSummary),
    PutStateTemporaryFlag(Hash256),
    DeleteStateTemporaryFlag(Hash256),
    DeleteBlock(Hash256),
    DeleteBlobs(Hash256),
    DeleteDataColumns(Hash256, Vec<ColumnIndex>),
    DeleteState(Hash256, Option<Slot>),
    DeleteExecutionPayload(Hash256),
    KeyValueOp(KeyValueStoreOp),
}

/// A unique column identifier.
#[derive(Debug, Clone, Copy, PartialEq, IntoStaticStr, EnumString)]
pub enum DBColumn {
    /// For data related to the database itself.
    #[strum(serialize = "bma")]
    BeaconMeta,
    /// Data related to blocks.
    ///
    /// - Key: `Hash256` block root.
    /// - Value in hot DB: SSZ-encoded blinded block.
    /// - Value in cold DB: 8-byte slot of block.
    #[strum(serialize = "blk")]
    BeaconBlock,
    #[strum(serialize = "blb")]
    BeaconBlob,
<<<<<<< HEAD
    /// For full `BeaconState`s in the hot database (epoch boundary states).
=======
    #[strum(serialize = "bdc")]
    BeaconDataColumn,
    /// For full `BeaconState`s in the hot database (finalized or fork-boundary states).
>>>>>>> 65667055
    #[strum(serialize = "ste")]
    BeaconState,
    /// For beacon state snapshots in the freezer DB.
    #[strum(serialize = "bsn")]
    BeaconStateSnapshot,
    /// For compact `BeaconStateDiff`s in the freezer DB.
    #[strum(serialize = "bsd")]
    BeaconStateDiff,
    /// For the mapping from state roots to their slots or summaries.
    #[strum(serialize = "bss")]
    BeaconStateSummary,
    /// For the list of temporary states stored during block import,
    /// and then made non-temporary by the deletion of their state root from this column.
    #[strum(serialize = "bst")]
    BeaconStateTemporary,
    /// Execution payloads for blocks more recent than the finalized checkpoint.
    #[strum(serialize = "exp")]
    ExecPayload,
    /// For persisting in-memory state to the database.
    #[strum(serialize = "bch")]
    BeaconChain,
    #[strum(serialize = "opo")]
    OpPool,
    #[strum(serialize = "etc")]
    Eth1Cache,
    #[strum(serialize = "frk")]
    ForkChoice,
    #[strum(serialize = "pkc")]
    PubkeyCache,
    /// For the legacy table mapping restore point numbers to state roots.
    ///
    /// DEPRECATED. Can be removed once schema v22 is buried by a hard fork.
    #[strum(serialize = "brp")]
    BeaconRestorePoint,
    /// Mapping from slot to beacon block root in the freezer DB.
    #[strum(serialize = "bbr")]
    BeaconBlockRoots,
    /// Mapping from slot to beacon state root in the freezer DB.
    #[strum(serialize = "bsr")]
    BeaconStateRoots,
    /// DEPRECATED. Can be removed once schema v22 is buried by a hard fork.
    #[strum(serialize = "bhr")]
    BeaconHistoricalRoots,
    /// DEPRECATED. Can be removed once schema v22 is buried by a hard fork.
    #[strum(serialize = "brm")]
    BeaconRandaoMixes,
    #[strum(serialize = "dht")]
    DhtEnrs,
    /// For Optimistically Imported Merge Transition Blocks
    #[strum(serialize = "otb")]
    OptimisticTransitionBlock,
    /// DEPRECATED. Can be removed once schema v22 is buried by a hard fork.
    #[strum(serialize = "bhs")]
    BeaconHistoricalSummaries,
    #[strum(serialize = "olc")]
    OverflowLRUCache,
    /// For persisting eagerly computed light client data
    #[strum(serialize = "lcu")]
    LightClientUpdate,
}

/// A block from the database, which might have an execution payload or not.
pub enum DatabaseBlock<E: EthSpec> {
    Full(SignedBeaconBlock<E>),
    Blinded(SignedBeaconBlock<E, BlindedPayload<E>>),
}

impl DBColumn {
    pub fn as_str(self) -> &'static str {
        self.into()
    }

    pub fn as_bytes(self) -> &'static [u8] {
        self.as_str().as_bytes()
    }

    /// Most database keys are 32 bytes, but some freezer DB keys are 8 bytes.
    ///
    /// This function returns the number of bytes used by keys in a given column.
    pub fn key_size(self) -> usize {
        match self {
            Self::OverflowLRUCache => 33, // DEPRECATED
            Self::BeaconMeta
            | Self::BeaconBlock
            | Self::BeaconState
            | Self::BeaconBlob
            | Self::BeaconStateSummary
            | Self::BeaconStateTemporary
            | Self::ExecPayload
            | Self::BeaconChain
            | Self::OpPool
            | Self::Eth1Cache
            | Self::ForkChoice
            | Self::PubkeyCache
            | Self::BeaconRestorePoint
            | Self::DhtEnrs
            | Self::OptimisticTransitionBlock => 32,
            Self::BeaconBlockRoots
            | Self::BeaconStateRoots
            | Self::BeaconHistoricalRoots
            | Self::BeaconHistoricalSummaries
            | Self::BeaconRandaoMixes
<<<<<<< HEAD
            | Self::BeaconStateSnapshot
            | Self::BeaconStateDiff => 8,
=======
            | Self::LightClientUpdate => 8,
            Self::BeaconDataColumn => DATA_COLUMN_DB_KEY_SIZE,
>>>>>>> 65667055
        }
    }
}

/// An item that may stored in a `Store` by serializing and deserializing from bytes.
pub trait StoreItem: Sized {
    /// Identifies which column this item should be placed in.
    fn db_column() -> DBColumn;

    /// Serialize `self` as bytes.
    fn as_store_bytes(&self) -> Vec<u8>;

    /// De-serialize `self` from bytes.
    ///
    /// Return an instance of the type and the number of bytes that were read.
    fn from_store_bytes(bytes: &[u8]) -> Result<Self, Error>;

    fn as_kv_store_op(&self, key: Hash256) -> KeyValueStoreOp {
        let db_key = get_key_for_col(Self::db_column().into(), key.as_bytes());
        KeyValueStoreOp::PutKeyValue(db_key, self.as_store_bytes())
    }
}

#[cfg(test)]
mod tests {
    use super::*;
    use ssz::{Decode, Encode};
    use ssz_derive::{Decode, Encode};
    use tempfile::tempdir;

    #[derive(PartialEq, Debug, Encode, Decode)]
    struct StorableThing {
        a: u64,
        b: u64,
    }

    impl StoreItem for StorableThing {
        fn db_column() -> DBColumn {
            DBColumn::BeaconBlock
        }

        fn as_store_bytes(&self) -> Vec<u8> {
            self.as_ssz_bytes()
        }

        fn from_store_bytes(bytes: &[u8]) -> Result<Self, Error> {
            Self::from_ssz_bytes(bytes).map_err(Into::into)
        }
    }

    fn test_impl(store: impl ItemStore<MinimalEthSpec>) {
        let key = Hash256::random();
        let item = StorableThing { a: 1, b: 42 };

        assert!(!store.exists::<StorableThing>(&key).unwrap());

        store.put(&key, &item).unwrap();

        assert!(store.exists::<StorableThing>(&key).unwrap());

        let retrieved = store.get(&key).unwrap().unwrap();
        assert_eq!(item, retrieved);

        store.delete::<StorableThing>(&key).unwrap();

        assert!(!store.exists::<StorableThing>(&key).unwrap());

        assert_eq!(store.get::<StorableThing>(&key).unwrap(), None);
    }

    #[test]
    fn simplediskdb() {
        let dir = tempdir().unwrap();
        let path = dir.path();
        let store = LevelDB::open(path).unwrap();

        test_impl(store);
    }

    #[test]
    fn memorydb() {
        let store = MemoryStore::open();

        test_impl(store);
    }

    #[test]
    fn exists() {
        let store = MemoryStore::<MinimalEthSpec>::open();
        let key = Hash256::random();
        let item = StorableThing { a: 1, b: 42 };

        assert!(!store.exists::<StorableThing>(&key).unwrap());

        store.put(&key, &item).unwrap();

        assert!(store.exists::<StorableThing>(&key).unwrap());

        store.delete::<StorableThing>(&key).unwrap();

        assert!(!store.exists::<StorableThing>(&key).unwrap());
    }

    #[test]
    fn test_get_col_from_key() {
        let key = get_key_for_col(DBColumn::BeaconBlock.into(), &[1u8; 32]);
        let col = get_col_from_key(&key).unwrap();
        assert_eq!(col, "blk");
    }
}<|MERGE_RESOLUTION|>--- conflicted
+++ resolved
@@ -257,13 +257,9 @@
     BeaconBlock,
     #[strum(serialize = "blb")]
     BeaconBlob,
-<<<<<<< HEAD
-    /// For full `BeaconState`s in the hot database (epoch boundary states).
-=======
     #[strum(serialize = "bdc")]
     BeaconDataColumn,
     /// For full `BeaconState`s in the hot database (finalized or fork-boundary states).
->>>>>>> 65667055
     #[strum(serialize = "ste")]
     BeaconState,
     /// For beacon state snapshots in the freezer DB.
@@ -366,13 +362,10 @@
             | Self::BeaconHistoricalRoots
             | Self::BeaconHistoricalSummaries
             | Self::BeaconRandaoMixes
-<<<<<<< HEAD
             | Self::BeaconStateSnapshot
-            | Self::BeaconStateDiff => 8,
-=======
+            | Self::BeaconStateDiff
             | Self::LightClientUpdate => 8,
             Self::BeaconDataColumn => DATA_COLUMN_DB_KEY_SIZE,
->>>>>>> 65667055
         }
     }
 }
