use crate::config::{OnDiskStoreConfig, StoreConfig};
use crate::forwards_iter::{HybridForwardsBlockRootsIterator, HybridForwardsStateRootsIterator};
use crate::hdiff::{HDiff, HDiffBuffer, HierarchyModuli, StorageStrategy};
use crate::hot_state_iter::HotStateRootIter;
use crate::impls::{
    beacon_state::{get_full_state, store_full_state},
    frozen_block_slot::FrozenBlockSlot,
};
use crate::iter::{BlockRootsIterator, ParentRootBlockIterator, RootsIterator};
use crate::leveldb_store::{BytesKey, LevelDB};
use crate::memory_store::MemoryStore;
use crate::metadata::{
    AnchorInfo, BlobInfo, CompactionTimestamp, SchemaVersion, ANCHOR_INFO_KEY, BLOB_INFO_KEY,
    COMPACTION_TIMESTAMP_KEY, CONFIG_KEY, CURRENT_SCHEMA_VERSION, SCHEMA_VERSION_KEY, SPLIT_KEY,
    STATE_UPPER_LIMIT_NO_RETAIN,
};
use crate::metrics;
use crate::state_cache::{PutStateOutcome, StateCache};
use crate::{
    get_key_for_col, DBColumn, DatabaseBlock, Error, ItemStore, KeyValueStoreOp, StoreItem,
    StoreOp, ValidatorPubkeyCache,
};
use itertools::process_results;
use leveldb::iterator::LevelDBIterator;
use lru::LruCache;
use parking_lot::{Mutex, RwLock};
use safe_arith::SafeArith;
use serde::{Deserialize, Serialize};
use slog::{debug, error, info, trace, warn, Logger};
use ssz::{Decode, Encode};
use ssz_derive::{Decode, Encode};
use state_processing::{
    block_replayer::PreSlotHook, AllCaches, BlockProcessingError, BlockReplayer,
    SlotProcessingError, StateProcessingStrategy,
};
use std::cmp::min;
use std::collections::VecDeque;
use std::io::{Read, Write};
use std::marker::PhantomData;
use std::num::NonZeroUsize;
use std::path::Path;
use std::sync::Arc;
use std::time::Duration;
use types::blob_sidecar::BlobSidecarList;
<<<<<<< HEAD
use types::consts::deneb::MIN_EPOCHS_FOR_BLOB_SIDECARS_REQUESTS;
use types::EthSpec;
=======
>>>>>>> 2e8e1606
use types::*;
use zstd::{Decoder, Encoder};

pub const MAX_PARENT_STATES_TO_CACHE: u64 = 1;

/// On-disk database that stores finalized states efficiently.
///
/// Stores vector fields like the `block_roots` and `state_roots` separately, and only stores
/// intermittent "restore point" states pre-finalization.
#[derive(Debug)]
pub struct HotColdDB<E: EthSpec, Hot: ItemStore<E>, Cold: ItemStore<E>> {
    /// The slot and state root at the point where the database is split between hot and cold.
    ///
    /// States with slots less than `split.slot` are in the cold DB, while states with slots
    /// greater than or equal are in the hot DB.
    pub(crate) split: RwLock<Split>,
    /// The starting slots for the range of blocks & states stored in the database.
    anchor_info: RwLock<Option<AnchorInfo>>,
    /// The starting slots for the range of blobs stored in the database.
    blob_info: RwLock<BlobInfo>,
    pub(crate) config: StoreConfig,
    pub(crate) hierarchy: HierarchyModuli,
    /// Cold database containing compact historical data.
    pub cold_db: Cold,
    /// Database containing blobs. If None, store falls back to use `cold_db`.
    pub blobs_db: Cold,
    /// Hot database containing duplicated but quick-to-access recent data.
    ///
    /// The hot database also contains all blocks.
    pub hot_db: Hot,
    /// LRU cache of deserialized blocks and blobs. Updated whenever a block or blob is loaded.
    block_cache: Mutex<BlockCache<E>>,
    /// Cache of beacon states.
    ///
    /// LOCK ORDERING: this lock must always be locked *after* the `split` if both are required.
    state_cache: Mutex<StateCache<E>>,
    /// Immutable validator cache.
    pub immutable_validators: Arc<RwLock<ValidatorPubkeyCache<E, Hot, Cold>>>,
    /// LRU cache of replayed states.
    // FIXME(sproul): re-enable historic state cache
    #[allow(dead_code)]
    historic_state_cache: Mutex<LruCache<Slot, BeaconState<E>>>,
    /// Cache of hierarchical diff buffers.
    diff_buffer_cache: Mutex<LruCache<Slot, HDiffBuffer>>,
    /// Chain spec.
    pub(crate) spec: ChainSpec,
    /// Logger.
    pub log: Logger,
    /// Mere vessel for E.
    _phantom: PhantomData<E>,
}

#[derive(Debug)]
struct BlockCache<E: EthSpec> {
    block_cache: LruCache<Hash256, SignedBeaconBlock<E>>,
    blob_cache: LruCache<Hash256, BlobSidecarList<E>>,
}

impl<E: EthSpec> BlockCache<E> {
    pub fn new(size: NonZeroUsize) -> Self {
        Self {
            block_cache: LruCache::new(size),
            blob_cache: LruCache::new(size),
        }
    }
    pub fn put_block(&mut self, block_root: Hash256, block: SignedBeaconBlock<E>) {
        self.block_cache.put(block_root, block);
    }
    pub fn put_blobs(&mut self, block_root: Hash256, blobs: BlobSidecarList<E>) {
        self.blob_cache.put(block_root, blobs);
    }
    pub fn get_block<'a>(&'a mut self, block_root: &Hash256) -> Option<&'a SignedBeaconBlock<E>> {
        self.block_cache.get(block_root)
    }
    pub fn get_blobs<'a>(&'a mut self, block_root: &Hash256) -> Option<&'a BlobSidecarList<E>> {
        self.blob_cache.get(block_root)
    }
    pub fn delete_block(&mut self, block_root: &Hash256) {
        let _ = self.block_cache.pop(block_root);
    }
    pub fn delete_blobs(&mut self, block_root: &Hash256) {
        let _ = self.blob_cache.pop(block_root);
    }
    pub fn delete(&mut self, block_root: &Hash256) {
        let _ = self.block_cache.pop(block_root);
        let _ = self.blob_cache.pop(block_root);
    }
}

#[derive(Debug, PartialEq)]
pub enum HotColdDBError {
    UnsupportedSchemaVersion {
        target_version: SchemaVersion,
        current_version: SchemaVersion,
    },
    /// Recoverable error indicating that the database freeze point couldn't be updated
    /// due to the finalized block not lying on an epoch boundary (should be infrequent).
    FreezeSlotUnaligned(Slot),
    FreezeSlotError {
        current_split_slot: Slot,
        proposed_split_slot: Slot,
    },
    MissingStateToFreeze(Hash256),
    MissingRestorePointHash(u64),
    MissingRestorePointState(Slot),
    MissingRestorePoint(Hash256),
    MissingColdStateSummary(Hash256),
    MissingHotStateSummary(Hash256),
    MissingEpochBoundaryState(Hash256),
    MissingPrevState(Hash256),
    MissingSplitState(Hash256, Slot),
    MissingStateDiff(Hash256),
    MissingHDiff(Slot),
    MissingExecutionPayload(Hash256),
    MissingFullBlockExecutionPayloadPruned(Hash256, Slot),
    MissingAnchorInfo,
    MissingFrozenBlockSlot(Hash256),
    MissingFrozenBlock(Slot),
    MissingPathToBlobsDatabase,
    BlobsPreviouslyInDefaultStore,
    HotStateSummaryError(BeaconStateError),
    RestorePointDecodeError(ssz::DecodeError),
    BlockReplayBeaconError(BeaconStateError),
    BlockReplaySlotError(SlotProcessingError),
    BlockReplayBlockError(BlockProcessingError),
    MissingLowerLimitState(Slot),
    InvalidSlotsPerRestorePoint {
        slots_per_restore_point: u64,
        slots_per_historical_root: u64,
        slots_per_epoch: u64,
    },
    ZeroEpochsPerBlobPrune,
    BlobPruneLogicError,
    RestorePointBlockHashError(BeaconStateError),
    IterationError {
        unexpected_key: BytesKey,
    },
    FinalizedStateNotInHotDatabase {
        split_slot: Slot,
        request_slot: Slot,
        block_root: Hash256,
    },
    Rollback,
}

impl<E: EthSpec> HotColdDB<E, MemoryStore<E>, MemoryStore<E>> {
    pub fn open_ephemeral(
        config: StoreConfig,
        spec: ChainSpec,
        log: Logger,
    ) -> Result<HotColdDB<E, MemoryStore<E>, MemoryStore<E>>, Error> {
        config.verify::<E>()?;

        let hierarchy = config.hierarchy_config.to_moduli()?;

        let block_cache_size =
            NonZeroUsize::new(config.block_cache_size).ok_or(Error::ZeroCacheSize)?;
        let state_cache_size =
            NonZeroUsize::new(config.state_cache_size).ok_or(Error::ZeroCacheSize)?;
        let historic_state_cache_size =
            NonZeroUsize::new(config.historic_state_cache_size).ok_or(Error::ZeroCacheSize)?;
        let diff_buffer_cache_size =
            NonZeroUsize::new(config.diff_buffer_cache_size).ok_or(Error::ZeroCacheSize)?;

        let db = HotColdDB {
            split: RwLock::new(Split::default()),
            anchor_info: RwLock::new(None),
            blob_info: RwLock::new(BlobInfo::default()),
            cold_db: MemoryStore::open(),
            blobs_db: MemoryStore::open(),
            hot_db: MemoryStore::open(),
            block_cache: Mutex::new(BlockCache::new(block_cache_size.get())),
            state_cache: Mutex::new(StateCache::new(state_cache_size)),
            immutable_validators: Arc::new(RwLock::new(Default::default())),
            historic_state_cache: Mutex::new(LruCache::new(historic_state_cache_size.get())),
            diff_buffer_cache: Mutex::new(LruCache::new(diff_buffer_cache_size.get())),
            config,
            hierarchy,
            spec,
            log,
            _phantom: PhantomData,
        };

        Ok(db)
    }
}

impl<E: EthSpec> HotColdDB<E, LevelDB<E>, LevelDB<E>> {
    /// Open a new or existing database, with the given paths to the hot and cold DBs.
    ///
    /// The `migrate_schema` function is passed in so that the parent `BeaconChain` can provide
    /// context and access `BeaconChain`-level code without creating a circular dependency.
    pub fn open(
        hot_path: &Path,
        cold_path: &Path,
        blobs_db_path: &Path,
        migrate_schema: impl FnOnce(Arc<Self>, SchemaVersion, SchemaVersion) -> Result<(), Error>,
        config: StoreConfig,
        spec: ChainSpec,
        log: Logger,
    ) -> Result<Arc<Self>, Error> {
        config.verify::<E>()?;

        let hierarchy = config.hierarchy_config.to_moduli()?;

        let block_cache_size =
            NonZeroUsize::new(config.block_cache_size).ok_or(Error::ZeroCacheSize)?;
        let state_cache_size =
            NonZeroUsize::new(config.state_cache_size).ok_or(Error::ZeroCacheSize)?;
        let historic_state_cache_size =
            NonZeroUsize::new(config.historic_state_cache_size).ok_or(Error::ZeroCacheSize)?;
        let diff_buffer_cache_size =
            NonZeroUsize::new(config.diff_buffer_cache_size).ok_or(Error::ZeroCacheSize)?;

        let db = HotColdDB {
            split: RwLock::new(Split::default()),
            anchor_info: RwLock::new(None),
            blob_info: RwLock::new(BlobInfo::default()),
            cold_db: LevelDB::open(cold_path)?,
            blobs_db: LevelDB::open(blobs_db_path)?,
            hot_db: LevelDB::open(hot_path)?,
            block_cache: Mutex::new(BlockCache::new(block_cache_size.get())),
            state_cache: Mutex::new(StateCache::new(state_cache_size)),
            immutable_validators: Arc::new(RwLock::new(Default::default())),
            historic_state_cache: Mutex::new(LruCache::new(historic_state_cache_size.get())),
            diff_buffer_cache: Mutex::new(LruCache::new(diff_buffer_cache_size.get())),
            config,
            hierarchy,
            spec,
            log,
            _phantom: PhantomData,
        };

        // Load the config from disk but don't error on a failed read because the config itself may
        // need migrating.
        let _ = db.load_config();

        // Load the previous split slot from the database (if any). This ensures we can
        // stop and restart correctly. This needs to occur *before* running any migrations
        // because some migrations load states and depend on the split.
        if let Some(split) = db.load_split()? {
            *db.split.write() = split;
            *db.anchor_info.write() = db.load_anchor_info()?;

            info!(
                db.log,
                "Hot-Cold DB initialized";
                "split_slot" => split.slot,
                "split_state" => ?split.state_root
            );
        }

        // Load validator pubkey cache.
        // FIXME(sproul): probably breaks migrations, etc
        let pubkey_cache = ValidatorPubkeyCache::load_from_store(&db)?;
        *db.immutable_validators.write() = pubkey_cache;

        // Open separate blobs directory if configured and same configuration was used on previous
        // run.
        let blob_info = db.load_blob_info()?;
        let deneb_fork_slot = db
            .spec
            .deneb_fork_epoch
            .map(|epoch| epoch.start_slot(E::slots_per_epoch()));
        let new_blob_info = match &blob_info {
            Some(blob_info) => {
                // If the oldest block slot is already set do not allow the blob DB path to be
                // changed (require manual migration).
                if blob_info.oldest_blob_slot.is_some() && !blob_info.blobs_db {
                    return Err(HotColdDBError::BlobsPreviouslyInDefaultStore.into());
                }
                // Set the oldest blob slot to the Deneb fork slot if it is not yet set.
                // Always initialize `blobs_db` to true, we no longer support storing the blobs
                // in the freezer DB, because the UX is strictly worse for relocating the DB.
                let oldest_blob_slot = blob_info.oldest_blob_slot.or(deneb_fork_slot);
                BlobInfo {
                    oldest_blob_slot,
                    blobs_db: true,
                }
            }
            // First start.
            None => BlobInfo {
                // Set the oldest blob slot to the Deneb fork slot if it is not yet set.
                oldest_blob_slot: deneb_fork_slot,
                blobs_db: true,
            },
        };
        db.compare_and_set_blob_info_with_write(<_>::default(), new_blob_info.clone())?;
        info!(
            db.log,
            "Blob DB initialized";
            "path" => ?blobs_db_path,
            "oldest_blob_slot" => ?new_blob_info.oldest_blob_slot,
        );

        // Ensure that the schema version of the on-disk database matches the software.
        // If the version is mismatched, an automatic migration will be attempted.
        let db = Arc::new(db);
        if let Some(schema_version) = db.load_schema_version()? {
            debug!(
                db.log,
                "Attempting schema migration";
                "from_version" => schema_version.as_u64(),
                "to_version" => CURRENT_SCHEMA_VERSION.as_u64(),
            );
            migrate_schema(db.clone(), schema_version, CURRENT_SCHEMA_VERSION)?;
        } else {
            db.store_schema_version(CURRENT_SCHEMA_VERSION)?;
        }

        // Ensure that any on-disk config is compatible with the supplied config.
        if let Some(disk_config) = db.load_config()? {
            db.config.check_compatibility(&disk_config)?;
        }
        db.store_config()?;

        // Run a garbage collection pass.
        db.remove_garbage()?;

        // If configured, run a foreground compaction pass.
        if db.config.compact_on_init {
            info!(db.log, "Running foreground compaction");
            db.compact()?;
            info!(db.log, "Foreground compaction complete");
        }

        Ok(db)
    }

    /// Return an iterator over the state roots of all temporary states.
    pub fn iter_temporary_state_roots(&self) -> impl Iterator<Item = Result<Hash256, Error>> + '_ {
        let column = DBColumn::BeaconStateTemporary;
        let start_key =
            BytesKey::from_vec(get_key_for_col(column.into(), Hash256::zero().as_bytes()));

        let keys_iter = self.hot_db.keys_iter();
        keys_iter.seek(&start_key);

        keys_iter
            .take_while(move |key| key.matches_column(column))
            .map(move |bytes_key| {
                bytes_key.remove_column(column).ok_or_else(|| {
                    HotColdDBError::IterationError {
                        unexpected_key: bytes_key,
                    }
                    .into()
                })
            })
    }
}

impl<E: EthSpec, Hot: ItemStore<E>, Cold: ItemStore<E>> HotColdDB<E, Hot, Cold> {
    pub fn update_finalized_state(
        &self,
        state_root: Hash256,
        block_root: Hash256,
        state: BeaconState<E>,
    ) -> Result<(), Error> {
        self.state_cache
            .lock()
            .update_finalized_state(state_root, block_root, state)
    }

    pub fn state_cache_len(&self) -> usize {
        self.state_cache.lock().len()
    }

    /// Store a block and update the LRU cache.
    pub fn put_block(
        &self,
        block_root: &Hash256,
        block: SignedBeaconBlock<E>,
    ) -> Result<(), Error> {
        // Store on disk.
        let mut ops = Vec::with_capacity(2);

        let block = self.block_as_kv_store_ops(block_root, block, &mut ops)?;
        self.hot_db.do_atomically(ops)?;

        // Update cache.
        self.block_cache.lock().put_block(*block_root, block);
        Ok(())
    }

    /// Prepare a signed beacon block for storage in the database.
    ///
    /// Return the original block for re-use after storage. It's passed by value so it can be
    /// cracked open and have its payload extracted.
    pub fn block_as_kv_store_ops(
        &self,
        key: &Hash256,
        block: SignedBeaconBlock<E>,
        ops: &mut Vec<KeyValueStoreOp>,
    ) -> Result<SignedBeaconBlock<E>, Error> {
        // Split block into blinded block and execution payload.
        let (blinded_block, payload) = block.into();

        // Store blinded block.
        self.blinded_block_as_kv_store_ops(key, &blinded_block, ops);

        // Store execution payload if present.
        if let Some(ref execution_payload) = payload {
            ops.push(execution_payload.as_kv_store_op(*key)?);
        }

        // Re-construct block. This should always succeed.
        blinded_block
            .try_into_full_block(payload)
            .ok_or(Error::AddPayloadLogicError)
    }

    /// Prepare a signed beacon block for storage in the datbase *without* its payload.
    pub fn blinded_block_as_kv_store_ops(
        &self,
        key: &Hash256,
        blinded_block: &SignedBeaconBlock<E, BlindedPayload<E>>,
        ops: &mut Vec<KeyValueStoreOp>,
    ) {
        let db_key = get_key_for_col(DBColumn::BeaconBlock.into(), key.as_bytes());
        ops.push(KeyValueStoreOp::PutKeyValue(
            db_key,
            blinded_block.as_ssz_bytes(),
        ));
    }

    pub fn try_get_full_block(
        &self,
        block_root: &Hash256,
        slot: Option<Slot>,
    ) -> Result<Option<DatabaseBlock<E>>, Error> {
        metrics::inc_counter(&metrics::BEACON_BLOCK_GET_COUNT);

        // Check the cache.
        if let Some(block) = self.block_cache.lock().get_block(block_root) {
            metrics::inc_counter(&metrics::BEACON_BLOCK_CACHE_HIT_COUNT);
            return Ok(Some(DatabaseBlock::Full(block.clone())));
        }

        // Load the blinded block.
        let Some(blinded_block) = self.get_blinded_block(block_root, slot)? else {
            return Ok(None);
        };

        // If the block is after the split point then we should have the full execution payload
        // stored in the database. If it isn't but payload pruning is disabled, try to load it
        // on-demand.
        //
        // Hold the split lock so that it can't change while loading the payload.
        let split = self.split.read_recursive();

        let block = if blinded_block.message().execution_payload().is_err()
            || blinded_block.slot() >= split.slot
        {
            // Re-constructing the full block should always succeed here.
            let full_block = self.make_full_block(block_root, blinded_block)?;

            // Add to cache.
            self.block_cache
                .lock()
                .put_block(*block_root, full_block.clone());

            DatabaseBlock::Full(full_block)
        } else if !self.config.prune_payloads {
            // If payload pruning is disabled there's a chance we may have the payload of
            // this finalized block. Attempt to load it but don't error in case it's missing.
            let fork_name = blinded_block.fork_name(&self.spec)?;
            if let Some(payload) = self.get_execution_payload(block_root, fork_name)? {
                DatabaseBlock::Full(
                    blinded_block
                        .try_into_full_block(Some(payload))
                        .ok_or(Error::AddPayloadLogicError)?,
                )
            } else {
                DatabaseBlock::Blinded(blinded_block)
            }
        } else {
            DatabaseBlock::Blinded(blinded_block)
        };
        drop(split);

        Ok(Some(block))
    }

    /// Fetch a full block with execution payload from the store.
    pub fn get_full_block(
        &self,
        block_root: &Hash256,
        slot: Option<Slot>,
    ) -> Result<Option<SignedBeaconBlock<E>>, Error> {
        match self.try_get_full_block(block_root, slot)? {
            Some(DatabaseBlock::Full(block)) => Ok(Some(block)),
            Some(DatabaseBlock::Blinded(block)) => Err(
                HotColdDBError::MissingFullBlockExecutionPayloadPruned(*block_root, block.slot())
                    .into(),
            ),
            None => Ok(None),
        }
    }

    /// Convert a blinded block into a full block by loading its execution payload if necessary.
    pub fn make_full_block(
        &self,
        block_root: &Hash256,
        blinded_block: SignedBeaconBlock<E, BlindedPayload<E>>,
    ) -> Result<SignedBeaconBlock<E>, Error> {
        if blinded_block.message().execution_payload().is_ok() {
            let fork_name = blinded_block.fork_name(&self.spec)?;
            let execution_payload = self
                .get_execution_payload(block_root, fork_name)?
                .ok_or(HotColdDBError::MissingExecutionPayload(*block_root))?;
            blinded_block.try_into_full_block(Some(execution_payload))
        } else {
            blinded_block.try_into_full_block(None)
        }
        .ok_or(Error::AddPayloadLogicError)
    }

    pub fn get_blinded_block(
        &self,
        block_root: &Hash256,
        slot: Option<Slot>,
    ) -> Result<Option<SignedBlindedBeaconBlock<E>>, Error> {
        let split = self.get_split_info();
        if let Some(slot) = slot {
            if (slot < split.slot || slot == 0) && *block_root != split.block_root {
                // To the freezer DB.
                self.get_cold_blinded_block_by_slot(slot)
            } else {
                self.get_hot_blinded_block(block_root)
            }
        } else {
            match self.get_hot_blinded_block(block_root)? {
                Some(block) => Ok(Some(block)),
                None => self.get_cold_blinded_block_by_root(block_root),
            }
        }
    }

    pub fn get_hot_blinded_block(
        &self,
        block_root: &Hash256,
    ) -> Result<Option<SignedBlindedBeaconBlock<E>>, Error> {
        self.get_block_with(block_root, |bytes| {
            SignedBeaconBlock::from_ssz_bytes(bytes, &self.spec)
        })
    }

    pub fn get_cold_blinded_block_by_root(
        &self,
        block_root: &Hash256,
    ) -> Result<Option<SignedBlindedBeaconBlock<E>>, Error> {
        // Load slot.
        if let Some(FrozenBlockSlot(block_slot)) = self.cold_db.get(block_root)? {
            self.get_cold_blinded_block_by_slot(block_slot)
        } else {
            Ok(None)
        }
    }

    pub fn get_cold_blinded_block_by_slot(
        &self,
        slot: Slot,
    ) -> Result<Option<SignedBlindedBeaconBlock<E>>, Error> {
        let Some(bytes) = self.cold_db.get_bytes(
            DBColumn::BeaconBlockFrozen.into(),
            &slot.as_u64().to_be_bytes(),
        )?
        else {
            return Ok(None);
        };

        let mut ssz_bytes = Vec::with_capacity(self.config.estimate_decompressed_size(bytes.len()));
        let mut decoder = Decoder::new(&*bytes).map_err(Error::Compression)?;
        decoder
            .read_to_end(&mut ssz_bytes)
            .map_err(Error::Compression)?;
        Ok(Some(SignedBeaconBlock::from_ssz_bytes(
            &ssz_bytes, &self.spec,
        )?))
    }

    pub fn put_cold_blinded_block(
        &self,
        block_root: &Hash256,
        block: &SignedBlindedBeaconBlock<E>,
    ) -> Result<(), Error> {
        let mut ops = Vec::with_capacity(2);
        self.blinded_block_as_cold_kv_store_ops(block_root, block, &mut ops)?;
        self.cold_db.do_atomically(ops)
    }

    pub fn blinded_block_as_cold_kv_store_ops(
        &self,
        block_root: &Hash256,
        block: &SignedBlindedBeaconBlock<E>,
        kv_store_ops: &mut Vec<KeyValueStoreOp>,
    ) -> Result<(), Error> {
        // Write the block root to slot mapping.
        let slot = block.slot();
        kv_store_ops.push(FrozenBlockSlot(slot).as_kv_store_op(*block_root)?);

        // Write the slot to block root mapping.
        kv_store_ops.push(KeyValueStoreOp::PutKeyValue(
            get_key_for_col(
                DBColumn::BeaconBlockRoots.into(),
                &slot.as_u64().to_be_bytes(),
            ),
            block_root.as_bytes().to_vec(),
        ));

        // Write the block keyed by slot.
        let db_key = get_key_for_col(
            DBColumn::BeaconBlockFrozen.into(),
            &slot.as_u64().to_be_bytes(),
        );

        let ssz_bytes = block.as_ssz_bytes();
        let mut compressed_value =
            Vec::with_capacity(self.config.estimate_compressed_size(ssz_bytes.len()));
        let mut encoder = Encoder::new(&mut compressed_value, self.config.compression_level)
            .map_err(Error::Compression)?;
        encoder.write_all(&ssz_bytes).map_err(Error::Compression)?;
        encoder.finish().map_err(Error::Compression)?;

        kv_store_ops.push(KeyValueStoreOp::PutKeyValue(db_key, compressed_value));

        Ok(())
    }

    /// Fetch a block from the store, ignoring which fork variant it *should* be for.
    pub fn get_block_any_variant<Payload: AbstractExecPayload<E>>(
        &self,
        block_root: &Hash256,
    ) -> Result<Option<SignedBeaconBlock<E, Payload>>, Error> {
        self.get_block_with(block_root, SignedBeaconBlock::any_from_ssz_bytes)
    }

    /// Fetch a block from the store using a custom decode function.
    ///
    /// This is useful for e.g. ignoring the slot-indicated fork to forcefully load a block as if it
    /// were for a different fork.
    pub fn get_block_with<Payload: AbstractExecPayload<E>>(
        &self,
        block_root: &Hash256,
        decoder: impl FnOnce(&[u8]) -> Result<SignedBeaconBlock<E, Payload>, ssz::DecodeError>,
    ) -> Result<Option<SignedBeaconBlock<E, Payload>>, Error> {
        self.hot_db
            .get_bytes(DBColumn::BeaconBlock.into(), block_root.as_bytes())?
            .map(|block_bytes| decoder(&block_bytes))
            .transpose()
            .map_err(|e| e.into())
    }

    /// Load the execution payload for a block from disk.
    /// This method deserializes with the proper fork.
    pub fn get_execution_payload(
        &self,
        block_root: &Hash256,
        fork_name: ForkName,
    ) -> Result<Option<ExecutionPayload<E>>, Error> {
        let column = ExecutionPayload::<E>::db_column().into();
        let key = block_root.as_bytes();

        match self.hot_db.get_bytes(column, key)? {
            Some(bytes) => Ok(Some(ExecutionPayload::from_ssz_bytes(&bytes, fork_name)?)),
            None => Ok(None),
        }
    }

    /// Load the execution payload for a block from disk.
    /// DANGEROUS: this method just guesses the fork.
    pub fn get_execution_payload_dangerous_fork_agnostic(
        &self,
        block_root: &Hash256,
    ) -> Result<Option<ExecutionPayload<E>>, Error> {
        self.get_item(block_root)
    }

    /// Check if the execution payload for a block exists on disk.
    pub fn execution_payload_exists(&self, block_root: &Hash256) -> Result<bool, Error> {
        self.get_item::<ExecutionPayload<E>>(block_root)
            .map(|payload| payload.is_some())
    }

    /// Store an execution payload in the hot database.
    pub fn put_execution_payload(
        &self,
        block_root: &Hash256,
        execution_payload: &ExecutionPayload<E>,
    ) -> Result<(), Error> {
        self.hot_db
            .do_atomically(vec![execution_payload.as_kv_store_op(*block_root)?])
    }

    /// Check if the blobs for a block exists on disk.
    pub fn blobs_exist(&self, block_root: &Hash256) -> Result<bool, Error> {
        self.blobs_db
            .key_exists(DBColumn::BeaconBlob.into(), block_root.as_bytes())
    }

    /// Determine whether a block exists in the database (hot *or* cold).
    pub fn block_exists(&self, block_root: &Hash256) -> Result<bool, Error> {
        Ok(self
            .hot_db
            .key_exists(DBColumn::BeaconBlock.into(), block_root.as_bytes())?
            || self
                .cold_db
                .key_exists(DBColumn::BeaconBlock.into(), block_root.as_bytes())?)
    }

    /// Delete a block from the store and the block cache.
    pub fn delete_block(&self, block_root: &Hash256) -> Result<(), Error> {
        self.block_cache.lock().delete(block_root);
        self.hot_db
            .key_delete(DBColumn::BeaconBlock.into(), block_root.as_bytes())?;
        self.hot_db
            .key_delete(DBColumn::ExecPayload.into(), block_root.as_bytes())?;
        self.blobs_db
            .key_delete(DBColumn::BeaconBlob.into(), block_root.as_bytes())
    }

    pub fn put_blobs(&self, block_root: &Hash256, blobs: BlobSidecarList<E>) -> Result<(), Error> {
        self.blobs_db.put_bytes(
            DBColumn::BeaconBlob.into(),
            block_root.as_bytes(),
            &blobs.as_ssz_bytes(),
        )?;
        self.block_cache.lock().put_blobs(*block_root, blobs);
        Ok(())
    }

    pub fn blobs_as_kv_store_ops(
        &self,
        key: &Hash256,
        blobs: BlobSidecarList<E>,
        ops: &mut Vec<KeyValueStoreOp>,
    ) {
        let db_key = get_key_for_col(DBColumn::BeaconBlob.into(), key.as_bytes());
        ops.push(KeyValueStoreOp::PutKeyValue(db_key, blobs.as_ssz_bytes()));
    }

    pub fn put_state_summary(
        &self,
        state_root: &Hash256,
        summary: HotStateSummary,
    ) -> Result<(), Error> {
        self.hot_db.put(state_root, &summary).map_err(Into::into)
    }

    /// Store a state in the store.
    pub fn put_state(&self, state_root: &Hash256, state: &BeaconState<E>) -> Result<(), Error> {
        let mut ops: Vec<KeyValueStoreOp> = Vec::new();
        if state.slot() < self.get_split_slot() {
            self.store_cold_state(state_root, state, &mut ops)?;
            self.cold_db.do_atomically(ops)
        } else {
            self.store_hot_state(state_root, state, &mut ops)?;
            self.hot_db.do_atomically(ops)
        }
    }

    /// Fetch a state from the store.
    ///
    /// If `slot` is provided then it will be used as a hint as to which database should
    /// be checked. Importantly, if the slot hint is provided and indicates a slot that lies
    /// in the freezer database, then only the freezer database will be accessed and `Ok(None)`
    /// will be returned if the provided `state_root` doesn't match the state root of the
    /// frozen state at `slot`. Consequently, if a state from a non-canonical chain is desired, it's
    /// best to set `slot` to `None`, or call `load_hot_state` directly.
    pub fn get_state(
        &self,
        state_root: &Hash256,
        slot: Option<Slot>,
    ) -> Result<Option<BeaconState<E>>, Error> {
        metrics::inc_counter(&metrics::BEACON_STATE_GET_COUNT);

        if let Some(slot) = slot {
            if slot < self.get_split_slot() {
                // Although we could avoid a DB lookup by shooting straight for the
                // frozen state using `load_cold_state_by_slot`, that would be incorrect
                // in the case where the caller provides a `state_root` that's off the canonical
                // chain. This way we avoid returning a state that doesn't match `state_root`.
                self.load_cold_state(state_root)
            } else {
                self.get_hot_state(state_root)
            }
        } else {
            match self.get_hot_state(state_root)? {
                Some(state) => Ok(Some(state)),
                None => self.load_cold_state(state_root),
            }
        }
    }

    /// Get a state with `latest_block_root == block_root` advanced through to at most `slot`.
    ///
    /// See `Self::get_advanced_hot_state` for information about `max_slot`.
    ///
    /// ## Warning
    ///
    /// The returned state **is not a valid beacon state**, it can only be used for obtaining
    /// shuffling to process attestations. At least the following components of the state will be
    /// broken/invalid:
    ///
    /// - `state.state_roots`
    /// - `state.block_roots`
    pub fn get_inconsistent_state_for_attestation_verification_only(
        &self,
        block_root: &Hash256,
        max_slot: Slot,
        state_root: Hash256,
    ) -> Result<Option<(Hash256, BeaconState<E>)>, Error> {
        metrics::inc_counter(&metrics::BEACON_STATE_GET_COUNT);
        self.get_advanced_hot_state_with_strategy(
            *block_root,
            max_slot,
            state_root,
            StateProcessingStrategy::Inconsistent,
        )
    }

    /// Get a state with `latest_block_root == block_root` advanced through to at most `max_slot`.
    ///
    /// The `state_root` argument is used to look up the block's un-advanced state in case an
    /// advanced state is not found.
    ///
    /// Return the `(result_state_root, state)` satisfying:
    ///
    /// - `result_state_root == state.canonical_root()`
    /// - `state.slot() <= max_slot`
    /// - `state.get_latest_block_root(result_state_root) == block_root`
    ///
    /// Presently this is only used to avoid loading the un-advanced split state, but in future will
    /// be expanded to return states from an in-memory cache.
    pub fn get_advanced_hot_state(
        &self,
        block_root: Hash256,
        max_slot: Slot,
        state_root: Hash256,
    ) -> Result<Option<(Hash256, BeaconState<E>)>, Error> {
        if let Some(cached) = self
            .state_cache
            .lock()
            .get_by_block_root(block_root, max_slot)
        {
            return Ok(Some(cached));
        }
        self.get_advanced_hot_state_with_strategy(
            block_root,
            max_slot,
            state_root,
            StateProcessingStrategy::Accurate,
        )
    }

    /// Same as `get_advanced_hot_state` but taking a `StateProcessingStrategy`.
    // FIXME(sproul): delete the state processing strategy stuff again
    pub fn get_advanced_hot_state_with_strategy(
        &self,
        block_root: Hash256,
        max_slot: Slot,
        state_root: Hash256,
        _state_processing_strategy: StateProcessingStrategy,
    ) -> Result<Option<(Hash256, BeaconState<E>)>, Error> {
        // Hold a read lock on the split point so it can't move while we're trying to load the
        // state.
        let split = self.split.read_recursive();

        // Sanity check max-slot against the split slot.
        if max_slot < split.slot {
            return Err(HotColdDBError::FinalizedStateNotInHotDatabase {
                split_slot: split.slot,
                request_slot: max_slot,
                block_root,
            }
            .into());
        }

        let state_root = if block_root == split.block_root && split.slot <= max_slot {
            split.state_root
        } else {
            state_root
        };
        let opt_state = self
            .load_hot_state(&state_root)?
            .map(|(state, _block_root)| (state_root, state));
        drop(split);
        Ok(opt_state)
    }

    /// Delete a state, ensuring it is removed from the LRU cache, as well as from on-disk.
    ///
    /// It is assumed that all states being deleted reside in the hot DB, even if their slot is less
    /// than the split point. You shouldn't delete states from the finalized portion of the chain
    /// (which are frozen, and won't be deleted), or valid descendents of the finalized checkpoint
    /// (which will be deleted by this function but shouldn't be).
    pub fn delete_state(&self, state_root: &Hash256, slot: Slot) -> Result<(), Error> {
        self.do_atomically_with_block_and_blobs_cache(vec![StoreOp::DeleteState(
            *state_root,
            Some(slot),
        )])
    }

    pub fn forwards_block_roots_iterator(
        &self,
        start_slot: Slot,
        end_state: BeaconState<E>,
        end_block_root: Hash256,
    ) -> Result<impl Iterator<Item = Result<(Hash256, Slot), Error>> + '_, Error> {
        HybridForwardsBlockRootsIterator::new(
            self,
            DBColumn::BeaconBlockRoots,
            start_slot,
            None,
            || Ok((end_state, end_block_root)),
        )
    }

    pub fn forwards_block_roots_iterator_until(
        &self,
        start_slot: Slot,
        end_slot: Slot,
        get_state: impl FnOnce() -> Result<(BeaconState<E>, Hash256), Error>,
    ) -> Result<HybridForwardsBlockRootsIterator<E, Hot, Cold>, Error> {
        HybridForwardsBlockRootsIterator::new(
            self,
            DBColumn::BeaconBlockRoots,
            start_slot,
            Some(end_slot),
            get_state,
        )
    }

    pub fn forwards_state_roots_iterator(
        &self,
        start_slot: Slot,
        end_state_root: Hash256,
        end_state: BeaconState<E>,
    ) -> Result<impl Iterator<Item = Result<(Hash256, Slot), Error>> + '_, Error> {
        HybridForwardsStateRootsIterator::new(
            self,
            DBColumn::BeaconStateRoots,
            start_slot,
            None,
            || Ok((end_state, end_state_root)),
        )
    }

    pub fn forwards_state_roots_iterator_until(
        &self,
        start_slot: Slot,
        end_slot: Slot,
        get_state: impl FnOnce() -> Result<(BeaconState<E>, Hash256), Error>,
    ) -> Result<HybridForwardsStateRootsIterator<E, Hot, Cold>, Error> {
        HybridForwardsStateRootsIterator::new(
            self,
            DBColumn::BeaconStateRoots,
            start_slot,
            Some(end_slot),
            get_state,
        )
    }

    pub fn put_item<I: StoreItem>(&self, key: &Hash256, item: &I) -> Result<(), Error> {
        self.hot_db.put(key, item)
    }

    pub fn get_item<I: StoreItem>(&self, key: &Hash256) -> Result<Option<I>, Error> {
        self.hot_db.get(key)
    }

    pub fn item_exists<I: StoreItem>(&self, key: &Hash256) -> Result<bool, Error> {
        self.hot_db.exists::<I>(key)
    }

    /// Convert a batch of `StoreOp` to a batch of `KeyValueStoreOp`.
    pub fn convert_to_kv_batch(
        &self,
        batch: Vec<StoreOp<E>>,
    ) -> Result<Vec<KeyValueStoreOp>, Error> {
        let mut key_value_batch = Vec::with_capacity(batch.len());
        for op in batch {
            match op {
                StoreOp::PutBlock(block_root, block) => {
                    self.block_as_kv_store_ops(
                        &block_root,
                        block.as_ref().clone(),
                        &mut key_value_batch,
                    )?;
                }

                StoreOp::PutBlobs(block_root, blobs) => {
                    self.blobs_as_kv_store_ops(&block_root, blobs, &mut key_value_batch);
                }

                StoreOp::PutState(state_root, state) => {
                    self.store_hot_state(&state_root, state, &mut key_value_batch)?;
                }

                StoreOp::PutStateTemporaryFlag(state_root) => {
                    key_value_batch.push(TemporaryFlag.as_kv_store_op(state_root)?);
                }

                StoreOp::DeleteStateTemporaryFlag(state_root) => {
                    let db_key =
                        get_key_for_col(TemporaryFlag::db_column().into(), state_root.as_bytes());
                    key_value_batch.push(KeyValueStoreOp::DeleteKey(db_key));
                }

                StoreOp::DeleteBlock(block_root) => {
                    let key = get_key_for_col(DBColumn::BeaconBlock.into(), block_root.as_bytes());
                    key_value_batch.push(KeyValueStoreOp::DeleteKey(key));
                }

                StoreOp::DeleteBlobs(block_root) => {
                    let key = get_key_for_col(DBColumn::BeaconBlob.into(), block_root.as_bytes());
                    key_value_batch.push(KeyValueStoreOp::DeleteKey(key));
                }

                StoreOp::DeleteState(state_root, slot) => {
                    let state_summary_key =
                        get_key_for_col(DBColumn::BeaconStateSummary.into(), state_root.as_bytes());
                    key_value_batch.push(KeyValueStoreOp::DeleteKey(state_summary_key));

                    if slot.map_or(true, |slot| slot % E::slots_per_epoch() == 0) {
                        // Delete full state if any.
                        let state_key =
                            get_key_for_col(DBColumn::BeaconState.into(), state_root.as_bytes());
                        key_value_batch.push(KeyValueStoreOp::DeleteKey(state_key));

                        // Delete diff too.
                        let diff_key = get_key_for_col(
                            DBColumn::BeaconStateDiff.into(),
                            state_root.as_bytes(),
                        );
                        key_value_batch.push(KeyValueStoreOp::DeleteKey(diff_key));
                    }
                }
                StoreOp::DeleteExecutionPayload(block_root) => {
                    let key = get_key_for_col(DBColumn::ExecPayload.into(), block_root.as_bytes());
                    key_value_batch.push(KeyValueStoreOp::DeleteKey(key));
                }

                StoreOp::KeyValueOp(kv_op) => {
                    key_value_batch.push(kv_op);
                }
            }
        }
        Ok(key_value_batch)
    }

    pub fn do_atomically_with_block_and_blobs_cache(
        &self,
        batch: Vec<StoreOp<E>>,
    ) -> Result<(), Error> {
        let mut blobs_to_delete = Vec::new();
        let (blobs_ops, hot_db_ops): (Vec<StoreOp<E>>, Vec<StoreOp<E>>) =
            batch.into_iter().partition(|store_op| match store_op {
                StoreOp::PutBlobs(_, _) => true,
                StoreOp::DeleteBlobs(block_root) => {
                    match self.get_blobs(block_root) {
                        Ok(Some(blob_sidecar_list)) => {
                            blobs_to_delete.push((*block_root, blob_sidecar_list));
                        }
                        Err(e) => {
                            error!(
                                self.log, "Error getting blobs";
                                "block_root" => %block_root,
                                "error" => ?e
                            );
                        }
                        _ => (),
                    }
                    true
                }
                StoreOp::PutBlock(_, _) | StoreOp::DeleteBlock(_) => false,
                _ => false,
            });

        // Update database whilst holding a lock on cache, to ensure that the cache updates
        // atomically with the database.
        let mut guard = self.block_cache.lock();

        let blob_cache_ops = blobs_ops.clone();
        // Try to execute blobs store ops.
        self.blobs_db
            .do_atomically(self.convert_to_kv_batch(blobs_ops)?)?;

        let hot_db_cache_ops = hot_db_ops.clone();
        // Try to execute hot db store ops.
        let tx_res = match self.convert_to_kv_batch(hot_db_ops) {
            Ok(kv_store_ops) => self.hot_db.do_atomically(kv_store_ops),
            Err(e) => Err(e),
        };
        // Rollback on failure
        if let Err(e) = tx_res {
            error!(
                self.log,
                "Database write failed";
                "error" => ?e,
                "action" => "reverting blob DB changes"
            );
            let mut blob_cache_ops = blob_cache_ops;
            for op in blob_cache_ops.iter_mut() {
                let reverse_op = match op {
                    StoreOp::PutBlobs(block_root, _) => StoreOp::DeleteBlobs(*block_root),
                    StoreOp::DeleteBlobs(_) => match blobs_to_delete.pop() {
                        Some((block_root, blobs)) => StoreOp::PutBlobs(block_root, blobs),
                        None => return Err(HotColdDBError::Rollback.into()),
                    },
                    _ => return Err(HotColdDBError::Rollback.into()),
                };
                *op = reverse_op;
            }
            self.blobs_db
                .do_atomically(self.convert_to_kv_batch(blob_cache_ops)?)?;
            return Err(e);
        }

        for op in hot_db_cache_ops {
            match op {
                StoreOp::PutBlock(block_root, block) => {
                    guard.put_block(block_root, (*block).clone());
                }

                StoreOp::PutBlobs(_, _) => (),

                StoreOp::PutState(_, _) => (),

                StoreOp::PutStateTemporaryFlag(_) => (),

                StoreOp::DeleteStateTemporaryFlag(_) => (),

                StoreOp::DeleteBlock(block_root) => {
                    guard.delete_block(&block_root);
                    self.state_cache.lock().delete_block_states(&block_root);
                }

                StoreOp::DeleteState(state_root, _) => {
                    self.state_cache.lock().delete_state(&state_root)
                }

                StoreOp::DeleteBlobs(_) => (),

                StoreOp::DeleteExecutionPayload(_) => (),

                StoreOp::KeyValueOp(_) => (),
            }
        }

        for op in blob_cache_ops {
            match op {
                StoreOp::PutBlobs(block_root, blobs) => {
                    guard.put_blobs(block_root, blobs);
                }

                StoreOp::DeleteBlobs(block_root) => {
                    guard.delete_blobs(&block_root);
                }

                _ => (),
            }
        }

        drop(guard);

        Ok(())
    }

    /// Store a post-finalization state efficiently in the hot database.
    ///
    /// On an epoch boundary, store a full state. On an intermediate slot, store
    /// just a backpointer to the nearest epoch boundary.
    pub fn store_hot_state(
        &self,
        state_root: &Hash256,
        state: &BeaconState<E>,
        ops: &mut Vec<KeyValueStoreOp>,
    ) -> Result<(), Error> {
        // Put the state in the cache.
        // FIXME(sproul): could optimise out the block root
        let block_root = state.get_latest_block_root(*state_root);

        // Avoid storing states in the database if they already exist in the state cache.
        // The exception to this is the finalized state, which must exist in the cache before it
        // is stored on disk.
        if let PutStateOutcome::Duplicate =
            self.state_cache
                .lock()
                .put_state(*state_root, block_root, state)?
        {
            debug!(
                self.log,
                "Skipping storage of cached state";
                "slot" => state.slot()
            );
            return Ok(());
        }

        // Store a summary of the state.
        // We store one even for the epoch boundary states, as we may need their slots
        // when doing a look up by state root.
        let diff_base_slot = self.state_diff_slot(state.slot());

        let hot_state_summary = HotStateSummary::new(state_root, state, diff_base_slot)?;
        let op = hot_state_summary.as_kv_store_op(*state_root)?;
        ops.push(op);

        // On an epoch boundary, consider storing:
        //
        // 1. A full state, if the state is the split state or a fork boundary state.
        // 2. A state diff, if the state is a multiple of `epochs_per_state_diff` after the
        //    split state.
        if state.slot() % E::slots_per_epoch() == 0 {
            if self.is_stored_as_full_state(*state_root, state.slot())? {
                info!(
                    self.log,
                    "Storing full state on epoch boundary";
                    "slot" => state.slot(),
                    "state_root" => ?state_root,
                );
                self.store_full_state_in_batch(state_root, state, ops)?;
            } else if let Some(base_slot) = diff_base_slot {
                debug!(
                    self.log,
                    "Storing state diff on boundary";
                    "slot" => state.slot(),
                    "base_slot" => base_slot,
                    "state_root" => ?state_root,
                );
                let diff_base_state_root = hot_state_summary.diff_base_state_root;
                let diff_base_state = self.get_hot_state(&diff_base_state_root)?.ok_or(
                    HotColdDBError::MissingEpochBoundaryState(diff_base_state_root),
                )?;

                let compute_diff_timer =
                    metrics::start_timer(&metrics::BEACON_STATE_DIFF_COMPUTE_TIME);

                let base_buffer = HDiffBuffer::from_state(diff_base_state);
                let target_buffer = HDiffBuffer::from_state(state.clone());
                let diff = HDiff::compute(&base_buffer, &target_buffer)?;
                drop(compute_diff_timer);
                ops.push(diff.as_kv_store_op(*state_root)?);
            }
        }

        Ok(())
    }

    pub fn store_full_state(
        &self,
        state_root: &Hash256,
        state: &BeaconState<E>,
    ) -> Result<(), Error> {
        let mut ops = Vec::with_capacity(4);
        self.store_full_state_in_batch(state_root, state, &mut ops)?;
        self.hot_db.do_atomically(ops)
    }

    pub fn store_full_state_in_batch(
        &self,
        state_root: &Hash256,
        state: &BeaconState<E>,
        ops: &mut Vec<KeyValueStoreOp>,
    ) -> Result<(), Error> {
        store_full_state(state_root, state, ops, &self.config)
    }

    /// Get a post-finalization state from the database or store.
    pub fn get_hot_state(&self, state_root: &Hash256) -> Result<Option<BeaconState<E>>, Error> {
        if let Some(state) = self.state_cache.lock().get_by_state_root(*state_root) {
            return Ok(Some(state));
        }
        warn!(
            self.log,
            "State cache missed";
            "state_root" => ?state_root,
        );

        let state_from_disk = self.load_hot_state(state_root)?;

        if let Some((state, block_root)) = state_from_disk {
            self.state_cache
                .lock()
                .put_state(*state_root, block_root, &state)?;
            Ok(Some(state))
        } else {
            Ok(None)
        }
    }

    /// Load a post-finalization state from the hot database.
    ///
    /// Use a combination of state diffs and replayed blocks as appropriate.
    ///
    /// Return the `(state, latest_block_root)` if found.
    pub fn load_hot_state(
        &self,
        state_root: &Hash256,
    ) -> Result<Option<(BeaconState<E>, Hash256)>, Error> {
        let _timer = metrics::start_timer(&metrics::BEACON_HOT_STATE_READ_TIMES);
        metrics::inc_counter(&metrics::BEACON_STATE_HOT_GET_COUNT);

        // If the state is the finalized state, load it from disk. This should only be necessary
        // once during start-up, after which point the finalized state will be cached.
        if *state_root == self.get_split_info().state_root {
            return self.load_hot_state_full(state_root).map(Some);
        }

        let Some(target_summary) = self.load_hot_state_summary(state_root)? else {
            return Ok(None);
        };

        let target_slot = target_summary.slot;
        let target_latest_block_root = target_summary.latest_block_root;

        // Load the latest block, and use it to confirm the validity of this state.
        if self
            .get_blinded_block(&target_summary.latest_block_root, None)?
            .is_none()
        {
            // Dangling state, will be deleted fully once finalization advances past it.
            debug!(
                self.log,
                "Ignoring state load for dangling state";
                "state_root" => ?state_root,
                "slot" => target_slot,
                "latest_block_root" => ?target_summary.latest_block_root,
            );
            return Ok(None);
        }

        // Take a read lock on the split point while we load data from prior states. We need
        // to prevent the finalization migration from deleting the state summaries and state diffs
        // that we are iterating back through.
        let split_read_lock = self.split.read_recursive();

        // Backtrack until we reach a state that is in the cache, or in the worst case
        // the finalized state (this should only be reachable on first start-up).
        let state_summary_iter = HotStateRootIter::new(self, target_slot, *state_root);

        // State and state root of the state upon which blocks and diffs will be replayed.
        let mut base_state = None;

        // State diffs to be replayed on top of `base_state`.
        // Each element is `(summary, state_root, diff)` such that applying `diff` to the
        // state with `summary.diff_base_state_root` yields the state with `state_root`.
        let mut state_diffs = VecDeque::new();

        // State roots for all slots between `base_state` and the `target_slot`. Depending on how
        // the diffs fall, some of these roots may not be needed.
        let mut state_roots = VecDeque::new();

        for res in state_summary_iter {
            let (prior_state_root, prior_summary) = res?;

            state_roots.push_front(Ok((prior_state_root, prior_summary.slot)));

            // Check if this state is in the cache.
            if let Some(state) = self.state_cache.lock().get_by_state_root(prior_state_root) {
                debug!(
                    self.log,
                    "Found cached base state for replay";
                    "base_state_root" => ?prior_state_root,
                    "base_slot" => prior_summary.slot,
                    "target_state_root" => ?state_root,
                    "target_slot" => target_slot,
                );
                base_state = Some((prior_state_root, state));
                break;
            }

            // If the prior state is the split state and it isn't cached then load it in
            // entirety from disk. This should only happen on first start up.
            if prior_state_root == split_read_lock.state_root || prior_summary.slot == 0 {
                debug!(
                    self.log,
                    "Using split state as base state for replay";
                    "base_state_root" => ?prior_state_root,
                    "base_slot" => prior_summary.slot,
                    "target_state_root" => ?state_root,
                    "target_slot" => target_slot,
                );
                let (split_state, _) = self.load_hot_state_full(&prior_state_root)?;
                base_state = Some((prior_state_root, split_state));
                break;
            }

            // If there's a state diff stored at this slot, load it and store it for application.
            if !prior_summary.diff_base_state_root.is_zero() {
                let diff = self.load_hot_state_diff(prior_state_root)?;
                state_diffs.push_front((prior_summary, prior_state_root, diff));
            }
        }

        let (_, mut state) = base_state.ok_or(Error::NoBaseStateFound(*state_root))?;

        // Finished reading information about prior states, allow the split point to update.
        drop(split_read_lock);

        // Construct a mutable iterator for the state roots, which will be iterated through
        // consecutive calls to `replay_blocks`.
        let mut state_roots_iter = state_roots.into_iter();

        // This hook caches states from block replay so that they may be reused.
        let state_cacher_hook = |opt_state_root: Option<Hash256>, state: &mut BeaconState<_>| {
            // Ensure all caches are built before attempting to cache.
            state.update_tree_hash_cache()?;
            state.build_all_caches(&self.spec)?;

            if let Some(state_root) = opt_state_root {
                // Cache
                if state.slot() + MAX_PARENT_STATES_TO_CACHE >= target_slot
                    || state.slot() % E::slots_per_epoch() == 0
                {
                    let slot = state.slot();
                    let latest_block_root = state.get_latest_block_root(state_root);
                    if let PutStateOutcome::New =
                        self.state_cache
                            .lock()
                            .put_state(state_root, latest_block_root, state)?
                    {
                        debug!(
                            self.log,
                            "Cached ancestor state";
                            "state_root" => ?state_root,
                            "slot" => slot,
                        );
                    }
                }
            } else {
                debug!(
                    self.log,
                    "Block replay state root miss";
                    "slot" => state.slot(),
                );
            }
            Ok(())
        };

        // Apply the diffs, and replay blocks atop the base state to reach the target state.
        while state.slot() < target_slot {
            // Drop unncessary diffs.
            state_diffs.retain(|(summary, diff_root, _)| {
                let keep = summary.diff_base_slot >= state.slot();
                if !keep {
                    debug!(
                        self.log,
                        "Ignoring irrelevant state diff";
                        "diff_state_root" => ?diff_root,
                        "diff_base_slot" => summary.diff_base_slot,
                        "current_state_slot" => state.slot(),
                    );
                }
                keep
            });

            // Get the next diff that will be applicable, taking the highest slot diff in case of
            // multiple diffs which are applicable at the same base slot, which can happen if the
            // diff frequency has changed.
            let mut next_state_diff: Option<(HotStateSummary, Hash256, HDiff)> = None;
            while let Some((summary, _, _)) = state_diffs.front() {
                if next_state_diff.as_ref().map_or(true, |(current, _, _)| {
                    summary.diff_base_slot == current.diff_base_slot
                }) {
                    next_state_diff = state_diffs.pop_front();
                } else {
                    break;
                }
            }

            // Replay blocks to get to the next diff's base state, or to the target state if there
            // is no next diff to apply.
            if next_state_diff
                .as_ref()
                .map_or(true, |(next_summary, _, _)| {
                    next_summary.diff_base_slot != state.slot()
                })
            {
                let (next_slot, latest_block_root) = next_state_diff
                    .as_ref()
                    .map(|(summary, _, _)| (summary.diff_base_slot, summary.latest_block_root))
                    .unwrap_or_else(|| (target_summary.slot, target_latest_block_root));
                debug!(
                    self.log,
                    "Replaying blocks";
                    "from_slot" => state.slot(),
                    "to_slot" => next_slot,
                    "latest_block_root" => ?latest_block_root,
                );
                let blocks =
                    self.load_blocks_to_replay(state.slot(), next_slot, latest_block_root)?;

                state = self.replay_blocks(
                    state,
                    blocks,
                    next_slot,
                    &mut state_roots_iter,
                    Some(Box::new(state_cacher_hook)),
                )?;

                state.update_tree_hash_cache()?;
                state.build_all_caches(&self.spec)?;
            }

            // Apply state diff. Block replay should have ensured that the diff is now applicable.
            if let Some((summary, to_root, diff)) = next_state_diff {
                let block_root = summary.latest_block_root;
                debug!(
                    self.log,
                    "Applying state diff";
                    "from_root" => ?summary.diff_base_state_root,
                    "from_slot" => summary.diff_base_slot,
                    "to_root" => ?to_root,
                    "to_slot" => summary.slot,
                    "block_root" => ?block_root,
                );
                assert_eq!(summary.diff_base_slot, state.slot());

                let t = std::time::Instant::now();
                let pre_state = state.clone();
                let mut base_buffer = HDiffBuffer::from_state(pre_state.clone());
                diff.apply(&mut base_buffer)?;
                state = base_buffer.into_state(&self.spec)?;
                let application_ms = t.elapsed().as_millis();

                // Rebase state before adding it to the cache, to ensure it uses minimal memory.
                let t = std::time::Instant::now();
                state.rebase_on(&pre_state, &self.spec)?;
                let rebase_ms = t.elapsed().as_millis();

                let t = std::time::Instant::now();
                state.update_tree_hash_cache()?;
                let tree_hash_ms = t.elapsed().as_millis();

                let t = std::time::Instant::now();
                state.build_all_caches(&self.spec)?;
                let cache_ms = t.elapsed().as_millis();

                debug!(
                    self.log,
                    "State diff applied";
                    "application_ms" => application_ms,
                    "rebase_ms" => rebase_ms,
                    "tree_hash_ms" => tree_hash_ms,
                    "cache_ms" => cache_ms,
                    "slot" => state.slot()
                );

                // Add state to the cache, it is by definition an epoch boundary state and likely
                // to be useful.
                self.state_cache
                    .lock()
                    .put_state(to_root, block_root, &state)?;
            }
        }

        Ok(Some((state, target_latest_block_root)))
    }

    /// Determine if the `state_root` at `slot` should be stored as a full state.
    ///
    /// This is dependent on the database's current split point, so may change from `false` to
    /// `true` after a finalization update. It cannot change from `true` to `false` for a state in
    /// the hot database as the split state will be migrated to the freezer.
    ///
    /// All fork boundary states are also stored as full states.
    pub fn is_stored_as_full_state(&self, state_root: Hash256, slot: Slot) -> Result<bool, Error> {
        let split = self.get_split_info();

        if slot >= split.slot {
            Ok(state_root == split.state_root
                || self.spec.fork_activated_at_slot::<E>(slot).is_some()
                || slot == 0)
        } else {
            Err(Error::SlotIsBeforeSplit { slot })
        }
    }

    /// Determine if a state diff should be stored at `slot`.
    ///
    /// If `Some(base_slot)` is returned then a state diff should be constructed for the state
    /// at `slot` based on the ancestor state at `base_slot`. The frequency of state diffs stored
    /// on disk is determined by the `epochs_per_state_diff` parameter.
    pub fn state_diff_slot(&self, slot: Slot) -> Option<Slot> {
        let split = self.get_split_info();
        let slots_per_epoch = E::slots_per_epoch();

        if slot % slots_per_epoch != 0 {
            return None;
        }

        let epochs_since_split = slot.saturating_sub(split.slot).epoch(slots_per_epoch);

        (epochs_since_split > 0 && epochs_since_split % self.config.epochs_per_state_diff == 0)
            .then(|| slot.saturating_sub(self.config.epochs_per_state_diff * slots_per_epoch))
    }

    pub fn load_hot_state_full(
        &self,
        state_root: &Hash256,
    ) -> Result<(BeaconState<E>, Hash256), Error> {
        let pubkey_cache = self.immutable_validators.read();
        let validator_pubkeys = |i: usize| pubkey_cache.get_validator_pubkey(i);
        let mut state = get_full_state(
            &self.hot_db,
            state_root,
            validator_pubkeys,
            &self.config,
            &self.spec,
        )?
        .ok_or(HotColdDBError::MissingEpochBoundaryState(*state_root))?;

        // Do a tree hash here so that the cache is fully built.
        state.update_tree_hash_cache()?;
        state.build_all_caches(&self.spec)?;

        let latest_block_root = state.get_latest_block_root(*state_root);
        Ok((state, latest_block_root))
    }

    pub fn load_hot_state_diff(&self, state_root: Hash256) -> Result<HDiff, Error> {
        self.hot_db
            .get(&state_root)?
            .ok_or(HotColdDBError::MissingStateDiff(state_root).into())
    }

    pub fn store_cold_state_summary(
        &self,
        state_root: &Hash256,
        slot: Slot,
        ops: &mut Vec<KeyValueStoreOp>,
    ) -> Result<(), Error> {
        ops.push(ColdStateSummary { slot }.as_kv_store_op(*state_root)?);
        ops.push(KeyValueStoreOp::PutKeyValue(
            get_key_for_col(
                DBColumn::BeaconStateRoots.into(),
                &slot.as_u64().to_be_bytes(),
            ),
            state_root.as_bytes().to_vec(),
        ));
        Ok(())
    }

    /// Store a pre-finalization state in the freezer database.
    pub fn store_cold_state(
        &self,
        state_root: &Hash256,
        state: &BeaconState<E>,
        ops: &mut Vec<KeyValueStoreOp>,
    ) -> Result<(), Error> {
        self.store_cold_state_summary(state_root, state.slot(), ops)?;

        let slot = state.slot();
        match self.hierarchy.storage_strategy(slot)? {
            StorageStrategy::ReplayFrom(from) => {
                debug!(
                    self.log,
                    "Storing cold state";
                    "strategy" => "replay",
                    "from_slot" => from,
                    "slot" => state.slot(),
                );
            }
            StorageStrategy::Snapshot => {
                debug!(
                    self.log,
                    "Storing cold state";
                    "strategy" => "snapshot",
                    "slot" => state.slot(),
                );
                self.store_cold_state_as_snapshot(state, ops)?;
            }
            StorageStrategy::DiffFrom(from) => {
                debug!(
                    self.log,
                    "Storing cold state";
                    "strategy" => "diff",
                    "from_slot" => from,
                    "slot" => state.slot(),
                );
                self.store_cold_state_as_diff(state, from, ops)?;
            }
        }

        Ok(())
    }

    pub fn store_cold_state_as_snapshot(
        &self,
        state: &BeaconState<E>,
        ops: &mut Vec<KeyValueStoreOp>,
    ) -> Result<(), Error> {
        let bytes = state.as_ssz_bytes();
        let mut compressed_value =
            Vec::with_capacity(self.config.estimate_compressed_size(bytes.len()));
        let mut encoder = Encoder::new(&mut compressed_value, self.config.compression_level)
            .map_err(Error::Compression)?;
        encoder.write_all(&bytes).map_err(Error::Compression)?;
        encoder.finish().map_err(Error::Compression)?;

        let key = get_key_for_col(
            DBColumn::BeaconStateSnapshot.into(),
            &state.slot().as_u64().to_be_bytes(),
        );
        ops.push(KeyValueStoreOp::PutKeyValue(key, compressed_value));
        Ok(())
    }

    pub fn load_cold_state_bytes_as_snapshot(&self, slot: Slot) -> Result<Option<Vec<u8>>, Error> {
        match self.cold_db.get_bytes(
            DBColumn::BeaconStateSnapshot.into(),
            &slot.as_u64().to_be_bytes(),
        )? {
            Some(bytes) => {
                let mut ssz_bytes =
                    Vec::with_capacity(self.config.estimate_decompressed_size(bytes.len()));
                let mut decoder = Decoder::new(&*bytes).map_err(Error::Compression)?;
                decoder
                    .read_to_end(&mut ssz_bytes)
                    .map_err(Error::Compression)?;
                Ok(Some(ssz_bytes))
            }
            None => Ok(None),
        }
    }

    pub fn load_cold_state_as_snapshot(&self, slot: Slot) -> Result<Option<BeaconState<E>>, Error> {
        Ok(self
            .load_cold_state_bytes_as_snapshot(slot)?
            .map(|bytes| BeaconState::from_ssz_bytes(&bytes, &self.spec))
            .transpose()?)
    }

    pub fn store_cold_state_as_diff(
        &self,
        state: &BeaconState<E>,
        from_slot: Slot,
        ops: &mut Vec<KeyValueStoreOp>,
    ) -> Result<(), Error> {
        // Load diff base state bytes.
        let (_, base_buffer) = self.load_hdiff_buffer_for_slot(from_slot)?;
        let target_buffer = HDiffBuffer::from_state(state.clone());
        let diff = HDiff::compute(&base_buffer, &target_buffer)?;
        let diff_bytes = diff.as_ssz_bytes();

        let key = get_key_for_col(
            DBColumn::BeaconStateDiff.into(),
            &state.slot().as_u64().to_be_bytes(),
        );
        ops.push(KeyValueStoreOp::PutKeyValue(key, diff_bytes));
        Ok(())
    }

    /// Try to load a pre-finalization state from the freezer database.
    ///
    /// Return `None` if no state with `state_root` lies in the freezer.
    pub fn load_cold_state(&self, state_root: &Hash256) -> Result<Option<BeaconState<E>>, Error> {
        match self.load_cold_state_slot(state_root)? {
            Some(slot) => self.load_cold_state_by_slot(slot),
            None => Ok(None),
        }
    }

    /// Load a pre-finalization state from the freezer database.
    ///
    /// Will reconstruct the state if it lies between restore points.
    pub fn load_cold_state_by_slot(&self, slot: Slot) -> Result<Option<BeaconState<E>>, Error> {
        let (base_slot, hdiff_buffer) = self.load_hdiff_buffer_for_slot(slot)?;
        let base_state = hdiff_buffer.into_state(&self.spec)?;
        debug_assert_eq!(base_slot, base_state.slot());

        if base_state.slot() == slot {
            return Ok(Some(base_state));
        }

        let blocks = self.load_cold_blocks(base_state.slot() + 1, slot)?;

        // Include state root for base state as it is required by block processing.
        let state_root_iter =
            self.forwards_state_roots_iterator_until(base_state.slot(), slot, || {
                panic!("FIXME(sproul): unreachable state root iter miss")
            })?;

        self.replay_blocks(base_state, blocks, slot, state_root_iter, None)
            .map(Some)
    }

    fn load_hdiff_for_slot(&self, slot: Slot) -> Result<HDiff, Error> {
        self.cold_db
            .get_bytes(
                DBColumn::BeaconStateDiff.into(),
                &slot.as_u64().to_be_bytes(),
            )?
            .map(|bytes| HDiff::from_ssz_bytes(&bytes))
            .ok_or(HotColdDBError::MissingHDiff(slot))?
            .map_err(Into::into)
    }

    /// Returns `HDiffBuffer` for the specified slot, or `HDiffBuffer` for the `ReplayFrom` slot if
    /// the diff for the specified slot is not stored.
    fn load_hdiff_buffer_for_slot(&self, slot: Slot) -> Result<(Slot, HDiffBuffer), Error> {
        if let Some(buffer) = self.diff_buffer_cache.lock().get(&slot) {
            debug!(
                self.log,
                "Hit diff buffer cache";
                "slot" => slot
            );
            return Ok((slot, buffer.clone()));
        }

        // Load buffer for the previous state.
        // This amount of recursion (<10 levels) should be OK.
        let t = std::time::Instant::now();
        let (_buffer_slot, mut buffer) = match self.hierarchy.storage_strategy(slot)? {
            // Base case.
            StorageStrategy::Snapshot => {
                let state = self
                    .load_cold_state_as_snapshot(slot)?
                    .ok_or(Error::MissingSnapshot(slot))?;
                let buffer = HDiffBuffer::from_state(state);

                self.diff_buffer_cache.lock().put(slot, buffer.clone());
                debug!(
                    self.log,
                    "Added diff buffer to cache";
                    "load_time_ms" => t.elapsed().as_millis(),
                    "slot" => slot
                );

                return Ok((slot, buffer));
            }
            // Recursive case.
            StorageStrategy::DiffFrom(from) => self.load_hdiff_buffer_for_slot(from)?,
            StorageStrategy::ReplayFrom(from) => return self.load_hdiff_buffer_for_slot(from),
        };

        // Load diff and apply it to buffer.
        let diff = self.load_hdiff_for_slot(slot)?;
        diff.apply(&mut buffer)?;

        self.diff_buffer_cache.lock().put(slot, buffer.clone());
        debug!(
            self.log,
            "Added diff buffer to cache";
            "load_time_ms" => t.elapsed().as_millis(),
            "slot" => slot
        );

        Ok((slot, buffer))
    }

    /// Load cold blocks between `start_slot` and `end_slot` inclusive.
    pub fn load_cold_blocks(
        &self,
        start_slot: Slot,
        end_slot: Slot,
    ) -> Result<Vec<SignedBlindedBeaconBlock<E>>, Error> {
        process_results(
            (start_slot.as_u64()..=end_slot.as_u64())
                .map(Slot::new)
                .map(|slot| self.get_cold_blinded_block_by_slot(slot)),
            |iter| iter.flatten().collect(),
        )
    }

    /// Load the blocks between `start_slot` and `end_slot` by backtracking from `end_block_hash`.
    ///
    /// Blocks are returned in slot-ascending order, suitable for replaying on a state with slot
    /// equal to `start_slot`, to reach a state with slot equal to `end_slot`.
    pub fn load_blocks_to_replay(
        &self,
        start_slot: Slot,
        end_slot: Slot,
        end_block_hash: Hash256,
    ) -> Result<Vec<SignedBeaconBlock<E, BlindedPayload<E>>>, Error> {
        let mut blocks = ParentRootBlockIterator::new(self, end_block_hash)
            .map(|result| result.map(|(_, block)| block))
            // Include the block at the end slot (if any), it needs to be
            // replayed in order to construct the canonical state at `end_slot`.
            .filter(|result| {
                result
                    .as_ref()
                    .map_or(true, |block| block.slot() <= end_slot)
            })
            // Include the block at the start slot (if any). Whilst it doesn't need to be
            // applied to the state, it contains a potentially useful state root.
            //
            // Return `true` on an `Err` so that the `collect` fails, unless the error is a
            // `BlockNotFound` error and some blocks are intentionally missing from the DB.
            // This complexity is unfortunately necessary to avoid loading the parent of the
            // oldest known block -- we can't know that we have all the required blocks until we
            // load a block with slot less than the start slot, which is impossible if there are
            // no blocks with slot less than the start slot.
            .take_while(|result| match result {
                Ok(block) => block.slot() >= start_slot,
                Err(Error::BlockNotFound(_)) => {
                    self.get_oldest_block_slot() == self.spec.genesis_slot
                }
                Err(_) => true,
            })
            .collect::<Result<Vec<_>, _>>()?;
        blocks.reverse();
        Ok(blocks)
    }

    /// Replay `blocks` on top of `state` until `target_slot` is reached.
    ///
    /// Will skip slots as necessary. The returned state is not guaranteed
    /// to have any caches built, beyond those immediately required by block processing.
    pub fn replay_blocks(
        &self,
        state: BeaconState<E>,
        blocks: Vec<SignedBeaconBlock<E, BlindedPayload<E>>>,
        target_slot: Slot,
        state_root_iter: impl Iterator<Item = Result<(Hash256, Slot), Error>>,
        pre_slot_hook: Option<PreSlotHook<E, Error>>,
    ) -> Result<BeaconState<E>, Error> {
        let mut block_replayer = BlockReplayer::new(state, &self.spec)
            .no_signature_verification()
            .minimal_block_root_verification()
            .state_root_iter(state_root_iter);

        if let Some(pre_slot_hook) = pre_slot_hook {
            block_replayer = block_replayer.pre_slot_hook(pre_slot_hook);
        }

        block_replayer
            .apply_blocks(blocks, Some(target_slot))
            .map(|block_replayer| {
                if block_replayer.state_root_miss() {
                    warn!(
                        self.log,
                        "State root cache miss during block replay";
                        "slot" => target_slot,
                    );
                }
                block_replayer.into_state()
            })
    }

    /// Fetch blobs for a given block from the store.
    pub fn get_blobs(&self, block_root: &Hash256) -> Result<Option<BlobSidecarList<E>>, Error> {
        // Check the cache.
        if let Some(blobs) = self.block_cache.lock().get_blobs(block_root) {
            metrics::inc_counter(&metrics::BEACON_BLOBS_CACHE_HIT_COUNT);
            return Ok(Some(blobs.clone()));
        }

        match self
            .blobs_db
            .get_bytes(DBColumn::BeaconBlob.into(), block_root.as_bytes())?
        {
            Some(ref blobs_bytes) => {
                let blobs = BlobSidecarList::from_ssz_bytes(blobs_bytes)?;
                self.block_cache
                    .lock()
                    .put_blobs(*block_root, blobs.clone());
                Ok(Some(blobs))
            }
            None => Ok(None),
        }
    }

    /// Get a reference to the `ChainSpec` used by the database.
    pub fn get_chain_spec(&self) -> &ChainSpec {
        &self.spec
    }

    /// Get a reference to the `Logger` used by the database.
    pub fn logger(&self) -> &Logger {
        &self.log
    }

    /// Fetch a copy of the current split slot from memory.
    pub fn get_split_slot(&self) -> Slot {
        self.split.read_recursive().slot
    }

    /// Fetch a copy of the current split slot from memory.
    pub fn get_split_info(&self) -> Split {
        *self.split.read_recursive()
    }

    pub fn set_split(&self, slot: Slot, state_root: Hash256, block_root: Hash256) {
        *self.split.write() = Split {
            slot,
            state_root,
            block_root,
        };
    }

    /// Load the database schema version from disk.
    fn load_schema_version(&self) -> Result<Option<SchemaVersion>, Error> {
        self.hot_db.get(&SCHEMA_VERSION_KEY)
    }

    /// Store the database schema version.
    pub fn store_schema_version(&self, schema_version: SchemaVersion) -> Result<(), Error> {
        self.hot_db.put(&SCHEMA_VERSION_KEY, &schema_version)
    }

    /// Store the database schema version atomically with additional operations.
    pub fn store_schema_version_atomically(
        &self,
        schema_version: SchemaVersion,
        mut ops: Vec<KeyValueStoreOp>,
    ) -> Result<(), Error> {
        let column = SchemaVersion::db_column().into();
        let key = SCHEMA_VERSION_KEY.as_bytes();
        let db_key = get_key_for_col(column, key);
        let op = KeyValueStoreOp::PutKeyValue(db_key, schema_version.as_store_bytes()?);
        ops.push(op);

        self.hot_db.do_atomically(ops)
    }

    /// Initialise the anchor info for checkpoint sync starting from `block`.
    pub fn init_anchor_info(
        &self,
        block: BeaconBlockRef<'_, E>,
        retain_historic_states: bool,
    ) -> Result<KeyValueStoreOp, Error> {
        let anchor_slot = block.slot();

        // Set the `state_upper_limit` to the slot of the *next* checkpoint.
        let next_snapshot_slot = self.hierarchy.next_snapshot_slot(anchor_slot)?;
        let state_upper_limit = if !retain_historic_states {
            STATE_UPPER_LIMIT_NO_RETAIN
        } else {
            next_snapshot_slot
        };
        let anchor_info = if state_upper_limit == 0 && anchor_slot == 0 {
            // Genesis archive node: no anchor because we *will* store all states.
            None
        } else {
            Some(AnchorInfo {
                anchor_slot,
                oldest_block_slot: anchor_slot,
                oldest_block_parent: block.parent_root(),
                state_upper_limit,
                state_lower_limit: self.spec.genesis_slot,
            })
        };
        self.compare_and_set_anchor_info(None, anchor_info)
    }

    /// Get a clone of the store's anchor info.
    ///
    /// To do mutations, use `compare_and_set_anchor_info`.
    pub fn get_anchor_info(&self) -> Option<AnchorInfo> {
        self.anchor_info.read_recursive().clone()
    }

    /// Atomically update the anchor info from `prev_value` to `new_value`.
    ///
    /// Return a `KeyValueStoreOp` which should be written to disk, possibly atomically with other
    /// values.
    ///
    /// Return an `AnchorInfoConcurrentMutation` error if the `prev_value` provided
    /// is not correct.
    pub fn compare_and_set_anchor_info(
        &self,
        prev_value: Option<AnchorInfo>,
        new_value: Option<AnchorInfo>,
    ) -> Result<KeyValueStoreOp, Error> {
        let mut anchor_info = self.anchor_info.write();
        if *anchor_info == prev_value {
            let kv_op = self.store_anchor_info_in_batch(&new_value)?;
            *anchor_info = new_value;
            Ok(kv_op)
        } else {
            Err(Error::AnchorInfoConcurrentMutation)
        }
    }

    /// As for `compare_and_set_anchor_info`, but also writes the anchor to disk immediately.
    pub fn compare_and_set_anchor_info_with_write(
        &self,
        prev_value: Option<AnchorInfo>,
        new_value: Option<AnchorInfo>,
    ) -> Result<(), Error> {
        let kv_store_op = self.compare_and_set_anchor_info(prev_value, new_value)?;
        self.hot_db.do_atomically(vec![kv_store_op])
    }

    /// Load the anchor info from disk, but do not set `self.anchor_info`.
    fn load_anchor_info(&self) -> Result<Option<AnchorInfo>, Error> {
        self.hot_db.get(&ANCHOR_INFO_KEY)
    }

    /// Store the given `anchor_info` to disk.
    ///
    /// The argument is intended to be `self.anchor_info`, but is passed manually to avoid issues
    /// with recursive locking.
    fn store_anchor_info_in_batch(
        &self,
        anchor_info: &Option<AnchorInfo>,
    ) -> Result<KeyValueStoreOp, Error> {
        if let Some(ref anchor_info) = anchor_info {
            anchor_info.as_kv_store_op(ANCHOR_INFO_KEY)
        } else {
            Ok(KeyValueStoreOp::DeleteKey(get_key_for_col(
                DBColumn::BeaconMeta.into(),
                ANCHOR_INFO_KEY.as_bytes(),
            )))
        }
    }

    /// If an anchor exists, return its `anchor_slot` field.
    pub fn get_anchor_slot(&self) -> Option<Slot> {
        self.anchor_info
            .read_recursive()
            .as_ref()
            .map(|a| a.anchor_slot)
    }

    /// Initialize the `BlobInfo` when starting from genesis or a checkpoint.
    pub fn init_blob_info(&self, anchor_slot: Slot) -> Result<KeyValueStoreOp, Error> {
        let oldest_blob_slot = self.spec.deneb_fork_epoch.map(|fork_epoch| {
            std::cmp::max(anchor_slot, fork_epoch.start_slot(E::slots_per_epoch()))
        });
        let blob_info = BlobInfo {
            oldest_blob_slot,
            blobs_db: true,
        };
        self.compare_and_set_blob_info(self.get_blob_info(), blob_info)
    }

    /// Get a clone of the store's blob info.
    ///
    /// To do mutations, use `compare_and_set_blob_info`.
    pub fn get_blob_info(&self) -> BlobInfo {
        self.blob_info.read_recursive().clone()
    }

    /// Atomically update the blob info from `prev_value` to `new_value`.
    ///
    /// Return a `KeyValueStoreOp` which should be written to disk, possibly atomically with other
    /// values.
    ///
    /// Return an `BlobInfoConcurrentMutation` error if the `prev_value` provided
    /// is not correct.
    pub fn compare_and_set_blob_info(
        &self,
        prev_value: BlobInfo,
        new_value: BlobInfo,
    ) -> Result<KeyValueStoreOp, Error> {
        let mut blob_info = self.blob_info.write();
        if *blob_info == prev_value {
            let kv_op = self.store_blob_info_in_batch(&new_value)?;
            *blob_info = new_value;
            Ok(kv_op)
        } else {
            Err(Error::BlobInfoConcurrentMutation)
        }
    }

    /// As for `compare_and_set_blob_info`, but also writes the blob info to disk immediately.
    pub fn compare_and_set_blob_info_with_write(
        &self,
        prev_value: BlobInfo,
        new_value: BlobInfo,
    ) -> Result<(), Error> {
        let kv_store_op = self.compare_and_set_blob_info(prev_value, new_value)?;
        self.hot_db.do_atomically(vec![kv_store_op])
    }

    /// Load the blob info from disk, but do not set `self.blob_info`.
    fn load_blob_info(&self) -> Result<Option<BlobInfo>, Error> {
        self.hot_db.get(&BLOB_INFO_KEY)
    }

    /// Store the given `blob_info` to disk.
    ///
    /// The argument is intended to be `self.blob_info`, but is passed manually to avoid issues
    /// with recursive locking.
    fn store_blob_info_in_batch(&self, blob_info: &BlobInfo) -> Result<KeyValueStoreOp, Error> {
        blob_info.as_kv_store_op(BLOB_INFO_KEY)
    }

    /// Return the slot-window describing the available historic states.
    ///
    /// Returns `(lower_limit, upper_limit)`.
    ///
    /// The lower limit is the maximum slot such that frozen states are available for all
    /// previous slots (<=).
    ///
    /// The upper limit is the minimum slot such that frozen states are available for all
    /// subsequent slots (>=).
    ///
    /// If `lower_limit >= upper_limit` then all states are available. This will be true
    /// if the database is completely filled in, as we'll return `(split_slot, 0)` in this
    /// instance.
    pub fn get_historic_state_limits(&self) -> (Slot, Slot) {
        // If checkpoint sync is used then states in the hot DB will always be available, but may
        // become unavailable as finalisation advances due to the lack of a restore point in the
        // database. For this reason we take the minimum of the split slot and the
        // restore-point-aligned `state_upper_limit`, which should be set _ahead_ of the checkpoint
        // slot during initialisation.
        //
        // E.g. if we start from a checkpoint at slot 2048+1024=3072 with SPRP=2048, then states
        // with slots 3072-4095 will be available only while they are in the hot database, and this
        // function will return the current split slot as the upper limit. Once slot 4096 is reached
        // a new restore point will be created at that slot, making all states from 4096 onwards
        // permanently available.
        let split_slot = self.get_split_slot();
        self.anchor_info
            .read_recursive()
            .as_ref()
            .map_or((split_slot, self.spec.genesis_slot), |a| {
                (a.state_lower_limit, min(a.state_upper_limit, split_slot))
            })
    }

    /// Return the minimum slot such that blocks are available for all subsequent slots.
    pub fn get_oldest_block_slot(&self) -> Slot {
        self.anchor_info
            .read_recursive()
            .as_ref()
            .map_or(self.spec.genesis_slot, |anchor| anchor.oldest_block_slot)
    }

    /// Return the in-memory configuration used by the database.
    pub fn get_config(&self) -> &StoreConfig {
        &self.config
    }

    /// Load previously-stored config from disk.
    fn load_config(&self) -> Result<Option<OnDiskStoreConfig>, Error> {
        self.hot_db.get(&CONFIG_KEY)
    }

    /// Write the config to disk.
    fn store_config(&self) -> Result<(), Error> {
        self.hot_db.put(&CONFIG_KEY, &self.config.as_disk_config())
    }

    /// Load the split point from disk, sans block root.
    fn load_split_partial(&self) -> Result<Option<Split>, Error> {
        self.hot_db.get(&SPLIT_KEY)
    }

    /// Load the split point from disk, including block root.
    fn load_split(&self) -> Result<Option<Split>, Error> {
        match self.load_split_partial()? {
            Some(mut split) => {
                // Load the hot state summary to get the block root.
                let summary = self.load_hot_state_summary(&split.state_root)?.ok_or(
                    HotColdDBError::MissingSplitState(split.state_root, split.slot),
                )?;
                split.block_root = summary.latest_block_root;
                Ok(Some(split))
            }
            None => Ok(None),
        }
    }

    /// Stage the split for storage to disk.
    pub fn store_split_in_batch(&self) -> Result<KeyValueStoreOp, Error> {
        self.split.read_recursive().as_kv_store_op(SPLIT_KEY)
    }

    /// Load the state root of a restore point.
    #[allow(unused)]
    fn load_restore_point_hash(&self, restore_point_index: u64) -> Result<Hash256, Error> {
        let key = Self::restore_point_key(restore_point_index);
        self.cold_db
            .get(&key)?
            .map(|r: RestorePointHash| r.state_root)
            .ok_or_else(|| HotColdDBError::MissingRestorePointHash(restore_point_index).into())
    }

    /// Store the state root of a restore point.
    #[allow(unused)]
    fn store_restore_point_hash(
        &self,
        restore_point_index: u64,
        state_root: Hash256,
        ops: &mut Vec<KeyValueStoreOp>,
    ) -> Result<(), Error> {
        let value = &RestorePointHash { state_root };
        let op = value.as_kv_store_op(Self::restore_point_key(restore_point_index))?;
        ops.push(op);
        Ok(())
    }

    /// Convert a `restore_point_index` into a database key.
    #[allow(unused)]
    fn restore_point_key(restore_point_index: u64) -> Hash256 {
        Hash256::from_low_u64_be(restore_point_index)
    }

    /// Load a frozen state's slot, given its root.
    pub fn load_cold_state_slot(&self, state_root: &Hash256) -> Result<Option<Slot>, Error> {
        Ok(self
            .cold_db
            .get(state_root)?
            .map(|s: ColdStateSummary| s.slot))
    }

    /// Load a hot state's summary, given its root.
    pub fn load_hot_state_summary(
        &self,
        state_root: &Hash256,
    ) -> Result<Option<HotStateSummary>, Error> {
        self.hot_db.get(state_root)
    }

    /// Iterate all hot state summaries in the database.
    pub fn iter_hot_state_summaries(
        &self,
    ) -> impl Iterator<Item = Result<(Hash256, HotStateSummary), Error>> + '_ {
        self.hot_db
            .iter_column(DBColumn::BeaconStateSummary)
            .map(|res| {
                let (key, value_bytes) = res?;
                Ok((key, HotStateSummary::from_store_bytes(&value_bytes)?))
            })
    }

    /// Load the temporary flag for a state root, if one exists.
    ///
    /// Returns `Some` if the state is temporary, or `None` if the state is permanent or does not
    /// exist -- you should call `load_hot_state_summary` to find out which.
    pub fn load_state_temporary_flag(
        &self,
        state_root: &Hash256,
    ) -> Result<Option<TemporaryFlag>, Error> {
        self.hot_db.get(state_root)
    }

    /// Run a compaction pass to free up space used by deleted states.
    pub fn compact(&self) -> Result<(), Error> {
        self.hot_db.compact()?;
        Ok(())
    }

    /// Return `true` if compaction on finalization/pruning is enabled.
    pub fn compact_on_prune(&self) -> bool {
        self.config.compact_on_prune
    }

    /// Get the checkpoint to begin pruning from (the "old finalized checkpoint").
    pub fn get_pruning_checkpoint(&self) -> Checkpoint {
        // Since tree-states we infer the pruning checkpoint from the split, as this is simpler &
        // safer in the presence of crashes that occur after pruning but before the split is
        // updated.
        // FIXME(sproul): ensure delete PRUNING_CHECKPOINT_KEY is deleted in DB migration
        let split = self.get_split_info();
        Checkpoint {
            epoch: split.slot.epoch(E::slots_per_epoch()),
            root: split.block_root,
        }
    }

    /// Load the timestamp of the last compaction as a `Duration` since the UNIX epoch.
    pub fn load_compaction_timestamp(&self) -> Result<Option<Duration>, Error> {
        Ok(self
            .hot_db
            .get(&COMPACTION_TIMESTAMP_KEY)?
            .map(|c: CompactionTimestamp| Duration::from_secs(c.0)))
    }

    /// Store the timestamp of the last compaction as a `Duration` since the UNIX epoch.
    pub fn store_compaction_timestamp(&self, compaction_timestamp: Duration) -> Result<(), Error> {
        self.hot_db.put(
            &COMPACTION_TIMESTAMP_KEY,
            &CompactionTimestamp(compaction_timestamp.as_secs()),
        )
    }

    /// Update the linear array of frozen block roots with the block root for several skipped slots.
    ///
    /// Write the block root at all slots from `start_slot` (inclusive) to `end_slot` (exclusive).
    pub fn store_frozen_block_root_at_skip_slots(
        &self,
        start_slot: Slot,
        end_slot: Slot,
        block_root: Hash256,
    ) -> Result<Vec<KeyValueStoreOp>, Error> {
        let mut ops = vec![];
        for slot in start_slot.as_u64()..end_slot.as_u64() {
            ops.push(KeyValueStoreOp::PutKeyValue(
                get_key_for_col(DBColumn::BeaconBlockRoots.into(), &slot.to_be_bytes()),
                block_root.as_bytes().to_vec(),
            ));
        }
        Ok(ops)
    }

    /// Try to prune all execution payloads, returning early if there is no need to prune.
    pub fn try_prune_execution_payloads(&self, force: bool) -> Result<(), Error> {
        let split = self.get_split_info();

        if split.slot == 0 {
            return Ok(());
        }

        let bellatrix_fork_slot = if let Some(epoch) = self.spec.bellatrix_fork_epoch {
            epoch.start_slot(E::slots_per_epoch())
        } else {
            return Ok(());
        };

        // Load the split state so we can backtrack to find execution payloads.
        let split_state = self.get_state(&split.state_root, Some(split.slot))?.ok_or(
            HotColdDBError::MissingSplitState(split.state_root, split.slot),
        )?;

        // The finalized block may or may not have its execution payload stored, depending on
        // whether it was at a skipped slot. However for a fully pruned database its parent
        // should *always* have been pruned. In case of a long split (no parent found) we
        // continue as if the payloads are pruned, as the node probably has other things to worry
        // about.
        let split_block_root = split_state.get_latest_block_root(split.state_root);

        let already_pruned =
            process_results(split_state.rev_iter_block_roots(&self.spec), |mut iter| {
                iter.find(|(_, block_root)| *block_root != split_block_root)
                    .map_or(Ok(true), |(_, split_parent_root)| {
                        self.execution_payload_exists(&split_parent_root)
                            .map(|exists| !exists)
                    })
            })??;

        if already_pruned && !force {
            info!(self.log, "Execution payloads are pruned");
            return Ok(());
        }

        // Iterate block roots backwards to the Bellatrix fork or the anchor slot, whichever comes
        // first.
        warn!(
            self.log,
            "Pruning finalized payloads";
            "info" => "you may notice degraded I/O performance while this runs"
        );
        let anchor_slot = self.get_anchor_info().map(|info| info.anchor_slot);

        let mut ops = vec![];
        let mut last_pruned_block_root = None;

        for res in std::iter::once(Ok((split_block_root, split.slot)))
            .chain(BlockRootsIterator::new(self, &split_state))
        {
            let (block_root, slot) = match res {
                Ok(tuple) => tuple,
                Err(e) => {
                    warn!(
                        self.log,
                        "Stopping payload pruning early";
                        "error" => ?e,
                    );
                    break;
                }
            };

            if slot < bellatrix_fork_slot {
                info!(
                    self.log,
                    "Payload pruning reached Bellatrix boundary";
                );
                break;
            }

            if Some(block_root) != last_pruned_block_root
                && self.execution_payload_exists(&block_root)?
            {
                debug!(
                    self.log,
                    "Pruning execution payload";
                    "slot" => slot,
                    "block_root" => ?block_root,
                );
                last_pruned_block_root = Some(block_root);
                ops.push(StoreOp::DeleteExecutionPayload(block_root));
            }

            if Some(slot) == anchor_slot {
                info!(
                    self.log,
                    "Payload pruning reached anchor state";
                    "slot" => slot
                );
                break;
            }
        }
        let payloads_pruned = ops.len();
        self.do_atomically_with_block_and_blobs_cache(ops)?;
        info!(
            self.log,
            "Execution payload pruning complete";
            "payloads_pruned" => payloads_pruned,
        );
        Ok(())
    }

    /// Try to prune blobs, approximating the current epoch from the split slot.
    pub fn try_prune_most_blobs(&self, force: bool) -> Result<(), Error> {
        let Some(deneb_fork_epoch) = self.spec.deneb_fork_epoch else {
            debug!(self.log, "Deneb fork is disabled");
            return Ok(());
        };
        // The current epoch is >= split_epoch + 2. It could be greater if the database is
        // configured to delay updating the split or finalization has ceased. In this instance we
        // choose to also delay the pruning of blobs (we never prune without finalization anyway).
        let min_current_epoch = self.get_split_slot().epoch(E::slots_per_epoch()) + 2;
        let min_data_availability_boundary = std::cmp::max(
            deneb_fork_epoch,
            min_current_epoch.saturating_sub(self.spec.min_epochs_for_blob_sidecars_requests),
        );

        self.try_prune_blobs(force, min_data_availability_boundary)
    }

    /// Try to prune blobs older than the data availability boundary.
    ///
    /// Blobs from the epoch `data_availability_boundary - blob_prune_margin_epochs` are retained.
    /// This epoch is an _exclusive_ endpoint for the pruning process.
    ///
    /// This function only supports pruning blobs older than the split point, which is older than
    /// (or equal to) finalization. Pruning blobs newer than finalization is not supported.
    ///
    /// This function also assumes that the split is stationary while it runs. It should only be
    /// run from the migrator thread (where `migrate_database` runs) or the database manager.
    pub fn try_prune_blobs(
        &self,
        force: bool,
        data_availability_boundary: Epoch,
    ) -> Result<(), Error> {
        if self.spec.deneb_fork_epoch.is_none() {
            debug!(self.log, "Deneb fork is disabled");
            return Ok(());
        }

        let pruning_enabled = self.get_config().prune_blobs;
        let margin_epochs = self.get_config().blob_prune_margin_epochs;
        let epochs_per_blob_prune = self.get_config().epochs_per_blob_prune;

        if !force && !pruning_enabled {
            debug!(
                self.log,
                "Blob pruning is disabled";
                "prune_blobs" => pruning_enabled
            );
            return Ok(());
        }

        let blob_info = self.get_blob_info();
        let Some(oldest_blob_slot) = blob_info.oldest_blob_slot else {
            error!(self.log, "Slot of oldest blob is not known");
            return Err(HotColdDBError::BlobPruneLogicError.into());
        };

        // Start pruning from the epoch of the oldest blob stored.
        // The start epoch is inclusive (blobs in this epoch will be pruned).
        let start_epoch = oldest_blob_slot.epoch(E::slots_per_epoch());

        // Prune blobs up until the `data_availability_boundary - margin` or the split
        // slot's epoch, whichever is older. We can't prune blobs newer than the split.
        // The end epoch is also inclusive (blobs in this epoch will be pruned).
        let split = self.get_split_info();
        let end_epoch = std::cmp::min(
            data_availability_boundary - margin_epochs - 1,
            split.slot.epoch(E::slots_per_epoch()) - 1,
        );
        let end_slot = end_epoch.end_slot(E::slots_per_epoch());

        let can_prune = end_epoch != 0 && start_epoch <= end_epoch;
        let should_prune = start_epoch + epochs_per_blob_prune <= end_epoch + 1;

        if !force && !should_prune || !can_prune {
            debug!(
                self.log,
                "Blobs are pruned";
                "oldest_blob_slot" => oldest_blob_slot,
                "data_availability_boundary" => data_availability_boundary,
                "split_slot" => split.slot,
                "end_epoch" => end_epoch,
                "start_epoch" => start_epoch,
            );
            return Ok(());
        }

        // Sanity checks.
        if let Some(anchor) = self.get_anchor_info() {
            if oldest_blob_slot < anchor.oldest_block_slot {
                error!(
                    self.log,
                    "Oldest blob is older than oldest block";
                    "oldest_blob_slot" => oldest_blob_slot,
                    "oldest_block_slot" => anchor.oldest_block_slot
                );
                return Err(HotColdDBError::BlobPruneLogicError.into());
            }
        }

        // Iterate block roots forwards from the oldest blob slot.
        debug!(
            self.log,
            "Pruning blobs";
            "start_epoch" => start_epoch,
            "end_epoch" => end_epoch,
            "data_availability_boundary" => data_availability_boundary,
        );

        let mut ops = vec![];
        let mut last_pruned_block_root = None;

        for res in self.forwards_block_roots_iterator_until(oldest_blob_slot, end_slot, || {
            let (_, split_state) = self
                .get_advanced_hot_state(split.block_root, split.slot, split.state_root)?
                .ok_or(HotColdDBError::MissingSplitState(
                    split.state_root,
                    split.slot,
                ))?;

            Ok((split_state, split.block_root))
        })? {
            let (block_root, slot) = match res {
                Ok(tuple) => tuple,
                Err(e) => {
                    warn!(
                        self.log,
                        "Stopping blob pruning early";
                        "error" => ?e,
                    );
                    break;
                }
            };

            if Some(block_root) != last_pruned_block_root && self.blobs_exist(&block_root)? {
                trace!(
                    self.log,
                    "Pruning blobs of block";
                    "slot" => slot,
                    "block_root" => ?block_root,
                );
                last_pruned_block_root = Some(block_root);
                ops.push(StoreOp::DeleteBlobs(block_root));
            }

            if slot >= end_slot {
                break;
            }
        }
        let blob_lists_pruned = ops.len();
        let new_blob_info = BlobInfo {
            oldest_blob_slot: Some(end_slot + 1),
            blobs_db: blob_info.blobs_db,
        };
        let update_blob_info = self.compare_and_set_blob_info(blob_info, new_blob_info)?;
        ops.push(StoreOp::KeyValueOp(update_blob_info));

        self.do_atomically_with_block_and_blobs_cache(ops)?;
        debug!(
            self.log,
            "Blob pruning complete";
            "blob_lists_pruned" => blob_lists_pruned,
        );

        Ok(())
    }

    /// Delete *all* states from the freezer database and update the anchor accordingly.
    ///
    /// WARNING: this method deletes the genesis state and replaces it with the provided
    /// `genesis_state`. This is to support its use in schema migrations where the storage scheme of
    /// the genesis state may be modified. It is the responsibility of the caller to ensure that the
    /// genesis state is correct, else a corrupt database will be created.
    pub fn prune_historic_states(
        &self,
        genesis_state_root: Hash256,
        genesis_state: &BeaconState<E>,
    ) -> Result<(), Error> {
        // Update the anchor to use the dummy state upper limit and disable historic state storage.
        let old_anchor = self.get_anchor_info();
        let new_anchor = if let Some(old_anchor) = old_anchor.clone() {
            AnchorInfo {
                state_upper_limit: STATE_UPPER_LIMIT_NO_RETAIN,
                state_lower_limit: Slot::new(0),
                ..old_anchor.clone()
            }
        } else {
            AnchorInfo {
                anchor_slot: Slot::new(0),
                oldest_block_slot: Slot::new(0),
                oldest_block_parent: Hash256::zero(),
                state_upper_limit: STATE_UPPER_LIMIT_NO_RETAIN,
                state_lower_limit: Slot::new(0),
            }
        };

        // Commit the anchor change immediately: if the cold database ops fail they can always be
        // retried, and we can't do them atomically with this change anyway.
        self.compare_and_set_anchor_info_with_write(old_anchor, Some(new_anchor))?;

        // Stage freezer data for deletion. Do not bother loading and deserializing values as this
        // wastes time and is less schema-agnostic. My hope is that this method will be useful for
        // migrating to the tree-states schema (delete everything in the freezer then start afresh).
        let mut cold_ops = vec![];

        let columns = [
            DBColumn::BeaconState,
            DBColumn::BeaconStateSummary,
            DBColumn::BeaconRestorePoint,
            DBColumn::BeaconStateRoots,
            DBColumn::BeaconHistoricalRoots,
            DBColumn::BeaconRandaoMixes,
            DBColumn::BeaconHistoricalSummaries,
        ];

        for column in columns {
            for res in self.cold_db.iter_column_keys::<Vec<u8>>(column) {
                let key = res?;
                cold_ops.push(KeyValueStoreOp::DeleteKey(get_key_for_col(
                    column.as_str(),
                    &key,
                )));
            }
        }

        // XXX: We need to commit the mass deletion here *before* re-storing the genesis state, as
        // the current schema performs reads as part of `store_cold_state`. This can be deleted
        // once the target schema is tree-states. If the process is killed before the genesis state
        // is written this can be fixed by re-running.
        info!(
            self.log,
            "Deleting historic states";
            "num_kv" => cold_ops.len(),
        );
        self.cold_db.do_atomically(std::mem::take(&mut cold_ops))?;

        // If we just deleted the the genesis state, re-store it using the *current* schema, which
        // may be different from the schema of the genesis state we just deleted.
        if self.get_split_slot() > 0 {
            info!(
                self.log,
                "Re-storing genesis state";
                "state_root" => ?genesis_state_root,
            );
            self.store_cold_state(&genesis_state_root, genesis_state, &mut cold_ops)?;
            self.cold_db.do_atomically(cold_ops)?;
        }

        Ok(())
    }
}

/// Advance the split point of the store, moving new finalized states to the freezer.
pub fn migrate_database<E: EthSpec, Hot: ItemStore<E>, Cold: ItemStore<E>>(
    store: Arc<HotColdDB<E, Hot, Cold>>,
    finalized_state_root: Hash256,
    finalized_block_root: Hash256,
    finalized_state: &BeaconState<E>,
) -> Result<(), Error> {
    debug!(
        store.log,
        "Freezer migration started";
        "slot" => finalized_state.slot()
    );

    // 0. Check that the migration is sensible.
    // The new finalized state must increase the current split slot, and lie on an epoch
    // boundary (in order for the hot state summary scheme to work).
    let current_split_slot = store.split.read_recursive().slot;
    let anchor_info = store.anchor_info.read_recursive().clone();
    let anchor_slot = anchor_info.as_ref().map(|a| a.anchor_slot);

    if finalized_state.slot() < current_split_slot {
        return Err(HotColdDBError::FreezeSlotError {
            current_split_slot,
            proposed_split_slot: finalized_state.slot(),
        }
        .into());
    }

    if finalized_state.slot() % E::slots_per_epoch() != 0 {
        return Err(HotColdDBError::FreezeSlotUnaligned(finalized_state.slot()).into());
    }

    // Store the new finalized state as a full state in the database. It would likely previously
    // have been stored in memory, or maybe as a diff.
    store.store_full_state(&finalized_state_root, finalized_state)?;

    // Copy all of the states between the new finalized state and the split slot, from the hot DB to
    // the cold DB.
    let mut hot_db_ops: Vec<StoreOp<E>> = Vec::new();
    let mut cold_db_block_ops: Vec<KeyValueStoreOp> = vec![];

    let state_roots = RootsIterator::new(&store, finalized_state)
        .take_while(|result| match result {
            Ok((_, _, slot)) => {
                slot >= &current_split_slot
                    && anchor_slot.map_or(true, |anchor_slot| slot >= &anchor_slot)
            }
            Err(_) => true,
        })
        .collect::<Result<Vec<_>, _>>()?;

    // Iterate states in slot ascending order, as they are stored wrt previous states.
    for (block_root, state_root, slot) in state_roots.into_iter().rev() {
        // Delete the execution payload if payload pruning is enabled. At a skipped slot we may
        // delete the payload for the finalized block itself, but that's OK as we only guarantee
        // that payloads are present for slots >= the split slot. The payload fetching code is also
        // forgiving of missing payloads.
        if store.config.prune_payloads {
            hot_db_ops.push(StoreOp::DeleteExecutionPayload(block_root));
        }

        // Move the blinded block from the hot database to the freezer.
        // FIXME(sproul): make this load lazy
        let blinded_block = store
            .get_blinded_block(&block_root, None)?
            .ok_or(Error::BlockNotFound(block_root))?;
        if blinded_block.slot() == slot || slot == current_split_slot {
            store.blinded_block_as_cold_kv_store_ops(
                &block_root,
                &blinded_block,
                &mut cold_db_block_ops,
            )?;
            hot_db_ops.push(StoreOp::DeleteBlock(block_root));
        }

        // Store the slot to block root mapping.
        cold_db_block_ops.push(KeyValueStoreOp::PutKeyValue(
            get_key_for_col(
                DBColumn::BeaconBlockRoots.into(),
                &slot.as_u64().to_be_bytes(),
            ),
            block_root.as_bytes().to_vec(),
        ));

        // Delete the old summary, and the full state if we lie on an epoch boundary.
        hot_db_ops.push(StoreOp::DeleteState(state_root, Some(slot)));

        // Do not try to store states if a restore point is yet to be stored, or will never be
        // stored (see `STATE_UPPER_LIMIT_NO_RETAIN`). Make an exception for the genesis state
        // which always needs to be copied from the hot DB to the freezer and should not be deleted.
        if slot != 0
            && anchor_info
                .as_ref()
                .map_or(false, |anchor| slot < anchor.state_upper_limit)
        {
            debug!(store.log, "Pruning finalized state"; "slot" => slot);
            continue;
        }

        let mut cold_db_ops: Vec<KeyValueStoreOp> = Vec::new();

        // Only store the cold state if it's on a diff boundary
        if matches!(
            store.hierarchy.storage_strategy(slot)?,
            StorageStrategy::ReplayFrom(..)
        ) {
            // Store slot -> state_root and state_root -> slot mappings.
            store.store_cold_state_summary(&state_root, slot, &mut cold_db_ops)?;
        } else {
            let state: BeaconState<E> = store
                .get_hot_state(&state_root)?
                .ok_or(HotColdDBError::MissingStateToFreeze(state_root))?;

            store.store_cold_state(&state_root, &state, &mut cold_db_ops)?;
        }

        // Cold states are diffed with respect to each other, so we need to finish writing previous
        // states before storing new ones.
        store.cold_db.do_atomically(cold_db_ops)?;
    }

    // Warning: Critical section.  We have to take care not to put any of the two databases in an
    //          inconsistent state if the OS process dies at any point during the freezing
    //          procedure.
    //
    // Since it is pretty much impossible to be atomic across more than one database, we trade
    // temporarily losing track of blocks to delete, for consistency. In other words: We should be
    // safe to die at any point below but it may happen that some blocks won't be deleted from the
    // hot database and will remain there forever. We may also temporarily abandon states, but
    // they will get picked up by the state pruning that iterates over the whole column.

    // Flush to disk all the states that have just been migrated to the cold store.
    store.cold_db.do_atomically(cold_db_block_ops)?;
    store.cold_db.sync()?;

    // Update the split.
    //
    // NOTE(sproul): We do this in its own fsync'd transaction mostly for historical reasons, but
    // I'm scared to change it, because doing an fsync with *more data* while holding the split
    // write lock might have terrible performance implications (jamming the split for 100-500ms+).
    {
        let mut split_guard = store.split.write();
        let latest_split_slot = split_guard.slot;

        // Detect a situation where the split point is (erroneously) changed from more than one
        // place in code.
        if latest_split_slot != current_split_slot {
            error!(
                store.log,
                "Race condition detected: Split point changed while moving states to the freezer";
                "previous split slot" => current_split_slot,
                "current split slot" => latest_split_slot,
            );

            // Assume the freezing procedure will be retried in case this happens.
            return Err(Error::SplitPointModified(
                current_split_slot,
                latest_split_slot,
            ));
        }

        // Before updating the in-memory split value, we flush it to disk first, so that should the
        // OS process die at this point, we pick up from the right place after a restart.
        let split = Split {
            slot: finalized_state.slot(),
            state_root: finalized_state_root,
            block_root: finalized_block_root,
        };
        store.hot_db.put_sync(&SPLIT_KEY, &split)?;

        // Split point is now persisted in the hot database on disk. The in-memory split point
        // hasn't been modified elsewhere since we keep a write lock on it. It's safe to update
        // the in-memory split point now.
        *split_guard = split;
    }

    // Delete the blocks and states from the hot database if we got this far.
    store.do_atomically_with_block_and_blobs_cache(hot_db_ops)?;

    // Update the cache's view of the finalized state.
    store.update_finalized_state(
        finalized_state_root,
        finalized_block_root,
        finalized_state.clone(),
    )?;

    debug!(
        store.log,
        "Freezer migration complete";
        "slot" => finalized_state.slot()
    );

    Ok(())
}

/// Struct for storing the split slot and state root in the database.
#[derive(Debug, Clone, Copy, PartialEq, Eq, Default, Encode, Decode, Deserialize, Serialize)]
pub struct Split {
    pub slot: Slot,
    pub state_root: Hash256,
    /// The block root of the split state.
    ///
    /// This is used to provide special handling for the split state in the case where there are
    /// skipped slots. The split state will *always* be the advanced state, so callers
    /// who only have the finalized block root should use `get_advanced_hot_state` to get this state,
    /// rather than fetching `block.state_root()` (the unaligned state) which will have been pruned.
    #[ssz(skip_serializing, skip_deserializing)]
    pub block_root: Hash256,
}

impl StoreItem for Split {
    fn db_column() -> DBColumn {
        DBColumn::BeaconMeta
    }

    fn as_store_bytes(&self) -> Result<Vec<u8>, Error> {
        Ok(self.as_ssz_bytes())
    }

    fn from_store_bytes(bytes: &[u8]) -> Result<Self, Error> {
        Ok(Self::from_ssz_bytes(bytes)?)
    }
}

/// Struct for summarising a state in the hot database.
///
/// Allows full reconstruction by replaying blocks.
// FIXME(sproul): change to V20
#[superstruct(
    variants(V1, V10),
    variant_attributes(derive(Debug, Clone, Copy, Default, Encode, Decode)),
    no_enum
)]
pub struct HotStateSummary {
    pub slot: Slot,
    pub latest_block_root: Hash256,
    /// The state root of a state prior to this state with respect to which this state's diff is
    /// stored.
    ///
    /// Set to 0 if this state *is not* stored as a diff.
    ///
    /// Formerly known as the `epoch_boundary_state_root`.
    pub diff_base_state_root: Hash256,
    /// The slot of the state with `diff_base_state_root`, or 0 if no diff is stored.
    pub diff_base_slot: Slot,
    /// The state root of the state at the prior slot.
    #[superstruct(only(V10))]
    pub prev_state_root: Hash256,
}

pub type HotStateSummary = HotStateSummaryV10;

macro_rules! impl_store_item_summary {
    ($t:ty) => {
        impl StoreItem for $t {
            fn db_column() -> DBColumn {
                DBColumn::BeaconStateSummary
            }

            fn as_store_bytes(&self) -> Result<Vec<u8>, Error> {
                Ok(self.as_ssz_bytes())
            }

            fn from_store_bytes(bytes: &[u8]) -> Result<Self, Error> {
                Ok(Self::from_ssz_bytes(bytes)?)
            }
        }
    };
}
impl_store_item_summary!(HotStateSummaryV1);
impl_store_item_summary!(HotStateSummaryV10);

impl HotStateSummary {
    /// Construct a new summary of the given state.
    pub fn new<E: EthSpec>(
        state_root: &Hash256,
        state: &BeaconState<E>,
        diff_base_slot: Option<Slot>,
    ) -> Result<Self, Error> {
        // Fill in the state root on the latest block header if necessary (this happens on all
        // slots where there isn't a skip).
        let slot = state.slot();
        let latest_block_root = state.get_latest_block_root(*state_root);

        // Set the diff state root as appropriate.
        let diff_base_state_root = if let Some(base_slot) = diff_base_slot {
            *state
                .get_state_root(base_slot)
                .map_err(HotColdDBError::HotStateSummaryError)?
        } else {
            Hash256::zero()
        };

        let prev_state_root = if let Ok(prev_slot) = slot.safe_sub(1) {
            *state
                .get_state_root(prev_slot)
                .map_err(HotColdDBError::HotStateSummaryError)?
        } else {
            Hash256::zero()
        };

        Ok(HotStateSummary {
            slot,
            latest_block_root,
            diff_base_state_root,
            diff_base_slot: diff_base_slot.unwrap_or(Slot::new(0)),
            prev_state_root,
        })
    }
}

/// Struct for summarising a state in the freezer database.
#[derive(Debug, Clone, Copy, Default, Encode, Decode)]
pub(crate) struct ColdStateSummary {
    pub slot: Slot,
}

impl StoreItem for ColdStateSummary {
    fn db_column() -> DBColumn {
        DBColumn::BeaconStateSummary
    }

    fn as_store_bytes(&self) -> Result<Vec<u8>, Error> {
        Ok(self.as_ssz_bytes())
    }

    fn from_store_bytes(bytes: &[u8]) -> Result<Self, Error> {
        Ok(Self::from_ssz_bytes(bytes)?)
    }
}

/// Struct for storing the state root of a restore point in the database.
#[derive(Debug, Clone, Copy, Default, Encode, Decode)]
struct RestorePointHash {
    state_root: Hash256,
}

impl StoreItem for RestorePointHash {
    fn db_column() -> DBColumn {
        DBColumn::BeaconRestorePoint
    }

    fn as_store_bytes(&self) -> Result<Vec<u8>, Error> {
        Ok(self.as_ssz_bytes())
    }

    fn from_store_bytes(bytes: &[u8]) -> Result<Self, Error> {
        Ok(Self::from_ssz_bytes(bytes)?)
    }
}

#[derive(Debug, Clone, Copy, Default)]
pub struct TemporaryFlag;

impl StoreItem for TemporaryFlag {
    fn db_column() -> DBColumn {
        DBColumn::BeaconStateTemporary
    }

    fn as_store_bytes(&self) -> Result<Vec<u8>, Error> {
        Ok(vec![])
    }

    fn from_store_bytes(_: &[u8]) -> Result<Self, Error> {
        Ok(TemporaryFlag)
    }
}<|MERGE_RESOLUTION|>--- conflicted
+++ resolved
@@ -42,11 +42,6 @@
 use std::sync::Arc;
 use std::time::Duration;
 use types::blob_sidecar::BlobSidecarList;
-<<<<<<< HEAD
-use types::consts::deneb::MIN_EPOCHS_FOR_BLOB_SIDECARS_REQUESTS;
-use types::EthSpec;
-=======
->>>>>>> 2e8e1606
 use types::*;
 use zstd::{Decoder, Encoder};
 
@@ -202,14 +197,10 @@
 
         let hierarchy = config.hierarchy_config.to_moduli()?;
 
-        let block_cache_size =
-            NonZeroUsize::new(config.block_cache_size).ok_or(Error::ZeroCacheSize)?;
-        let state_cache_size =
-            NonZeroUsize::new(config.state_cache_size).ok_or(Error::ZeroCacheSize)?;
-        let historic_state_cache_size =
-            NonZeroUsize::new(config.historic_state_cache_size).ok_or(Error::ZeroCacheSize)?;
-        let diff_buffer_cache_size =
-            NonZeroUsize::new(config.diff_buffer_cache_size).ok_or(Error::ZeroCacheSize)?;
+        let block_cache_size = config.block_cache_size;
+        let state_cache_size = config.state_cache_size;
+        let historic_state_cache_size = config.historic_state_cache_size;
+        let diff_buffer_cache_size = config.diff_buffer_cache_size;
 
         let db = HotColdDB {
             split: RwLock::new(Split::default()),
@@ -218,11 +209,11 @@
             cold_db: MemoryStore::open(),
             blobs_db: MemoryStore::open(),
             hot_db: MemoryStore::open(),
-            block_cache: Mutex::new(BlockCache::new(block_cache_size.get())),
+            block_cache: Mutex::new(BlockCache::new(block_cache_size)),
             state_cache: Mutex::new(StateCache::new(state_cache_size)),
             immutable_validators: Arc::new(RwLock::new(Default::default())),
-            historic_state_cache: Mutex::new(LruCache::new(historic_state_cache_size.get())),
-            diff_buffer_cache: Mutex::new(LruCache::new(diff_buffer_cache_size.get())),
+            historic_state_cache: Mutex::new(LruCache::new(historic_state_cache_size)),
+            diff_buffer_cache: Mutex::new(LruCache::new(diff_buffer_cache_size)),
             config,
             hierarchy,
             spec,
@@ -252,14 +243,10 @@
 
         let hierarchy = config.hierarchy_config.to_moduli()?;
 
-        let block_cache_size =
-            NonZeroUsize::new(config.block_cache_size).ok_or(Error::ZeroCacheSize)?;
-        let state_cache_size =
-            NonZeroUsize::new(config.state_cache_size).ok_or(Error::ZeroCacheSize)?;
-        let historic_state_cache_size =
-            NonZeroUsize::new(config.historic_state_cache_size).ok_or(Error::ZeroCacheSize)?;
-        let diff_buffer_cache_size =
-            NonZeroUsize::new(config.diff_buffer_cache_size).ok_or(Error::ZeroCacheSize)?;
+        let block_cache_size = config.block_cache_size;
+        let state_cache_size = config.state_cache_size;
+        let historic_state_cache_size = config.historic_state_cache_size;
+        let diff_buffer_cache_size = config.diff_buffer_cache_size;
 
         let db = HotColdDB {
             split: RwLock::new(Split::default()),
@@ -268,11 +255,11 @@
             cold_db: LevelDB::open(cold_path)?,
             blobs_db: LevelDB::open(blobs_db_path)?,
             hot_db: LevelDB::open(hot_path)?,
-            block_cache: Mutex::new(BlockCache::new(block_cache_size.get())),
+            block_cache: Mutex::new(BlockCache::new(block_cache_size)),
             state_cache: Mutex::new(StateCache::new(state_cache_size)),
             immutable_validators: Arc::new(RwLock::new(Default::default())),
-            historic_state_cache: Mutex::new(LruCache::new(historic_state_cache_size.get())),
-            diff_buffer_cache: Mutex::new(LruCache::new(diff_buffer_cache_size.get())),
+            historic_state_cache: Mutex::new(LruCache::new(historic_state_cache_size)),
+            diff_buffer_cache: Mutex::new(LruCache::new(diff_buffer_cache_size)),
             config,
             hierarchy,
             spec,
