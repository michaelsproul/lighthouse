use crate::config::{OnDiskStoreConfig, StoreConfig};
use crate::forwards_iter::{HybridForwardsBlockRootsIterator, HybridForwardsStateRootsIterator};
use crate::hdiff::{HDiff, HDiffBuffer, HierarchyModuli, StorageStrategy};
use crate::impls::beacon_state::{get_full_state, store_full_state};
use crate::iter::{BlockRootsIterator, ParentRootBlockIterator, RootsIterator};
use crate::leveldb_store::{BytesKey, LevelDB};
use crate::memory_store::MemoryStore;
use crate::metadata::{
    AnchorInfo, BlobInfo, CompactionTimestamp, DataColumnInfo, PruningCheckpoint, SchemaVersion,
    ANCHOR_FOR_ARCHIVE_NODE, ANCHOR_INFO_KEY, ANCHOR_UNINITIALIZED, BLOB_INFO_KEY,
    COMPACTION_TIMESTAMP_KEY, CONFIG_KEY, CURRENT_SCHEMA_VERSION, DATA_COLUMN_INFO_KEY,
    PRUNING_CHECKPOINT_KEY, SCHEMA_VERSION_KEY, SPLIT_KEY, STATE_UPPER_LIMIT_NO_RETAIN,
};
use crate::state_cache::{PutStateOutcome, StateCache};
use crate::{
    get_data_column_key, get_key_for_col, DBColumn, DatabaseBlock, Error, ItemStore,
    KeyValueStoreOp, StoreItem, StoreOp,
};
use crate::{metrics, parse_data_column_key};
use itertools::{process_results, Itertools};
use leveldb::iterator::LevelDBIterator;
use lru::LruCache;
use parking_lot::{Mutex, RwLock};
use safe_arith::SafeArith;
use serde::{Deserialize, Serialize};
use slog::{debug, error, info, trace, warn, Logger};
use ssz::{Decode, Encode};
use ssz_derive::{Decode, Encode};
use state_processing::{
    block_replayer::PreSlotHook, AllCaches, BlockProcessingError, BlockReplayer,
    SlotProcessingError,
};
use std::cmp::min;
use std::collections::{HashMap, HashSet};
use std::io::{Read, Write};
use std::marker::PhantomData;
use std::num::NonZeroUsize;
use std::path::Path;
use std::sync::Arc;
use std::time::Duration;
use types::data_column_sidecar::{ColumnIndex, DataColumnSidecar, DataColumnSidecarList};
use types::light_client_update::CurrentSyncCommitteeProofLen;
use types::*;
use zstd::{Decoder, Encoder};

/// On-disk database that stores finalized states efficiently.
///
/// Stores vector fields like the `block_roots` and `state_roots` separately, and only stores
/// intermittent "restore point" states pre-finalization.
#[derive(Debug)]
pub struct HotColdDB<E: EthSpec, Hot: ItemStore<E>, Cold: ItemStore<E>> {
    /// The slot and state root at the point where the database is split between hot and cold.
    ///
    /// States with slots less than `split.slot` are in the cold DB, while states with slots
    /// greater than or equal are in the hot DB.
    pub(crate) split: RwLock<Split>,
    /// The starting slots for the range of blocks & states stored in the database.
    anchor_info: RwLock<AnchorInfo>,
    /// The starting slots for the range of blobs stored in the database.
    blob_info: RwLock<BlobInfo>,
    /// The starting slots for the range of data columns stored in the database.
    data_column_info: RwLock<DataColumnInfo>,
    pub(crate) config: StoreConfig,
    pub(crate) hierarchy: HierarchyModuli,
    /// Cold database containing compact historical data.
    pub cold_db: Cold,
    /// Database containing blobs. If None, store falls back to use `cold_db`.
    pub blobs_db: Cold,
    /// Hot database containing duplicated but quick-to-access recent data.
    ///
    /// The hot database also contains all blocks.
    pub hot_db: Hot,
    /// LRU cache of deserialized blocks and blobs. Updated whenever a block or blob is loaded.
    block_cache: Mutex<BlockCache<E>>,
    /// Cache of beacon states.
    ///
    /// LOCK ORDERING: this lock must always be locked *after* the `split` if both are required.
    state_cache: Mutex<StateCache<E>>,
    /// Cache of hierarchical diff buffers.
    ///
    /// This cache is never pruned. It is only populated in response to historical queries from the
    /// HTTP API.
    hdiff_buffer_cache: Mutex<LruCache<Slot, HDiffBuffer>>,
    /// Chain spec.
    pub(crate) spec: Arc<ChainSpec>,
    /// Logger.
    pub log: Logger,
    /// Mere vessel for E.
    _phantom: PhantomData<E>,
}

#[derive(Debug)]
struct BlockCache<E: EthSpec> {
    block_cache: LruCache<Hash256, SignedBeaconBlock<E>>,
    blob_cache: LruCache<Hash256, BlobSidecarList<E>>,
    data_column_cache: LruCache<Hash256, HashMap<ColumnIndex, Arc<DataColumnSidecar<E>>>>,
}

impl<E: EthSpec> BlockCache<E> {
    pub fn new(size: NonZeroUsize) -> Self {
        Self {
            block_cache: LruCache::new(size),
            blob_cache: LruCache::new(size),
            data_column_cache: LruCache::new(size),
        }
    }
    pub fn put_block(&mut self, block_root: Hash256, block: SignedBeaconBlock<E>) {
        self.block_cache.put(block_root, block);
    }
    pub fn put_blobs(&mut self, block_root: Hash256, blobs: BlobSidecarList<E>) {
        self.blob_cache.put(block_root, blobs);
    }
    pub fn put_data_column(&mut self, block_root: Hash256, data_column: Arc<DataColumnSidecar<E>>) {
        self.data_column_cache
            .get_or_insert_mut(block_root, Default::default)
            .insert(data_column.index, data_column);
    }
    pub fn get_block<'a>(&'a mut self, block_root: &Hash256) -> Option<&'a SignedBeaconBlock<E>> {
        self.block_cache.get(block_root)
    }
    pub fn get_blobs<'a>(&'a mut self, block_root: &Hash256) -> Option<&'a BlobSidecarList<E>> {
        self.blob_cache.get(block_root)
    }
    pub fn get_data_column<'a>(
        &'a mut self,
        block_root: &Hash256,
        column_index: &ColumnIndex,
    ) -> Option<&'a Arc<DataColumnSidecar<E>>> {
        self.data_column_cache
            .get(block_root)
            .and_then(|map| map.get(column_index))
    }
    pub fn delete_block(&mut self, block_root: &Hash256) {
        let _ = self.block_cache.pop(block_root);
    }
    pub fn delete_blobs(&mut self, block_root: &Hash256) {
        let _ = self.blob_cache.pop(block_root);
    }
    pub fn delete(&mut self, block_root: &Hash256) {
        let _ = self.block_cache.pop(block_root);
        let _ = self.blob_cache.pop(block_root);
    }
}

#[derive(Debug, PartialEq)]
pub enum HotColdDBError {
    UnsupportedSchemaVersion {
        target_version: SchemaVersion,
        current_version: SchemaVersion,
    },
    /// Recoverable error indicating that the database freeze point couldn't be updated
    /// due to the finalized block not lying on an epoch boundary (should be infrequent).
    FreezeSlotUnaligned(Slot),
    FreezeSlotError {
        current_split_slot: Slot,
        proposed_split_slot: Slot,
    },
    MissingStateToFreeze(Hash256),
    MissingRestorePointState(Slot),
    MissingRestorePoint(Hash256),
    MissingColdStateSummary(Hash256),
    MissingHotStateSummary(Hash256),
    MissingEpochBoundaryState(Hash256),
    MissingPrevState(Hash256),
    MissingSplitState(Hash256, Slot),
    MissingStateDiff(Hash256),
    MissingHDiff(Slot),
    MissingExecutionPayload(Hash256),
    MissingFullBlockExecutionPayloadPruned(Hash256, Slot),
    MissingAnchorInfo,
    MissingFrozenBlockSlot(Hash256),
    MissingFrozenBlock(Slot),
    MissingPathToBlobsDatabase,
    BlobsPreviouslyInDefaultStore,
    HotStateSummaryError(BeaconStateError),
    RestorePointDecodeError(ssz::DecodeError),
    BlockReplayBeaconError(BeaconStateError),
    BlockReplaySlotError(SlotProcessingError),
    BlockReplayBlockError(BlockProcessingError),
    MissingLowerLimitState(Slot),
    InvalidSlotsPerRestorePoint {
        slots_per_restore_point: u64,
        slots_per_historical_root: u64,
        slots_per_epoch: u64,
    },
    ZeroEpochsPerBlobPrune,
    BlobPruneLogicError,
    RestorePointBlockHashError(BeaconStateError),
    IterationError {
        unexpected_key: BytesKey,
    },
    FinalizedStateNotInHotDatabase {
        split_slot: Slot,
        request_slot: Slot,
        block_root: Hash256,
    },
    Rollback,
}

impl<E: EthSpec> HotColdDB<E, MemoryStore<E>, MemoryStore<E>> {
    pub fn open_ephemeral(
        config: StoreConfig,
        spec: Arc<ChainSpec>,
        log: Logger,
    ) -> Result<HotColdDB<E, MemoryStore<E>, MemoryStore<E>>, Error> {
        config.verify::<E>()?;

        let hierarchy = config.hierarchy_config.to_moduli()?;

        let db = HotColdDB {
            split: RwLock::new(Split::default()),
            anchor_info: RwLock::new(ANCHOR_UNINITIALIZED),
            blob_info: RwLock::new(BlobInfo::default()),
            data_column_info: RwLock::new(DataColumnInfo::default()),
            cold_db: MemoryStore::open(),
            blobs_db: MemoryStore::open(),
            hot_db: MemoryStore::open(),
            block_cache: Mutex::new(BlockCache::new(config.block_cache_size)),
            state_cache: Mutex::new(StateCache::new(config.state_cache_size)),
            hdiff_buffer_cache: Mutex::new(LruCache::new(config.hdiff_buffer_cache_size)),
            config,
            hierarchy,
            spec,
            log,
            _phantom: PhantomData,
        };

        Ok(db)
    }
}

impl<E: EthSpec> HotColdDB<E, LevelDB<E>, LevelDB<E>> {
    /// Open a new or existing database, with the given paths to the hot and cold DBs.
    ///
    /// The `migrate_schema` function is passed in so that the parent `BeaconChain` can provide
    /// context and access `BeaconChain`-level code without creating a circular dependency.
    pub fn open(
        hot_path: &Path,
        cold_path: &Path,
        blobs_db_path: &Path,
        migrate_schema: impl FnOnce(Arc<Self>, SchemaVersion, SchemaVersion) -> Result<(), Error>,
        config: StoreConfig,
        spec: Arc<ChainSpec>,
        log: Logger,
    ) -> Result<Arc<Self>, Error> {
        config.verify::<E>()?;

        let hierarchy = config.hierarchy_config.to_moduli()?;

        let hot_db = LevelDB::open(hot_path)?;
        let anchor_info = RwLock::new(Self::load_anchor_info(&hot_db)?);

        let db = HotColdDB {
            split: RwLock::new(Split::default()),
            anchor_info,
            blob_info: RwLock::new(BlobInfo::default()),
            data_column_info: RwLock::new(DataColumnInfo::default()),
            cold_db: LevelDB::open(cold_path)?,
            blobs_db: LevelDB::open(blobs_db_path)?,
            hot_db,
            block_cache: Mutex::new(BlockCache::new(config.block_cache_size)),
            state_cache: Mutex::new(StateCache::new(config.state_cache_size)),
            hdiff_buffer_cache: Mutex::new(LruCache::new(config.hdiff_buffer_cache_size)),
            config,
            hierarchy,
            spec,
            log,
            _phantom: PhantomData,
        };

        // Load the config from disk but don't error on a failed read because the config itself may
        // need migrating.
        let _ = db.load_config();

        // Load the previous split slot from the database (if any). This ensures we can
        // stop and restart correctly. This needs to occur *before* running any migrations
        // because some migrations load states and depend on the split.
        if let Some(split) = db.load_split()? {
            *db.split.write() = split;

            info!(
                db.log,
                "Hot-Cold DB initialized";
                "split_slot" => split.slot,
                "split_state" => ?split.state_root
            );
        }

        // Open separate blobs directory if configured and same configuration was used on previous
        // run.
        let blob_info = db.load_blob_info()?;
        let deneb_fork_slot = db
            .spec
            .deneb_fork_epoch
            .map(|epoch| epoch.start_slot(E::slots_per_epoch()));
        let new_blob_info = match &blob_info {
            Some(blob_info) => {
                // If the oldest block slot is already set do not allow the blob DB path to be
                // changed (require manual migration).
                if blob_info.oldest_blob_slot.is_some() && !blob_info.blobs_db {
                    return Err(HotColdDBError::BlobsPreviouslyInDefaultStore.into());
                }
                // Set the oldest blob slot to the Deneb fork slot if it is not yet set.
                // Always initialize `blobs_db` to true, we no longer support storing the blobs
                // in the freezer DB, because the UX is strictly worse for relocating the DB.
                let oldest_blob_slot = blob_info.oldest_blob_slot.or(deneb_fork_slot);
                BlobInfo {
                    oldest_blob_slot,
                    blobs_db: true,
                }
            }
            // First start.
            None => BlobInfo {
                // Set the oldest blob slot to the Deneb fork slot if it is not yet set.
                oldest_blob_slot: deneb_fork_slot,
                blobs_db: true,
            },
        };
        db.compare_and_set_blob_info_with_write(<_>::default(), new_blob_info.clone())?;

        let data_column_info = db.load_data_column_info()?;
        let eip7594_fork_slot = db
            .spec
            .eip7594_fork_epoch
            .map(|epoch| epoch.start_slot(E::slots_per_epoch()));
        let new_data_column_info = match &data_column_info {
            Some(data_column_info) => {
                // Set the oldest data column slot to the fork slot if it is not yet set.
                let oldest_data_column_slot = data_column_info
                    .oldest_data_column_slot
                    .or(eip7594_fork_slot);
                DataColumnInfo {
                    oldest_data_column_slot,
                }
            }
            // First start.
            None => DataColumnInfo {
                // Set the oldest data column slot to the fork slot if it is not yet set.
                oldest_data_column_slot: eip7594_fork_slot,
            },
        };
        db.compare_and_set_data_column_info_with_write(
            <_>::default(),
            new_data_column_info.clone(),
        )?;

        info!(
            db.log,
            "Blob DB initialized";
            "path" => ?blobs_db_path,
            "oldest_blob_slot" => ?new_blob_info.oldest_blob_slot,
            "oldest_data_column_slot" => ?new_data_column_info.oldest_data_column_slot,
        );

        // Ensure that the schema version of the on-disk database matches the software.
        // If the version is mismatched, an automatic migration will be attempted.
        let db = Arc::new(db);
        if let Some(schema_version) = db.load_schema_version()? {
            debug!(
                db.log,
                "Attempting schema migration";
                "from_version" => schema_version.as_u64(),
                "to_version" => CURRENT_SCHEMA_VERSION.as_u64(),
            );
            migrate_schema(db.clone(), schema_version, CURRENT_SCHEMA_VERSION)?;
        } else {
            db.store_schema_version(CURRENT_SCHEMA_VERSION)?;
        }

        // Ensure that any on-disk config is compatible with the supplied config.
        if let Some(disk_config) = db.load_config()? {
            let split = db.get_split_info();
            let anchor = db.get_anchor_info();
            db.config
                .check_compatibility(&disk_config, &split, &anchor)?;

            // Inform user if hierarchy config is changing.
            if let Ok(hierarchy_config) = disk_config.hierarchy_config() {
                if &db.config.hierarchy_config != hierarchy_config {
                    info!(
                        db.log,
                        "Updating historic state config";
                        "previous_config" => ?hierarchy_config,
                        "new_config" => ?db.config.hierarchy_config,
                    );
                }
            }
        }
        db.store_config()?;

        // Run a garbage collection pass.
        db.remove_garbage()?;

        // If configured, run a foreground compaction pass.
        if db.config.compact_on_init {
            info!(db.log, "Running foreground compaction");
            db.compact()?;
            info!(db.log, "Foreground compaction complete");
        }

        Ok(db)
    }

    /// Return an iterator over the state roots of all temporary states.
    pub fn iter_temporary_state_roots(&self) -> impl Iterator<Item = Result<Hash256, Error>> + '_ {
        let column = DBColumn::BeaconStateTemporary;
        let start_key =
            BytesKey::from_vec(get_key_for_col(column.into(), Hash256::zero().as_slice()));

        let keys_iter = self.hot_db.keys_iter();
        keys_iter.seek(&start_key);

        keys_iter
            .take_while(move |key| key.matches_column(column))
            .map(move |bytes_key| {
                bytes_key.remove_column(column).ok_or_else(|| {
                    HotColdDBError::IterationError {
                        unexpected_key: bytes_key,
                    }
                    .into()
                })
            })
    }
}

impl<E: EthSpec, Hot: ItemStore<E>, Cold: ItemStore<E>> HotColdDB<E, Hot, Cold> {
    pub fn update_finalized_state(
        &self,
        state_root: Hash256,
        block_root: Hash256,
        state: BeaconState<E>,
    ) -> Result<(), Error> {
        self.state_cache
            .lock()
            .update_finalized_state(state_root, block_root, state)
    }

    pub fn state_cache_len(&self) -> usize {
        self.state_cache.lock().len()
    }

    pub fn register_metrics(&self) {
        let hdiff_buffer_cache = self.hdiff_buffer_cache.lock();
        let hdiff_buffer_cache_byte_size = hdiff_buffer_cache
            .iter()
            .map(|(_, diff)| diff.size())
            .sum::<usize>();
        let hdiff_buffer_cache_len = hdiff_buffer_cache.len();
        drop(hdiff_buffer_cache);

        metrics::set_gauge(
            &metrics::STORE_BEACON_BLOCK_CACHE_SIZE,
            self.block_cache.lock().block_cache.len() as i64,
        );
        metrics::set_gauge(
            &metrics::STORE_BEACON_BLOB_CACHE_SIZE,
            self.block_cache.lock().blob_cache.len() as i64,
        );
        metrics::set_gauge(
            &metrics::STORE_BEACON_STATE_CACHE_SIZE,
            self.state_cache.lock().len() as i64,
        );
        metrics::set_gauge(
            &metrics::STORE_BEACON_HDIFF_BUFFER_CACHE_SIZE,
            hdiff_buffer_cache_len as i64,
        );
        metrics::set_gauge(
            &metrics::STORE_BEACON_HDIFF_BUFFER_CACHE_BYTE_SIZE,
            hdiff_buffer_cache_byte_size as i64,
        );

        let anchor_info = self.get_anchor_info();
        metrics::set_gauge(
            &metrics::STORE_BEACON_ANCHOR_SLOT,
            anchor_info.anchor_slot.as_u64() as i64,
        );
        metrics::set_gauge(
            &metrics::STORE_BEACON_OLDEST_BLOCK_SLOT,
            anchor_info.oldest_block_slot.as_u64() as i64,
        );
        metrics::set_gauge(
            &metrics::STORE_BEACON_STATE_LOWER_LIMIT,
            anchor_info.state_lower_limit.as_u64() as i64,
        );
    }

    /// Store a block and update the LRU cache.
    pub fn put_block(
        &self,
        block_root: &Hash256,
        block: SignedBeaconBlock<E>,
    ) -> Result<(), Error> {
        // Store on disk.
        let mut ops = Vec::with_capacity(2);
        let block = self.block_as_kv_store_ops(block_root, block, &mut ops)?;
        self.hot_db.do_atomically(ops)?;
        // Update cache.
        self.block_cache.lock().put_block(*block_root, block);
        Ok(())
    }

    /// Prepare a signed beacon block for storage in the database.
    ///
    /// Return the original block for re-use after storage. It's passed by value so it can be
    /// cracked open and have its payload extracted.
    pub fn block_as_kv_store_ops(
        &self,
        key: &Hash256,
        block: SignedBeaconBlock<E>,
        ops: &mut Vec<KeyValueStoreOp>,
    ) -> Result<SignedBeaconBlock<E>, Error> {
        // Split block into blinded block and execution payload.
        let (blinded_block, payload) = block.into();

        // Store blinded block.
        self.blinded_block_as_kv_store_ops(key, &blinded_block, ops);

        // Store execution payload if present.
        if let Some(ref execution_payload) = payload {
            ops.push(execution_payload.as_kv_store_op(*key));
        }

        // Re-construct block. This should always succeed.
        blinded_block
            .try_into_full_block(payload)
            .ok_or(Error::AddPayloadLogicError)
    }

    /// Prepare a signed beacon block for storage in the datbase *without* its payload.
    pub fn blinded_block_as_kv_store_ops(
        &self,
        key: &Hash256,
        blinded_block: &SignedBeaconBlock<E, BlindedPayload<E>>,
        ops: &mut Vec<KeyValueStoreOp>,
    ) {
        let db_key = get_key_for_col(DBColumn::BeaconBlock.into(), key.as_slice());
        ops.push(KeyValueStoreOp::PutKeyValue(
            db_key,
            blinded_block.as_ssz_bytes(),
        ));
    }

    pub fn try_get_full_block(
        &self,
        block_root: &Hash256,
    ) -> Result<Option<DatabaseBlock<E>>, Error> {
        metrics::inc_counter(&metrics::BEACON_BLOCK_GET_COUNT);

        // Check the cache.
        if let Some(block) = self.block_cache.lock().get_block(block_root) {
            metrics::inc_counter(&metrics::BEACON_BLOCK_CACHE_HIT_COUNT);
            return Ok(Some(DatabaseBlock::Full(block.clone())));
        }

        // Load the blinded block.
        let Some(blinded_block) = self.get_blinded_block(block_root)? else {
            return Ok(None);
        };

        // If the block is after the split point then we should have the full execution payload
        // stored in the database. If it isn't but payload pruning is disabled, try to load it
        // on-demand.
        //
        // Hold the split lock so that it can't change while loading the payload.
        let split = self.split.read_recursive();

        let block = if blinded_block.message().execution_payload().is_err()
            || blinded_block.slot() >= split.slot
        {
            // Re-constructing the full block should always succeed here.
            let full_block = self.make_full_block(block_root, blinded_block)?;

            // Add to cache.
            self.block_cache
                .lock()
                .put_block(*block_root, full_block.clone());

            DatabaseBlock::Full(full_block)
        } else if !self.config.prune_payloads {
            // If payload pruning is disabled there's a chance we may have the payload of
            // this finalized block. Attempt to load it but don't error in case it's missing.
            let fork_name = blinded_block.fork_name(&self.spec)?;
            if let Some(payload) = self.get_execution_payload(block_root, fork_name)? {
                DatabaseBlock::Full(
                    blinded_block
                        .try_into_full_block(Some(payload))
                        .ok_or(Error::AddPayloadLogicError)?,
                )
            } else {
                DatabaseBlock::Blinded(blinded_block)
            }
        } else {
            DatabaseBlock::Blinded(blinded_block)
        };
        drop(split);

        Ok(Some(block))
    }

    /// Fetch a full block with execution payload from the store.
    pub fn get_full_block(
        &self,
        block_root: &Hash256,
    ) -> Result<Option<SignedBeaconBlock<E>>, Error> {
        match self.try_get_full_block(block_root)? {
            Some(DatabaseBlock::Full(block)) => Ok(Some(block)),
            Some(DatabaseBlock::Blinded(block)) => Err(
                HotColdDBError::MissingFullBlockExecutionPayloadPruned(*block_root, block.slot())
                    .into(),
            ),
            None => Ok(None),
        }
    }

    /// Convert a blinded block into a full block by loading its execution payload if necessary.
    pub fn make_full_block(
        &self,
        block_root: &Hash256,
        blinded_block: SignedBeaconBlock<E, BlindedPayload<E>>,
    ) -> Result<SignedBeaconBlock<E>, Error> {
        if blinded_block.message().execution_payload().is_ok() {
            let fork_name = blinded_block.fork_name(&self.spec)?;
            let execution_payload = self
                .get_execution_payload(block_root, fork_name)?
                .ok_or(HotColdDBError::MissingExecutionPayload(*block_root))?;
            blinded_block.try_into_full_block(Some(execution_payload))
        } else {
            blinded_block.try_into_full_block(None)
        }
        .ok_or(Error::AddPayloadLogicError)
    }

    pub fn get_blinded_block(
        &self,
        block_root: &Hash256,
    ) -> Result<Option<SignedBeaconBlock<E, BlindedPayload<E>>>, Error> {
        self.get_block_with(block_root, |bytes| {
            SignedBeaconBlock::from_ssz_bytes(bytes, &self.spec)
        })
    }

    /// Fetch a block from the store, ignoring which fork variant it *should* be for.
    pub fn get_block_any_variant<Payload: AbstractExecPayload<E>>(
        &self,
        block_root: &Hash256,
    ) -> Result<Option<SignedBeaconBlock<E, Payload>>, Error> {
        self.get_block_with(block_root, SignedBeaconBlock::any_from_ssz_bytes)
    }

    /// Fetch a block from the store using a custom decode function.
    ///
    /// This is useful for e.g. ignoring the slot-indicated fork to forcefully load a block as if it
    /// were for a different fork.
    pub fn get_block_with<Payload: AbstractExecPayload<E>>(
        &self,
        block_root: &Hash256,
        decoder: impl FnOnce(&[u8]) -> Result<SignedBeaconBlock<E, Payload>, ssz::DecodeError>,
    ) -> Result<Option<SignedBeaconBlock<E, Payload>>, Error> {
        self.hot_db
            .get_bytes(DBColumn::BeaconBlock.into(), block_root.as_slice())?
            .map(|block_bytes| decoder(&block_bytes))
            .transpose()
            .map_err(|e| e.into())
    }

    /// Load the execution payload for a block from disk.
    /// This method deserializes with the proper fork.
    pub fn get_execution_payload(
        &self,
        block_root: &Hash256,
        fork_name: ForkName,
    ) -> Result<Option<ExecutionPayload<E>>, Error> {
        let column = ExecutionPayload::<E>::db_column().into();
        let key = block_root.as_slice();

        match self.hot_db.get_bytes(column, key)? {
            Some(bytes) => Ok(Some(ExecutionPayload::from_ssz_bytes(&bytes, fork_name)?)),
            None => Ok(None),
        }
    }

    /// Load the execution payload for a block from disk.
    /// DANGEROUS: this method just guesses the fork.
    pub fn get_execution_payload_dangerous_fork_agnostic(
        &self,
        block_root: &Hash256,
    ) -> Result<Option<ExecutionPayload<E>>, Error> {
        self.get_item(block_root)
    }

    /// Check if the execution payload for a block exists on disk.
    pub fn execution_payload_exists(&self, block_root: &Hash256) -> Result<bool, Error> {
        self.get_item::<ExecutionPayload<E>>(block_root)
            .map(|payload| payload.is_some())
    }

    /// Get the sync committee branch for the given block root
    /// Note: we only persist sync committee branches for checkpoint slots
    pub fn get_sync_committee_branch(
        &self,
        block_root: &Hash256,
    ) -> Result<Option<FixedVector<Hash256, CurrentSyncCommitteeProofLen>>, Error> {
        let column = DBColumn::SyncCommitteeBranch;

        if let Some(bytes) = self
            .hot_db
            .get_bytes(column.into(), &block_root.as_ssz_bytes())?
        {
            let sync_committee_branch: FixedVector<Hash256, CurrentSyncCommitteeProofLen> =
                FixedVector::from_ssz_bytes(&bytes)?;
            return Ok(Some(sync_committee_branch));
        }

        Ok(None)
    }

    /// Fetch sync committee by sync committee period
    pub fn get_sync_committee(
        &self,
        sync_committee_period: u64,
    ) -> Result<Option<SyncCommittee<E>>, Error> {
        let column = DBColumn::SyncCommittee;

        if let Some(bytes) = self
            .hot_db
            .get_bytes(column.into(), &sync_committee_period.as_ssz_bytes())?
        {
            let sync_committee: SyncCommittee<E> = SyncCommittee::from_ssz_bytes(&bytes)?;
            return Ok(Some(sync_committee));
        }

        Ok(None)
    }

    pub fn store_sync_committee_branch(
        &self,
        block_root: Hash256,
        sync_committee_branch: &FixedVector<Hash256, CurrentSyncCommitteeProofLen>,
    ) -> Result<(), Error> {
        let column = DBColumn::SyncCommitteeBranch;
        self.hot_db.put_bytes(
            column.into(),
            &block_root.as_ssz_bytes(),
            &sync_committee_branch.as_ssz_bytes(),
        )?;
        Ok(())
    }

    pub fn store_sync_committee(
        &self,
        sync_committee_period: u64,
        sync_committee: &SyncCommittee<E>,
    ) -> Result<(), Error> {
        let column = DBColumn::SyncCommittee;
        self.hot_db.put_bytes(
            column.into(),
            &sync_committee_period.to_le_bytes(),
            &sync_committee.as_ssz_bytes(),
        )?;

        Ok(())
    }

    pub fn get_light_client_update(
        &self,
        sync_committee_period: u64,
    ) -> Result<Option<LightClientUpdate<E>>, Error> {
        let column = DBColumn::LightClientUpdate;
        let res = self
            .hot_db
            .get_bytes(column.into(), &sync_committee_period.to_le_bytes())?;

        if let Some(light_client_update_bytes) = res {
            let epoch = sync_committee_period
                .safe_mul(self.spec.epochs_per_sync_committee_period.into())?;

            let fork_name = self.spec.fork_name_at_epoch(epoch.into());

            let light_client_update =
                LightClientUpdate::from_ssz_bytes(&light_client_update_bytes, &fork_name)?;

            return Ok(Some(light_client_update));
        }

        Ok(None)
    }

    pub fn get_light_client_updates(
        &self,
        start_period: u64,
        count: u64,
    ) -> Result<Vec<LightClientUpdate<E>>, Error> {
        let column = DBColumn::LightClientUpdate;
        let mut light_client_updates = vec![];
        for res in self
            .hot_db
            .iter_column_from::<Vec<u8>>(column, &start_period.to_le_bytes())
        {
            let (sync_committee_bytes, light_client_update_bytes) = res?;
            let sync_committee_period = u64::from_ssz_bytes(&sync_committee_bytes)?;
            let epoch = sync_committee_period
                .safe_mul(self.spec.epochs_per_sync_committee_period.into())?;

            let fork_name = self.spec.fork_name_at_epoch(epoch.into());

            let light_client_update =
                LightClientUpdate::from_ssz_bytes(&light_client_update_bytes, &fork_name)?;

            light_client_updates.push(light_client_update);

            if sync_committee_period >= start_period + count {
                break;
            }
        }
        Ok(light_client_updates)
    }

    pub fn store_light_client_update(
        &self,
        sync_committee_period: u64,
        light_client_update: &LightClientUpdate<E>,
    ) -> Result<(), Error> {
        let column = DBColumn::LightClientUpdate;

        self.hot_db.put_bytes(
            column.into(),
            &sync_committee_period.to_le_bytes(),
            &light_client_update.as_ssz_bytes(),
        )?;

        Ok(())
    }

    /// Check if the blobs for a block exists on disk.
    pub fn blobs_exist(&self, block_root: &Hash256) -> Result<bool, Error> {
        self.blobs_db
            .key_exists(DBColumn::BeaconBlob.into(), block_root.as_slice())
    }

    /// Determine whether a block exists in the database.
    pub fn block_exists(&self, block_root: &Hash256) -> Result<bool, Error> {
        self.hot_db
            .key_exists(DBColumn::BeaconBlock.into(), block_root.as_slice())
    }

    /// Delete a block from the store and the block cache.
    pub fn delete_block(&self, block_root: &Hash256) -> Result<(), Error> {
        self.block_cache.lock().delete(block_root);
        self.hot_db
            .key_delete(DBColumn::BeaconBlock.into(), block_root.as_slice())?;
        self.hot_db
            .key_delete(DBColumn::ExecPayload.into(), block_root.as_slice())?;
        self.blobs_db
            .key_delete(DBColumn::BeaconBlob.into(), block_root.as_slice())
    }

    pub fn put_blobs(&self, block_root: &Hash256, blobs: BlobSidecarList<E>) -> Result<(), Error> {
        self.blobs_db.put_bytes(
            DBColumn::BeaconBlob.into(),
            block_root.as_slice(),
            &blobs.as_ssz_bytes(),
        )?;
        self.block_cache.lock().put_blobs(*block_root, blobs);
        Ok(())
    }

    pub fn blobs_as_kv_store_ops(
        &self,
        key: &Hash256,
        blobs: BlobSidecarList<E>,
        ops: &mut Vec<KeyValueStoreOp>,
    ) {
        let db_key = get_key_for_col(DBColumn::BeaconBlob.into(), key.as_slice());
        ops.push(KeyValueStoreOp::PutKeyValue(db_key, blobs.as_ssz_bytes()));
    }

    pub fn data_columns_as_kv_store_ops(
        &self,
        block_root: &Hash256,
        data_columns: DataColumnSidecarList<E>,
        ops: &mut Vec<KeyValueStoreOp>,
    ) {
        for data_column in data_columns {
            let db_key = get_key_for_col(
                DBColumn::BeaconDataColumn.into(),
                &get_data_column_key(block_root, &data_column.index),
            );
            ops.push(KeyValueStoreOp::PutKeyValue(
                db_key,
                data_column.as_ssz_bytes(),
            ));
        }
    }

    pub fn put_state_summary(
        &self,
        state_root: &Hash256,
        summary: HotStateSummary,
    ) -> Result<(), Error> {
        self.hot_db.put(state_root, &summary).map_err(Into::into)
    }

    /// Store a state in the store.
    pub fn put_state(&self, state_root: &Hash256, state: &BeaconState<E>) -> Result<(), Error> {
        self.put_state_possibly_temporary(state_root, state, false)
    }

    /// Store a state in the store.
    ///
    /// The `temporary` flag indicates whether this state should be considered canonical.
    pub fn put_state_possibly_temporary(
        &self,
        state_root: &Hash256,
        state: &BeaconState<E>,
        temporary: bool,
    ) -> Result<(), Error> {
        let mut ops: Vec<KeyValueStoreOp> = Vec::new();
        if state.slot() < self.get_split_slot() {
            self.store_cold_state(state_root, state, &mut ops)?;
            self.cold_db.do_atomically(ops)
        } else {
            if temporary {
                ops.push(TemporaryFlag.as_kv_store_op(*state_root));
            }
            self.store_hot_state(state_root, state, &mut ops)?;
            self.hot_db.do_atomically(ops)
        }
    }

    /// Fetch a state from the store.
    ///
    /// If `slot` is provided then it will be used as a hint as to which database should
    /// be checked. Importantly, if the slot hint is provided and indicates a slot that lies
    /// in the freezer database, then only the freezer database will be accessed and `Ok(None)`
    /// will be returned if the provided `state_root` doesn't match the state root of the
    /// frozen state at `slot`. Consequently, if a state from a non-canonical chain is desired, it's
    /// best to set `slot` to `None`, or call `load_hot_state` directly.
    pub fn get_state(
        &self,
        state_root: &Hash256,
        slot: Option<Slot>,
    ) -> Result<Option<BeaconState<E>>, Error> {
        metrics::inc_counter(&metrics::BEACON_STATE_GET_COUNT);

        if let Some(slot) = slot {
            if slot < self.get_split_slot() {
                // Although we could avoid a DB lookup by shooting straight for the
                // frozen state using `load_cold_state_by_slot`, that would be incorrect
                // in the case where the caller provides a `state_root` that's off the canonical
                // chain. This way we avoid returning a state that doesn't match `state_root`.
                self.load_cold_state(state_root)
            } else {
                self.get_hot_state(state_root)
            }
        } else {
            match self.get_hot_state(state_root)? {
                Some(state) => Ok(Some(state)),
                None => self.load_cold_state(state_root),
            }
        }
    }

    /// Get a state with `latest_block_root == block_root` advanced through to at most `max_slot`.
    ///
    /// The `state_root` argument is used to look up the block's un-advanced state in case an
    /// advanced state is not found.
    ///
    /// Return the `(result_state_root, state)` satisfying:
    ///
    /// - `result_state_root == state.canonical_root()`
    /// - `state.slot() <= max_slot`
    /// - `state.get_latest_block_root(result_state_root) == block_root`
    pub fn get_advanced_hot_state(
        &self,
        block_root: Hash256,
        max_slot: Slot,
        state_root: Hash256,
    ) -> Result<Option<(Hash256, BeaconState<E>)>, Error> {
        if let Some(cached) = self.get_advanced_hot_state_from_cache(block_root, max_slot) {
            return Ok(Some(cached));
        }

        // Hold a read lock on the split point so it can't move while we're trying to load the
        // state.
        let split = self.split.read_recursive();

        if state_root != split.state_root {
            warn!(
                self.log,
                "State cache missed";
                "state_root"  => ?state_root,
                "block_root" => ?block_root,
            );
        }

        // Sanity check max-slot against the split slot.
        if max_slot < split.slot {
            return Err(HotColdDBError::FinalizedStateNotInHotDatabase {
                split_slot: split.slot,
                request_slot: max_slot,
                block_root,
            }
            .into());
        }

        let state_root = if block_root == split.block_root && split.slot <= max_slot {
            split.state_root
        } else {
            state_root
        };
        let mut opt_state = self
            .load_hot_state(&state_root)?
            .map(|(state, _block_root)| (state_root, state));

        if let Some((state_root, state)) = opt_state.as_mut() {
            state.update_tree_hash_cache()?;
            state.build_all_caches(&self.spec)?;
            self.state_cache
                .lock()
                .put_state(*state_root, block_root, state)?;
            debug!(
                self.log,
                "Cached state";
                "state_root" => ?state_root,
                "slot" => state.slot(),
            );
        }
        drop(split);
        Ok(opt_state)
    }

    /// Same as `get_advanced_hot_state` but will return `None` if no compatible state is cached.
    ///
    /// If this function returns `Some(state)` then that `state` will always have
    /// `latest_block_header` matching `block_root` but may not be advanced all the way through to
    /// `max_slot`.
    pub fn get_advanced_hot_state_from_cache(
        &self,
        block_root: Hash256,
        max_slot: Slot,
    ) -> Option<(Hash256, BeaconState<E>)> {
        self.state_cache
            .lock()
            .get_by_block_root(block_root, max_slot)
    }

    /// Delete a state, ensuring it is removed from the LRU cache, as well as from on-disk.
    ///
    /// It is assumed that all states being deleted reside in the hot DB, even if their slot is less
    /// than the split point. You shouldn't delete states from the finalized portion of the chain
    /// (which are frozen, and won't be deleted), or valid descendents of the finalized checkpoint
    /// (which will be deleted by this function but shouldn't be).
    pub fn delete_state(&self, state_root: &Hash256, slot: Slot) -> Result<(), Error> {
        self.do_atomically_with_block_and_blobs_cache(vec![StoreOp::DeleteState(
            *state_root,
            Some(slot),
        )])
    }

    pub fn forwards_block_roots_iterator(
        &self,
        start_slot: Slot,
        end_state: BeaconState<E>,
        end_block_root: Hash256,
    ) -> Result<impl Iterator<Item = Result<(Hash256, Slot), Error>> + '_, Error> {
        HybridForwardsBlockRootsIterator::new(
            self,
            DBColumn::BeaconBlockRoots,
            start_slot,
            None,
            || Ok((end_state, end_block_root)),
        )
    }

    pub fn forwards_block_roots_iterator_until(
        &self,
        start_slot: Slot,
        end_slot: Slot,
        get_state: impl FnOnce() -> Result<(BeaconState<E>, Hash256), Error>,
    ) -> Result<HybridForwardsBlockRootsIterator<E, Hot, Cold>, Error> {
        HybridForwardsBlockRootsIterator::new(
            self,
            DBColumn::BeaconBlockRoots,
            start_slot,
            Some(end_slot),
            get_state,
        )
    }

    pub fn forwards_state_roots_iterator(
        &self,
        start_slot: Slot,
        end_state_root: Hash256,
        end_state: BeaconState<E>,
    ) -> Result<impl Iterator<Item = Result<(Hash256, Slot), Error>> + '_, Error> {
        HybridForwardsStateRootsIterator::new(
            self,
            DBColumn::BeaconStateRoots,
            start_slot,
            None,
            || Ok((end_state, end_state_root)),
        )
    }

    pub fn forwards_state_roots_iterator_until(
        &self,
        start_slot: Slot,
        end_slot: Slot,
        get_state: impl FnOnce() -> Result<(BeaconState<E>, Hash256), Error>,
    ) -> Result<HybridForwardsStateRootsIterator<E, Hot, Cold>, Error> {
        HybridForwardsStateRootsIterator::new(
            self,
            DBColumn::BeaconStateRoots,
            start_slot,
            Some(end_slot),
            get_state,
        )
    }

    /// Load an epoch boundary state by using the hot state summary look-up.
    ///
    /// Will fall back to the cold DB if a hot state summary is not found.
    pub fn load_epoch_boundary_state(
        &self,
        state_root: &Hash256,
    ) -> Result<Option<BeaconState<E>>, Error> {
        if let Some(HotStateSummary {
            epoch_boundary_state_root,
            ..
        }) = self.load_hot_state_summary(state_root)?
        {
            // NOTE: minor inefficiency here because we load an unnecessary hot state summary
            let (state, _) = self.load_hot_state(&epoch_boundary_state_root)?.ok_or(
                HotColdDBError::MissingEpochBoundaryState(epoch_boundary_state_root),
            )?;
            Ok(Some(state))
        } else {
            // Try the cold DB
            match self.load_cold_state_slot(state_root)? {
                Some(state_slot) => {
                    let epoch_boundary_slot =
                        state_slot / E::slots_per_epoch() * E::slots_per_epoch();
                    self.load_cold_state_by_slot(epoch_boundary_slot)
                }
                None => Ok(None),
            }
        }
    }

    pub fn put_item<I: StoreItem>(&self, key: &Hash256, item: &I) -> Result<(), Error> {
        self.hot_db.put(key, item)
    }

    pub fn get_item<I: StoreItem>(&self, key: &Hash256) -> Result<Option<I>, Error> {
        self.hot_db.get(key)
    }

    pub fn item_exists<I: StoreItem>(&self, key: &Hash256) -> Result<bool, Error> {
        self.hot_db.exists::<I>(key)
    }

    /// Convert a batch of `StoreOp` to a batch of `KeyValueStoreOp`.
    pub fn convert_to_kv_batch(
        &self,
        batch: Vec<StoreOp<E>>,
    ) -> Result<Vec<KeyValueStoreOp>, Error> {
        let mut key_value_batch = Vec::with_capacity(batch.len());
        for op in batch {
            match op {
                StoreOp::PutBlock(block_root, block) => {
                    self.block_as_kv_store_ops(
                        &block_root,
                        block.as_ref().clone(),
                        &mut key_value_batch,
                    )?;
                }

                StoreOp::PutState(state_root, state) => {
                    self.store_hot_state(&state_root, state, &mut key_value_batch)?;
                }

                StoreOp::PutBlobs(block_root, blobs) => {
                    self.blobs_as_kv_store_ops(&block_root, blobs, &mut key_value_batch);
                }

                StoreOp::PutDataColumns(block_root, data_columns) => {
                    self.data_columns_as_kv_store_ops(
                        &block_root,
                        data_columns,
                        &mut key_value_batch,
                    );
                }

                StoreOp::PutStateSummary(state_root, summary) => {
                    key_value_batch.push(summary.as_kv_store_op(state_root));
                }

                StoreOp::PutStateTemporaryFlag(state_root) => {
                    key_value_batch.push(TemporaryFlag.as_kv_store_op(state_root));
                }

                StoreOp::DeleteStateTemporaryFlag(state_root) => {
                    let db_key =
                        get_key_for_col(TemporaryFlag::db_column().into(), state_root.as_slice());
                    key_value_batch.push(KeyValueStoreOp::DeleteKey(db_key));
                }

                StoreOp::DeleteBlock(block_root) => {
                    let key = get_key_for_col(DBColumn::BeaconBlock.into(), block_root.as_slice());
                    key_value_batch.push(KeyValueStoreOp::DeleteKey(key));
                }

                StoreOp::DeleteBlobs(block_root) => {
                    let key = get_key_for_col(DBColumn::BeaconBlob.into(), block_root.as_slice());
                    key_value_batch.push(KeyValueStoreOp::DeleteKey(key));
                }

                StoreOp::DeleteDataColumns(block_root, column_indices) => {
                    for index in column_indices {
                        let key = get_key_for_col(
                            DBColumn::BeaconDataColumn.into(),
                            &get_data_column_key(&block_root, &index),
                        );
                        key_value_batch.push(KeyValueStoreOp::DeleteKey(key));
                    }
                }

                StoreOp::DeleteState(state_root, slot) => {
                    let state_summary_key =
                        get_key_for_col(DBColumn::BeaconStateSummary.into(), state_root.as_slice());
                    key_value_batch.push(KeyValueStoreOp::DeleteKey(state_summary_key));

                    if slot.map_or(true, |slot| slot % E::slots_per_epoch() == 0) {
                        let state_key =
                            get_key_for_col(DBColumn::BeaconState.into(), state_root.as_slice());
                        key_value_batch.push(KeyValueStoreOp::DeleteKey(state_key));
                    }
                }

                StoreOp::DeleteExecutionPayload(block_root) => {
                    let key = get_key_for_col(DBColumn::ExecPayload.into(), block_root.as_slice());
                    key_value_batch.push(KeyValueStoreOp::DeleteKey(key));
                }

                StoreOp::DeleteSyncCommitteeBranch(block_root) => {
                    let key = get_key_for_col(
                        DBColumn::SyncCommitteeBranch.into(),
                        block_root.as_slice(),
                    );
                    key_value_batch.push(KeyValueStoreOp::DeleteKey(key));
                }

                StoreOp::KeyValueOp(kv_op) => {
                    key_value_batch.push(kv_op);
                }
            }
        }
        Ok(key_value_batch)
    }

    pub fn do_atomically_with_block_and_blobs_cache(
        &self,
        batch: Vec<StoreOp<E>>,
    ) -> Result<(), Error> {
        let mut blobs_to_delete = Vec::new();
        let mut data_columns_to_delete = Vec::new();
        let (blobs_ops, hot_db_ops): (Vec<StoreOp<E>>, Vec<StoreOp<E>>) =
            batch.into_iter().partition(|store_op| match store_op {
                StoreOp::PutBlobs(_, _) | StoreOp::PutDataColumns(_, _) => true,
                StoreOp::DeleteBlobs(block_root) => {
                    match self.get_blobs(block_root) {
                        Ok(Some(blob_sidecar_list)) => {
                            blobs_to_delete.push((*block_root, blob_sidecar_list));
                        }
                        Err(e) => {
                            error!(
                                self.log, "Error getting blobs";
                                "block_root" => %block_root,
                                "error" => ?e
                            );
                        }
                        _ => (),
                    }
                    true
                }
                StoreOp::DeleteDataColumns(block_root, indices) => {
                    match indices
                        .iter()
                        .map(|index| self.get_data_column(block_root, index))
                        .collect::<Result<Vec<_>, _>>()
                    {
                        Ok(data_column_sidecar_list_opt) => {
                            let data_column_sidecar_list = data_column_sidecar_list_opt
                                .into_iter()
                                .flatten()
                                .collect::<Vec<_>>();
                            // Must push the same number of items as StoreOp::DeleteDataColumns items to
                            // prevent a `HotColdDBError::Rollback` error below in case of rollback
                            data_columns_to_delete.push((*block_root, data_column_sidecar_list));
                        }
                        Err(e) => {
                            error!(
                                self.log, "Error getting data columns";
                                "block_root" => %block_root,
                                "error" => ?e
                            );
                        }
                    }
                    true
                }
                StoreOp::PutBlock(_, _) | StoreOp::DeleteBlock(_) => false,
                _ => false,
            });

        // Update database whilst holding a lock on cache, to ensure that the cache updates
        // atomically with the database.
        let mut guard = self.block_cache.lock();

        let blob_cache_ops = blobs_ops.clone();
        // Try to execute blobs store ops.
        self.blobs_db
            .do_atomically(self.convert_to_kv_batch(blobs_ops)?)?;

        let hot_db_cache_ops = hot_db_ops.clone();
        // Try to execute hot db store ops.
        let tx_res = match self.convert_to_kv_batch(hot_db_ops) {
            Ok(kv_store_ops) => self.hot_db.do_atomically(kv_store_ops),
            Err(e) => Err(e),
        };
        // Rollback on failure
        if let Err(e) = tx_res {
            error!(
                self.log,
                "Database write failed";
                "error" => ?e,
                "action" => "reverting blob DB changes"
            );
            let mut blob_cache_ops = blob_cache_ops;
            for op in blob_cache_ops.iter_mut() {
                let reverse_op = match op {
                    StoreOp::PutBlobs(block_root, _) => StoreOp::DeleteBlobs(*block_root),
                    StoreOp::PutDataColumns(block_root, data_columns) => {
                        let indices = data_columns.iter().map(|c| c.index).collect();
                        StoreOp::DeleteDataColumns(*block_root, indices)
                    }
                    StoreOp::DeleteBlobs(_) => match blobs_to_delete.pop() {
                        Some((block_root, blobs)) => StoreOp::PutBlobs(block_root, blobs),
                        None => return Err(HotColdDBError::Rollback.into()),
                    },
                    StoreOp::DeleteDataColumns(_, _) => match data_columns_to_delete.pop() {
                        Some((block_root, data_columns)) => {
                            StoreOp::PutDataColumns(block_root, data_columns)
                        }
                        None => return Err(HotColdDBError::Rollback.into()),
                    },
                    _ => return Err(HotColdDBError::Rollback.into()),
                };
                *op = reverse_op;
            }
            self.blobs_db
                .do_atomically(self.convert_to_kv_batch(blob_cache_ops)?)?;
            return Err(e);
        }

        for op in hot_db_cache_ops {
            match op {
                StoreOp::PutBlock(block_root, block) => {
                    guard.put_block(block_root, (*block).clone());
                }

                StoreOp::PutBlobs(_, _) => (),

                StoreOp::PutDataColumns(_, _) => (),

                StoreOp::PutState(_, _) => (),

                StoreOp::PutStateSummary(_, _) => (),

                StoreOp::PutStateTemporaryFlag(_) => (),

                StoreOp::DeleteStateTemporaryFlag(_) => (),

                StoreOp::DeleteBlock(block_root) => {
                    guard.delete_block(&block_root);
                    self.state_cache.lock().delete_block_states(&block_root);
                }

                StoreOp::DeleteState(state_root, _) => {
                    self.state_cache.lock().delete_state(&state_root)
                }

                StoreOp::DeleteBlobs(_) => (),

                StoreOp::DeleteDataColumns(_, _) => (),

                StoreOp::DeleteExecutionPayload(_) => (),

                StoreOp::DeleteSyncCommitteeBranch(_) => (),

                StoreOp::KeyValueOp(_) => (),
            }
        }

        for op in blob_cache_ops {
            match op {
                StoreOp::PutBlobs(block_root, blobs) => {
                    guard.put_blobs(block_root, blobs);
                }

                StoreOp::DeleteBlobs(block_root) => {
                    guard.delete_blobs(&block_root);
                }

                _ => (),
            }
        }

        drop(guard);

        Ok(())
    }

    /// Store a post-finalization state efficiently in the hot database.
    ///
    /// On an epoch boundary, store a full state. On an intermediate slot, store
    /// just a backpointer to the nearest epoch boundary.
    pub fn store_hot_state(
        &self,
        state_root: &Hash256,
        state: &BeaconState<E>,
        ops: &mut Vec<KeyValueStoreOp>,
    ) -> Result<(), Error> {
        // Put the state in the cache.
        let block_root = state.get_latest_block_root(*state_root);

        // Avoid storing states in the database if they already exist in the state cache.
        // The exception to this is the finalized state, which must exist in the cache before it
        // is stored on disk.
        if let PutStateOutcome::Duplicate =
            self.state_cache
                .lock()
                .put_state(*state_root, block_root, state)?
        {
            debug!(
                self.log,
                "Skipping storage of cached state";
                "slot" => state.slot(),
                "state_root" => ?state_root
            );
            return Ok(());
        }

        // On the epoch boundary, store the full state.
        if state.slot() % E::slots_per_epoch() == 0 {
            trace!(
                self.log,
                "Storing full state on epoch boundary";
                "slot" => state.slot().as_u64(),
                "state_root" => format!("{:?}", state_root)
            );
            store_full_state(state_root, state, ops)?;
        }

        // Store a summary of the state.
        // We store one even for the epoch boundary states, as we may need their slots
        // when doing a look up by state root.
        let hot_state_summary = HotStateSummary::new(state_root, state)?;
        let op = hot_state_summary.as_kv_store_op(*state_root);
        ops.push(op);

        Ok(())
    }

    /// Get a post-finalization state from the database or store.
    pub fn get_hot_state(&self, state_root: &Hash256) -> Result<Option<BeaconState<E>>, Error> {
        if let Some(state) = self.state_cache.lock().get_by_state_root(*state_root) {
            return Ok(Some(state));
        }

        if *state_root != self.get_split_info().state_root {
            // Do not warn on start up when loading the split state.
            warn!(
                self.log,
                "State cache missed";
                "state_root" => ?state_root,
            );
        }

        let state_from_disk = self.load_hot_state(state_root)?;

        if let Some((mut state, block_root)) = state_from_disk {
            state.update_tree_hash_cache()?;
            state.build_all_caches(&self.spec)?;
            self.state_cache
                .lock()
                .put_state(*state_root, block_root, &state)?;
            debug!(
                self.log,
                "Cached state";
                "state_root" => ?state_root,
                "slot" => state.slot(),
            );
            Ok(Some(state))
        } else {
            Ok(None)
        }
    }

    /// Load a post-finalization state from the hot database.
    ///
    /// Will replay blocks from the nearest epoch boundary.
    ///
    /// Return the `(state, latest_block_root)` where `latest_block_root` is the root of the last
    /// block applied to `state`.
    pub fn load_hot_state(
        &self,
        state_root: &Hash256,
    ) -> Result<Option<(BeaconState<E>, Hash256)>, Error> {
        metrics::inc_counter(&metrics::BEACON_STATE_HOT_GET_COUNT);

        // If the state is marked as temporary, do not return it. It will become visible
        // only once its transaction commits and deletes its temporary flag.
        if self.load_state_temporary_flag(state_root)?.is_some() {
            return Ok(None);
        }

        if let Some(HotStateSummary {
            slot,
            latest_block_root,
            epoch_boundary_state_root,
        }) = self.load_hot_state_summary(state_root)?
        {
            let mut boundary_state =
                get_full_state(&self.hot_db, &epoch_boundary_state_root, &self.spec)?.ok_or(
                    HotColdDBError::MissingEpochBoundaryState(epoch_boundary_state_root),
                )?;

            // Immediately rebase the state from disk on the finalized state so that we can reuse
            // parts of the tree for state root calculation in `replay_blocks`.
            self.state_cache
                .lock()
                .rebase_on_finalized(&mut boundary_state, &self.spec)?;

            // Optimization to avoid even *thinking* about replaying blocks if we're already
            // on an epoch boundary.
            let mut state = if slot % E::slots_per_epoch() == 0 {
                boundary_state
            } else {
                // Cache ALL intermediate states that are reached during block replay. We may want
                // to restrict this in future to only cache epoch boundary states. At worst we will
                // cache up to 32 states for each state loaded, which should not flush out the cache
                // entirely.
                let state_cache_hook = |state_root, state: &mut BeaconState<E>| {
                    // Ensure all caches are built before attempting to cache.
                    state.update_tree_hash_cache()?;
                    state.build_all_caches(&self.spec)?;

                    let latest_block_root = state.get_latest_block_root(state_root);
                    if let PutStateOutcome::New =
                        self.state_cache
                            .lock()
                            .put_state(state_root, latest_block_root, state)?
                    {
                        debug!(
                            self.log,
                            "Cached ancestor state";
                            "state_root" => ?state_root,
                            "slot" => slot,
                        );
                    }
                    Ok(())
                };
                let blocks =
                    self.load_blocks_to_replay(boundary_state.slot(), slot, latest_block_root)?;
                self.replay_blocks(
                    boundary_state,
                    blocks,
                    slot,
                    no_state_root_iter(),
                    Some(Box::new(state_cache_hook)),
                )?
            };
            state.apply_pending_mutations()?;

            Ok(Some((state, latest_block_root)))
        } else {
            Ok(None)
        }
    }

    pub fn store_cold_state_summary(
        &self,
        state_root: &Hash256,
        slot: Slot,
        ops: &mut Vec<KeyValueStoreOp>,
    ) -> Result<(), Error> {
        ops.push(ColdStateSummary { slot }.as_kv_store_op(*state_root));
        ops.push(KeyValueStoreOp::PutKeyValue(
            get_key_for_col(
                DBColumn::BeaconStateRoots.into(),
                &slot.as_u64().to_be_bytes(),
            ),
            state_root.as_slice().to_vec(),
        ));
        Ok(())
    }

    /// Store a pre-finalization state in the freezer database.
    pub fn store_cold_state(
        &self,
        state_root: &Hash256,
        state: &BeaconState<E>,
        ops: &mut Vec<KeyValueStoreOp>,
    ) -> Result<(), Error> {
        self.store_cold_state_summary(state_root, state.slot(), ops)?;

        let slot = state.slot();
        match self.hierarchy.storage_strategy(slot)? {
            StorageStrategy::ReplayFrom(from) => {
                debug!(
                    self.log,
                    "Storing cold state";
                    "strategy" => "replay",
                    "from_slot" => from,
                    "slot" => state.slot(),
                );
                // Already have persisted the state summary, don't persist anything else
            }
            StorageStrategy::Snapshot => {
                debug!(
                    self.log,
                    "Storing cold state";
                    "strategy" => "snapshot",
                    "slot" => state.slot(),
                );
                self.store_cold_state_as_snapshot(state, ops)?;
            }
            StorageStrategy::DiffFrom(from) => {
                debug!(
                    self.log,
                    "Storing cold state";
                    "strategy" => "diff",
                    "from_slot" => from,
                    "slot" => state.slot(),
                );
                self.store_cold_state_as_diff(state, from, ops)?;
            }
        }

        Ok(())
    }

    pub fn store_cold_state_as_snapshot(
        &self,
        state: &BeaconState<E>,
        ops: &mut Vec<KeyValueStoreOp>,
    ) -> Result<(), Error> {
        let bytes = state.as_ssz_bytes();
        let compressed_value = {
            let _timer = metrics::start_timer(&metrics::STORE_BEACON_STATE_FREEZER_COMPRESS_TIME);
            let mut out = Vec::with_capacity(self.config.estimate_compressed_size(bytes.len()));
            let mut encoder = Encoder::new(&mut out, self.config.compression_level)
                .map_err(Error::Compression)?;
            encoder.write_all(&bytes).map_err(Error::Compression)?;
            encoder.finish().map_err(Error::Compression)?;
            out
        };

        let key = get_key_for_col(
            DBColumn::BeaconStateSnapshot.into(),
            &state.slot().as_u64().to_be_bytes(),
        );
        ops.push(KeyValueStoreOp::PutKeyValue(key, compressed_value));
        Ok(())
    }

    fn load_cold_state_bytes_as_snapshot(&self, slot: Slot) -> Result<Option<Vec<u8>>, Error> {
        match self.cold_db.get_bytes(
            DBColumn::BeaconStateSnapshot.into(),
            &slot.as_u64().to_be_bytes(),
        )? {
            Some(bytes) => {
                let _timer =
                    metrics::start_timer(&metrics::STORE_BEACON_STATE_FREEZER_DECOMPRESS_TIME);
                let mut ssz_bytes =
                    Vec::with_capacity(self.config.estimate_decompressed_size(bytes.len()));
                let mut decoder = Decoder::new(&*bytes).map_err(Error::Compression)?;
                decoder
                    .read_to_end(&mut ssz_bytes)
                    .map_err(Error::Compression)?;
                Ok(Some(ssz_bytes))
            }
            None => Ok(None),
        }
    }

    fn load_cold_state_as_snapshot(&self, slot: Slot) -> Result<Option<BeaconState<E>>, Error> {
        Ok(self
            .load_cold_state_bytes_as_snapshot(slot)?
            .map(|bytes| BeaconState::from_ssz_bytes(&bytes, &self.spec))
            .transpose()?)
    }

    pub fn store_cold_state_as_diff(
        &self,
        state: &BeaconState<E>,
        from_slot: Slot,
        ops: &mut Vec<KeyValueStoreOp>,
    ) -> Result<(), Error> {
        // Load diff base state bytes.
        let (_, base_buffer) = {
            let _t = metrics::start_timer(&metrics::STORE_BEACON_HDIFF_BUFFER_LOAD_FOR_STORE_TIME);
            self.load_hdiff_buffer_for_slot(from_slot)?
        };
        let target_buffer = HDiffBuffer::from_state(state.clone());
        let diff = {
            let _timer = metrics::start_timer(&metrics::STORE_BEACON_HDIFF_BUFFER_COMPUTE_TIME);
            HDiff::compute(&base_buffer, &target_buffer, &self.config)?
        };
        let diff_bytes = diff.as_ssz_bytes();

        let key = get_key_for_col(
            DBColumn::BeaconStateDiff.into(),
            &state.slot().as_u64().to_be_bytes(),
        );
        ops.push(KeyValueStoreOp::PutKeyValue(key, diff_bytes));
        Ok(())
    }

    /// Try to load a pre-finalization state from the freezer database.
    ///
    /// Return `None` if no state with `state_root` lies in the freezer.
    pub fn load_cold_state(&self, state_root: &Hash256) -> Result<Option<BeaconState<E>>, Error> {
        match self.load_cold_state_slot(state_root)? {
            Some(slot) => self.load_cold_state_by_slot(slot),
            None => Ok(None),
        }
    }

    /// Load a pre-finalization state from the freezer database.
    ///
    /// Will reconstruct the state if it lies between restore points.
    pub fn load_cold_state_by_slot(&self, slot: Slot) -> Result<Option<BeaconState<E>>, Error> {
        let (base_slot, hdiff_buffer) = {
            let _t = metrics::start_timer(&metrics::STORE_BEACON_HDIFF_BUFFER_LOAD_TIME);
            self.load_hdiff_buffer_for_slot(slot)?
        };
        let base_state = hdiff_buffer.into_state(&self.spec)?;
        debug_assert_eq!(base_slot, base_state.slot());

        if base_state.slot() == slot {
            return Ok(Some(base_state));
        }

        let blocks = self.load_cold_blocks(base_state.slot() + 1, slot)?;

        // Include state root for base state as it is required by block processing to not have to
        // hash the state.
        let state_root_iter =
            self.forwards_state_roots_iterator_until(base_state.slot(), slot, || {
                Err(Error::StateShouldNotBeRequired(slot))
            })?;

        self.replay_blocks(base_state, blocks, slot, Some(state_root_iter), None)
            .map(Some)
    }

    fn load_hdiff_for_slot(&self, slot: Slot) -> Result<HDiff, Error> {
        let bytes = {
            let _t = metrics::start_timer(&metrics::BEACON_HDIFF_READ_TIMES);
            self.cold_db
                .get_bytes(
                    DBColumn::BeaconStateDiff.into(),
                    &slot.as_u64().to_be_bytes(),
                )?
                .ok_or(HotColdDBError::MissingHDiff(slot))?
        };
        let hdiff = {
            let _t = metrics::start_timer(&metrics::BEACON_HDIFF_DECODE_TIMES);
            HDiff::from_ssz_bytes(&bytes)?
        };
        Ok(hdiff)
    }

    /// Returns `HDiffBuffer` for the specified slot, or `HDiffBuffer` for the `ReplayFrom` slot if
    /// the diff for the specified slot is not stored.
    fn load_hdiff_buffer_for_slot(&self, slot: Slot) -> Result<(Slot, HDiffBuffer), Error> {
        if let Some(buffer) = self.hdiff_buffer_cache.lock().get(&slot) {
            debug!(
                self.log,
                "Hit diff buffer cache";
                "slot" => slot
            );
            metrics::inc_counter(&metrics::STORE_BEACON_HDIFF_BUFFER_CACHE_HIT);
            return Ok((slot, buffer.clone()));
        } else {
            metrics::inc_counter(&metrics::STORE_BEACON_HDIFF_BUFFER_CACHE_MISS);
        }

        // Load buffer for the previous state.
        // This amount of recursion (<10 levels) should be OK.
        let t = std::time::Instant::now();
        match self.hierarchy.storage_strategy(slot)? {
            // Base case.
            StorageStrategy::Snapshot => {
                let state = self
                    .load_cold_state_as_snapshot(slot)?
                    .ok_or(Error::MissingSnapshot(slot))?;
                let buffer = HDiffBuffer::from_state(state);

                self.hdiff_buffer_cache.lock().put(slot, buffer.clone());
                debug!(
                    self.log,
                    "Added diff buffer to cache";
                    "load_time_ms" => t.elapsed().as_millis(),
                    "slot" => slot
                );

                Ok((slot, buffer))
            }
            // Recursive case.
            StorageStrategy::DiffFrom(from) => {
                let (_buffer_slot, mut buffer) = self.load_hdiff_buffer_for_slot(from)?;

                // Load diff and apply it to buffer.
                let diff = self.load_hdiff_for_slot(slot)?;
                {
                    let _timer =
                        metrics::start_timer(&metrics::STORE_BEACON_HDIFF_BUFFER_APPLY_TIME);
                    diff.apply(&mut buffer, &self.config)?;
                }

                self.hdiff_buffer_cache.lock().put(slot, buffer.clone());
                debug!(
                    self.log,
                    "Added diff buffer to cache";
                    "load_time_ms" => t.elapsed().as_millis(),
                    "slot" => slot
                );

                Ok((slot, buffer))
            }
            StorageStrategy::ReplayFrom(from) => self.load_hdiff_buffer_for_slot(from),
        }
    }

    /// Load cold blocks between `start_slot` and `end_slot` inclusive.
    pub fn load_cold_blocks(
        &self,
        start_slot: Slot,
        end_slot: Slot,
    ) -> Result<Vec<SignedBlindedBeaconBlock<E>>, Error> {
        let block_root_iter =
            self.forwards_block_roots_iterator_until(start_slot, end_slot, || {
                Err(Error::StateShouldNotBeRequired(end_slot))
            })?;
        process_results(block_root_iter, |iter| {
            iter.map(|(block_root, _slot)| block_root)
                .dedup()
                .map(|block_root| {
                    self.get_blinded_block(&block_root)?
                        .ok_or(Error::MissingBlock(block_root))
                })
                .collect()
        })?
    }

    /// Load the blocks between `start_slot` and `end_slot` by backtracking from `end_block_hash`.
    ///
    /// Blocks are returned in slot-ascending order, suitable for replaying on a state with slot
    /// equal to `start_slot`, to reach a state with slot equal to `end_slot`.
    pub fn load_blocks_to_replay(
        &self,
        start_slot: Slot,
        end_slot: Slot,
        end_block_hash: Hash256,
    ) -> Result<Vec<SignedBeaconBlock<E, BlindedPayload<E>>>, Error> {
        let mut blocks = ParentRootBlockIterator::new(self, end_block_hash)
            .map(|result| result.map(|(_, block)| block))
            // Include the block at the end slot (if any), it needs to be
            // replayed in order to construct the canonical state at `end_slot`.
            .filter(|result| {
                result
                    .as_ref()
                    .map_or(true, |block| block.slot() <= end_slot)
            })
            // Include the block at the start slot (if any). Whilst it doesn't need to be
            // applied to the state, it contains a potentially useful state root.
            //
            // Return `true` on an `Err` so that the `collect` fails, unless the error is a
            // `BlockNotFound` error and some blocks are intentionally missing from the DB.
            // This complexity is unfortunately necessary to avoid loading the parent of the
            // oldest known block -- we can't know that we have all the required blocks until we
            // load a block with slot less than the start slot, which is impossible if there are
            // no blocks with slot less than the start slot.
            .take_while(|result| match result {
                Ok(block) => block.slot() >= start_slot,
                Err(Error::BlockNotFound(_)) => {
                    self.get_oldest_block_slot() == self.spec.genesis_slot
                }
                Err(_) => true,
            })
            .collect::<Result<Vec<_>, _>>()?;
        blocks.reverse();
        Ok(blocks)
    }

    /// Replay `blocks` on top of `state` until `target_slot` is reached.
    ///
    /// Will skip slots as necessary. The returned state is not guaranteed
    /// to have any caches built, beyond those immediately required by block processing.
    pub fn replay_blocks(
        &self,
        state: BeaconState<E>,
        blocks: Vec<SignedBeaconBlock<E, BlindedPayload<E>>>,
        target_slot: Slot,
        state_root_iter: Option<impl Iterator<Item = Result<(Hash256, Slot), Error>>>,
        pre_slot_hook: Option<PreSlotHook<E, Error>>,
    ) -> Result<BeaconState<E>, Error> {
        metrics::inc_counter_by(&metrics::STORE_BEACON_REPLAYED_BLOCKS, blocks.len() as u64);

        let mut block_replayer = BlockReplayer::new(state, &self.spec)
            .no_signature_verification()
            .minimal_block_root_verification();

        let have_state_root_iterator = state_root_iter.is_some();
        if let Some(state_root_iter) = state_root_iter {
            block_replayer = block_replayer.state_root_iter(state_root_iter);
        }

        if let Some(pre_slot_hook) = pre_slot_hook {
            block_replayer = block_replayer.pre_slot_hook(pre_slot_hook);
        }

        block_replayer
            .apply_blocks(blocks, Some(target_slot))
            .map(|block_replayer| {
                if have_state_root_iterator && block_replayer.state_root_miss() {
                    warn!(
                        self.log,
                        "State root cache miss during block replay";
                        "slot" => target_slot,
                    );
                }
                block_replayer.into_state()
            })
    }

    /// Fetch blobs for a given block from the store.
    pub fn get_blobs(&self, block_root: &Hash256) -> Result<Option<BlobSidecarList<E>>, Error> {
        // Check the cache.
        if let Some(blobs) = self.block_cache.lock().get_blobs(block_root) {
            metrics::inc_counter(&metrics::BEACON_BLOBS_CACHE_HIT_COUNT);
            return Ok(Some(blobs.clone()));
        }

        match self
            .blobs_db
            .get_bytes(DBColumn::BeaconBlob.into(), block_root.as_slice())?
        {
            Some(ref blobs_bytes) => {
                let blobs = BlobSidecarList::from_ssz_bytes(blobs_bytes)?;
                self.block_cache
                    .lock()
                    .put_blobs(*block_root, blobs.clone());
                Ok(Some(blobs))
            }
            None => Ok(None),
        }
    }

    /// Fetch all keys in the data_column column with prefix `block_root`
    pub fn get_data_column_keys(&self, block_root: Hash256) -> Result<Vec<ColumnIndex>, Error> {
        self.blobs_db
            .iter_raw_keys(DBColumn::BeaconDataColumn, block_root.as_slice())
            .map(|key| key.and_then(|key| parse_data_column_key(key).map(|key| key.1)))
            .collect()
    }

    /// Fetch a single data_column for a given block from the store.
    pub fn get_data_column(
        &self,
        block_root: &Hash256,
        column_index: &ColumnIndex,
    ) -> Result<Option<Arc<DataColumnSidecar<E>>>, Error> {
        // Check the cache.
        if let Some(data_column) = self
            .block_cache
            .lock()
            .get_data_column(block_root, column_index)
        {
            metrics::inc_counter(&metrics::BEACON_DATA_COLUMNS_CACHE_HIT_COUNT);
            return Ok(Some(data_column.clone()));
        }

        match self.blobs_db.get_bytes(
            DBColumn::BeaconDataColumn.into(),
            &get_data_column_key(block_root, column_index),
        )? {
            Some(ref data_column_bytes) => {
                let data_column = Arc::new(DataColumnSidecar::from_ssz_bytes(data_column_bytes)?);
                self.block_cache
                    .lock()
                    .put_data_column(*block_root, data_column.clone());
                Ok(Some(data_column))
            }
            None => Ok(None),
        }
    }

    /// Get a reference to the `ChainSpec` used by the database.
    pub fn get_chain_spec(&self) -> &Arc<ChainSpec> {
        &self.spec
    }

    /// Get a reference to the `Logger` used by the database.
    pub fn logger(&self) -> &Logger {
        &self.log
    }

    /// Fetch a copy of the current split slot from memory.
    pub fn get_split_slot(&self) -> Slot {
        self.split.read_recursive().slot
    }

    /// Fetch a copy of the current split slot from memory.
    pub fn get_split_info(&self) -> Split {
        *self.split.read_recursive()
    }

    pub fn set_split(&self, slot: Slot, state_root: Hash256, block_root: Hash256) {
        *self.split.write() = Split {
            slot,
            state_root,
            block_root,
        };
    }

    /// Load the database schema version from disk.
    fn load_schema_version(&self) -> Result<Option<SchemaVersion>, Error> {
        self.hot_db.get(&SCHEMA_VERSION_KEY)
    }

    /// Store the database schema version.
    pub fn store_schema_version(&self, schema_version: SchemaVersion) -> Result<(), Error> {
        self.hot_db.put(&SCHEMA_VERSION_KEY, &schema_version)
    }

    /// Store the database schema version atomically with additional operations.
    pub fn store_schema_version_atomically(
        &self,
        schema_version: SchemaVersion,
        mut ops: Vec<KeyValueStoreOp>,
    ) -> Result<(), Error> {
        let column = SchemaVersion::db_column().into();
        let key = SCHEMA_VERSION_KEY.as_slice();
        let db_key = get_key_for_col(column, key);
        let op = KeyValueStoreOp::PutKeyValue(db_key, schema_version.as_store_bytes());
        ops.push(op);

        self.hot_db.do_atomically(ops)
    }

    /// Initialise the anchor info for checkpoint sync starting from `block`.
    pub fn init_anchor_info(
        &self,
        block: BeaconBlockRef<'_, E>,
        retain_historic_states: bool,
    ) -> Result<KeyValueStoreOp, Error> {
        let anchor_slot = block.slot();

        // Set the `state_upper_limit` to the slot of the *next* checkpoint.
        let next_snapshot_slot = self.hierarchy.next_snapshot_slot(anchor_slot)?;
        let state_upper_limit = if !retain_historic_states {
            STATE_UPPER_LIMIT_NO_RETAIN
        } else {
            next_snapshot_slot
        };
        let anchor_info = if state_upper_limit == 0 && anchor_slot == 0 {
            // Genesis archive node: no anchor because we *will* store all states.
            ANCHOR_FOR_ARCHIVE_NODE
        } else {
            AnchorInfo {
                anchor_slot,
                oldest_block_slot: anchor_slot,
                oldest_block_parent: block.parent_root(),
                state_upper_limit,
                state_lower_limit: self.spec.genesis_slot,
            }
        };
        self.compare_and_set_anchor_info(ANCHOR_UNINITIALIZED, anchor_info)
    }

    /// Get a clone of the store's anchor info.
    ///
    /// To do mutations, use `compare_and_set_anchor_info`.
    pub fn get_anchor_info(&self) -> AnchorInfo {
        self.anchor_info.read_recursive().clone()
    }

    /// Atomically update the anchor info from `prev_value` to `new_value`.
    ///
    /// Return a `KeyValueStoreOp` which should be written to disk, possibly atomically with other
    /// values.
    ///
    /// Return an `AnchorInfoConcurrentMutation` error if the `prev_value` provided
    /// is not correct.
    pub fn compare_and_set_anchor_info(
        &self,
        prev_value: AnchorInfo,
        new_value: AnchorInfo,
    ) -> Result<KeyValueStoreOp, Error> {
        let mut anchor_info = self.anchor_info.write();
        if *anchor_info == prev_value {
            let kv_op = self.store_anchor_info_in_batch(&new_value);
            *anchor_info = new_value;
            Ok(kv_op)
        } else {
            Err(Error::AnchorInfoConcurrentMutation)
        }
    }

    /// As for `compare_and_set_anchor_info`, but also writes the anchor to disk immediately.
    pub fn compare_and_set_anchor_info_with_write(
        &self,
        prev_value: AnchorInfo,
        new_value: AnchorInfo,
    ) -> Result<(), Error> {
        let kv_store_op = self.compare_and_set_anchor_info(prev_value, new_value)?;
        self.hot_db.do_atomically(vec![kv_store_op])
    }

    /// Load the anchor info from disk.
    fn load_anchor_info(hot_db: &Hot) -> Result<AnchorInfo, Error> {
<<<<<<< HEAD
        // FIXME(sproul): temp change to fix my archive node
        Ok(hot_db
            .get(&ANCHOR_INFO_KEY)?
            .unwrap_or(ANCHOR_FOR_ARCHIVE_NODE))
=======
        Ok(hot_db
            .get(&ANCHOR_INFO_KEY)?
            .unwrap_or(ANCHOR_UNINITIALIZED))
>>>>>>> 5d69f9c9
    }

    /// Store the given `anchor_info` to disk.
    ///
    /// The argument is intended to be `self.anchor_info`, but is passed manually to avoid issues
    /// with recursive locking.
    fn store_anchor_info_in_batch(&self, anchor_info: &AnchorInfo) -> KeyValueStoreOp {
        anchor_info.as_kv_store_op(ANCHOR_INFO_KEY)
    }

    /// Initialize the `BlobInfo` when starting from genesis or a checkpoint.
    pub fn init_blob_info(&self, anchor_slot: Slot) -> Result<KeyValueStoreOp, Error> {
        let oldest_blob_slot = self.spec.deneb_fork_epoch.map(|fork_epoch| {
            std::cmp::max(anchor_slot, fork_epoch.start_slot(E::slots_per_epoch()))
        });
        let blob_info = BlobInfo {
            oldest_blob_slot,
            blobs_db: true,
        };
        self.compare_and_set_blob_info(self.get_blob_info(), blob_info)
    }

    /// Get a clone of the store's blob info.
    ///
    /// To do mutations, use `compare_and_set_blob_info`.
    pub fn get_blob_info(&self) -> BlobInfo {
        self.blob_info.read_recursive().clone()
    }

    /// Initialize the `DataColumnInfo` when starting from genesis or a checkpoint.
    pub fn init_data_column_info(&self, anchor_slot: Slot) -> Result<KeyValueStoreOp, Error> {
        let oldest_data_column_slot = self.spec.eip7594_fork_epoch.map(|fork_epoch| {
            std::cmp::max(anchor_slot, fork_epoch.start_slot(E::slots_per_epoch()))
        });
        let data_column_info = DataColumnInfo {
            oldest_data_column_slot,
        };
        self.compare_and_set_data_column_info(self.get_data_column_info(), data_column_info)
    }

    /// Get a clone of the store's data column info.
    ///
    /// To do mutations, use `compare_and_set_data_column_info`.
    pub fn get_data_column_info(&self) -> DataColumnInfo {
        self.data_column_info.read_recursive().clone()
    }

    /// Atomically update the blob info from `prev_value` to `new_value`.
    ///
    /// Return a `KeyValueStoreOp` which should be written to disk, possibly atomically with other
    /// values.
    ///
    /// Return an `BlobInfoConcurrentMutation` error if the `prev_value` provided
    /// is not correct.
    pub fn compare_and_set_blob_info(
        &self,
        prev_value: BlobInfo,
        new_value: BlobInfo,
    ) -> Result<KeyValueStoreOp, Error> {
        let mut blob_info = self.blob_info.write();
        if *blob_info == prev_value {
            let kv_op = self.store_blob_info_in_batch(&new_value);
            *blob_info = new_value;
            Ok(kv_op)
        } else {
            Err(Error::BlobInfoConcurrentMutation)
        }
    }

    /// As for `compare_and_set_blob_info`, but also writes the blob info to disk immediately.
    pub fn compare_and_set_blob_info_with_write(
        &self,
        prev_value: BlobInfo,
        new_value: BlobInfo,
    ) -> Result<(), Error> {
        let kv_store_op = self.compare_and_set_blob_info(prev_value, new_value)?;
        self.hot_db.do_atomically(vec![kv_store_op])
    }

    /// Load the blob info from disk, but do not set `self.blob_info`.
    fn load_blob_info(&self) -> Result<Option<BlobInfo>, Error> {
        self.hot_db.get(&BLOB_INFO_KEY)
    }

    /// Store the given `blob_info` to disk.
    ///
    /// The argument is intended to be `self.blob_info`, but is passed manually to avoid issues
    /// with recursive locking.
    fn store_blob_info_in_batch(&self, blob_info: &BlobInfo) -> KeyValueStoreOp {
        blob_info.as_kv_store_op(BLOB_INFO_KEY)
    }

    /// Atomically update the data column info from `prev_value` to `new_value`.
    ///
    /// Return a `KeyValueStoreOp` which should be written to disk, possibly atomically with other
    /// values.
    ///
    /// Return an `DataColumnInfoConcurrentMutation` error if the `prev_value` provided
    /// is not correct.
    pub fn compare_and_set_data_column_info(
        &self,
        prev_value: DataColumnInfo,
        new_value: DataColumnInfo,
    ) -> Result<KeyValueStoreOp, Error> {
        let mut data_column_info = self.data_column_info.write();
        if *data_column_info == prev_value {
            let kv_op = self.store_data_column_info_in_batch(&new_value);
            *data_column_info = new_value;
            Ok(kv_op)
        } else {
            Err(Error::DataColumnInfoConcurrentMutation)
        }
    }

    /// As for `compare_and_set_data_column_info`, but also writes the blob info to disk immediately.
    pub fn compare_and_set_data_column_info_with_write(
        &self,
        prev_value: DataColumnInfo,
        new_value: DataColumnInfo,
    ) -> Result<(), Error> {
        let kv_store_op = self.compare_and_set_data_column_info(prev_value, new_value)?;
        self.hot_db.do_atomically(vec![kv_store_op])
    }

    /// Load the blob info from disk, but do not set `self.data_column_info`.
    fn load_data_column_info(&self) -> Result<Option<DataColumnInfo>, Error> {
        self.hot_db.get(&DATA_COLUMN_INFO_KEY)
    }

    /// Store the given `data_column_info` to disk.
    ///
    /// The argument is intended to be `self.data_column_info`, but is passed manually to avoid issues
    /// with recursive locking.
    fn store_data_column_info_in_batch(
        &self,
        data_column_info: &DataColumnInfo,
    ) -> KeyValueStoreOp {
        data_column_info.as_kv_store_op(DATA_COLUMN_INFO_KEY)
    }

    /// Return the slot-window describing the available historic states.
    ///
    /// Returns `(lower_limit, upper_limit)`.
    ///
    /// The lower limit is the maximum slot such that frozen states are available for all
    /// previous slots (<=).
    ///
    /// The upper limit is the minimum slot such that frozen states are available for all
    /// subsequent slots (>=).
    ///
    /// If `lower_limit >= upper_limit` then all states are available. This will be true
    /// if the database is completely filled in, as we'll return `(split_slot, 0)` in this
    /// instance.
    pub fn get_historic_state_limits(&self) -> (Slot, Slot) {
        // If checkpoint sync is used then states in the hot DB will always be available, but may
        // become unavailable as finalisation advances due to the lack of a snapshot in the
        // database. For this reason we take the minimum of the split slot and the
        // restore-point-aligned `state_upper_limit`, which should be set _ahead_ of the checkpoint
        // slot during initialisation.
        //
        // E.g. if we start from a checkpoint at slot 2048+1024=3072 with SPRP=2048, then states
        // with slots 3072-4095 will be available only while they are in the hot database, and this
        // function will return the current split slot as the upper limit. Once slot 4096 is reached
        // a new restore point will be created at that slot, making all states from 4096 onwards
        // permanently available.
        let split_slot = self.get_split_slot();
        let anchor = self.anchor_info.read_recursive();
        (
            anchor.state_lower_limit,
            min(anchor.state_upper_limit, split_slot),
        )
    }

    /// Return the minimum slot such that blocks are available for all subsequent slots.
    pub fn get_oldest_block_slot(&self) -> Slot {
        self.anchor_info.read_recursive().oldest_block_slot
    }

    /// Return the in-memory configuration used by the database.
    pub fn get_config(&self) -> &StoreConfig {
        &self.config
    }

    /// Load previously-stored config from disk.
    fn load_config(&self) -> Result<Option<OnDiskStoreConfig>, Error> {
        self.hot_db.get(&CONFIG_KEY)
    }

    /// Write the config to disk.
    fn store_config(&self) -> Result<(), Error> {
        self.hot_db.put(&CONFIG_KEY, &self.config.as_disk_config())
    }

    /// Load the split point from disk, sans block root.
    fn load_split_partial(&self) -> Result<Option<Split>, Error> {
        self.hot_db.get(&SPLIT_KEY)
    }

    /// Load the split point from disk, including block root.
    fn load_split(&self) -> Result<Option<Split>, Error> {
        match self.load_split_partial()? {
            Some(mut split) => {
                // Load the hot state summary to get the block root.
                let summary = self.load_hot_state_summary(&split.state_root)?.ok_or(
                    HotColdDBError::MissingSplitState(split.state_root, split.slot),
                )?;
                split.block_root = summary.latest_block_root;
                Ok(Some(split))
            }
            None => Ok(None),
        }
    }

    /// Stage the split for storage to disk.
    pub fn store_split_in_batch(&self) -> KeyValueStoreOp {
        self.split.read_recursive().as_kv_store_op(SPLIT_KEY)
    }

    /// Load a frozen state's slot, given its root.
    pub fn load_cold_state_slot(&self, state_root: &Hash256) -> Result<Option<Slot>, Error> {
        Ok(self
            .cold_db
            .get(state_root)?
            .map(|s: ColdStateSummary| s.slot))
    }

    /// Load a hot state's summary, given its root.
    pub fn load_hot_state_summary(
        &self,
        state_root: &Hash256,
    ) -> Result<Option<HotStateSummary>, Error> {
        self.hot_db.get(state_root)
    }

    /// Load the temporary flag for a state root, if one exists.
    ///
    /// Returns `Some` if the state is temporary, or `None` if the state is permanent or does not
    /// exist -- you should call `load_hot_state_summary` to find out which.
    pub fn load_state_temporary_flag(
        &self,
        state_root: &Hash256,
    ) -> Result<Option<TemporaryFlag>, Error> {
        self.hot_db.get(state_root)
    }

    /// Run a compaction pass to free up space used by deleted states.
    pub fn compact(&self) -> Result<(), Error> {
        self.hot_db.compact()?;
        Ok(())
    }

    /// Return `true` if compaction on finalization/pruning is enabled.
    pub fn compact_on_prune(&self) -> bool {
        self.config.compact_on_prune
    }

    /// Load the checkpoint to begin pruning from (the "old finalized checkpoint").
    pub fn load_pruning_checkpoint(&self) -> Result<Option<Checkpoint>, Error> {
        Ok(self
            .hot_db
            .get(&PRUNING_CHECKPOINT_KEY)?
            .map(|pc: PruningCheckpoint| pc.checkpoint))
    }

    /// Store the checkpoint to begin pruning from (the "old finalized checkpoint").
    pub fn store_pruning_checkpoint(&self, checkpoint: Checkpoint) -> Result<(), Error> {
        self.hot_db
            .do_atomically(vec![self.pruning_checkpoint_store_op(checkpoint)])
    }

    /// Create a staged store for the pruning checkpoint.
    pub fn pruning_checkpoint_store_op(&self, checkpoint: Checkpoint) -> KeyValueStoreOp {
        PruningCheckpoint { checkpoint }.as_kv_store_op(PRUNING_CHECKPOINT_KEY)
    }

    /// Load the timestamp of the last compaction as a `Duration` since the UNIX epoch.
    pub fn load_compaction_timestamp(&self) -> Result<Option<Duration>, Error> {
        Ok(self
            .hot_db
            .get(&COMPACTION_TIMESTAMP_KEY)?
            .map(|c: CompactionTimestamp| Duration::from_secs(c.0)))
    }

    /// Store the timestamp of the last compaction as a `Duration` since the UNIX epoch.
    pub fn store_compaction_timestamp(&self, compaction_timestamp: Duration) -> Result<(), Error> {
        self.hot_db.put(
            &COMPACTION_TIMESTAMP_KEY,
            &CompactionTimestamp(compaction_timestamp.as_secs()),
        )
    }

    /// Update the linear array of frozen block roots with the block root for several skipped slots.
    ///
    /// Write the block root at all slots from `start_slot` (inclusive) to `end_slot` (exclusive).
    pub fn store_frozen_block_root_at_skip_slots(
        &self,
        start_slot: Slot,
        end_slot: Slot,
        block_root: Hash256,
    ) -> Result<Vec<KeyValueStoreOp>, Error> {
        let mut ops = vec![];
        for slot in start_slot.as_u64()..end_slot.as_u64() {
            ops.push(KeyValueStoreOp::PutKeyValue(
                get_key_for_col(DBColumn::BeaconBlockRoots.into(), &slot.to_be_bytes()),
                block_root.as_slice().to_vec(),
            ));
        }
        Ok(ops)
    }

    /// Try to prune all execution payloads, returning early if there is no need to prune.
    pub fn try_prune_execution_payloads(&self, force: bool) -> Result<(), Error> {
        let split = self.get_split_info();

        if split.slot == 0 {
            return Ok(());
        }

        let bellatrix_fork_slot = if let Some(epoch) = self.spec.bellatrix_fork_epoch {
            epoch.start_slot(E::slots_per_epoch())
        } else {
            return Ok(());
        };

        // Load the split state so we can backtrack to find execution payloads.
        let split_state = self.get_state(&split.state_root, Some(split.slot))?.ok_or(
            HotColdDBError::MissingSplitState(split.state_root, split.slot),
        )?;

        // The finalized block may or may not have its execution payload stored, depending on
        // whether it was at a skipped slot. However for a fully pruned database its parent
        // should *always* have been pruned. In case of a long split (no parent found) we
        // continue as if the payloads are pruned, as the node probably has other things to worry
        // about.
        let split_block_root = split_state.get_latest_block_root(split.state_root);

        let already_pruned =
            process_results(split_state.rev_iter_block_roots(&self.spec), |mut iter| {
                iter.find(|(_, block_root)| *block_root != split_block_root)
                    .map_or(Ok(true), |(_, split_parent_root)| {
                        self.execution_payload_exists(&split_parent_root)
                            .map(|exists| !exists)
                    })
            })??;

        if already_pruned && !force {
            info!(self.log, "Execution payloads are pruned");
            return Ok(());
        }

        // Iterate block roots backwards to the Bellatrix fork or the anchor slot, whichever comes
        // first.
        warn!(
            self.log,
            "Pruning finalized payloads";
            "info" => "you may notice degraded I/O performance while this runs"
        );
        let anchor_slot = self.get_anchor_info().anchor_slot;

        let mut ops = vec![];
        let mut last_pruned_block_root = None;

        for res in std::iter::once(Ok((split_block_root, split.slot)))
            .chain(BlockRootsIterator::new(self, &split_state))
        {
            let (block_root, slot) = match res {
                Ok(tuple) => tuple,
                Err(e) => {
                    warn!(
                        self.log,
                        "Stopping payload pruning early";
                        "error" => ?e,
                    );
                    break;
                }
            };

            if slot < bellatrix_fork_slot {
                info!(
                    self.log,
                    "Payload pruning reached Bellatrix boundary";
                );
                break;
            }

            if Some(block_root) != last_pruned_block_root
                && self.execution_payload_exists(&block_root)?
            {
                debug!(
                    self.log,
                    "Pruning execution payload";
                    "slot" => slot,
                    "block_root" => ?block_root,
                );
                last_pruned_block_root = Some(block_root);
                ops.push(StoreOp::DeleteExecutionPayload(block_root));
            }

            if slot == anchor_slot {
                info!(
                    self.log,
                    "Payload pruning reached anchor state";
                    "slot" => slot
                );
                break;
            }
        }
        let payloads_pruned = ops.len();
        self.do_atomically_with_block_and_blobs_cache(ops)?;
        info!(
            self.log,
            "Execution payload pruning complete";
            "payloads_pruned" => payloads_pruned,
        );
        Ok(())
    }

    /// Try to prune blobs, approximating the current epoch from the split slot.
    pub fn try_prune_most_blobs(&self, force: bool) -> Result<(), Error> {
        let Some(deneb_fork_epoch) = self.spec.deneb_fork_epoch else {
            debug!(self.log, "Deneb fork is disabled");
            return Ok(());
        };
        // The current epoch is >= split_epoch + 2. It could be greater if the database is
        // configured to delay updating the split or finalization has ceased. In this instance we
        // choose to also delay the pruning of blobs (we never prune without finalization anyway).
        let min_current_epoch = self.get_split_slot().epoch(E::slots_per_epoch()) + 2;
        let min_data_availability_boundary = std::cmp::max(
            deneb_fork_epoch,
            min_current_epoch.saturating_sub(self.spec.min_epochs_for_blob_sidecars_requests),
        );

        self.try_prune_blobs(force, min_data_availability_boundary)
    }

    /// Try to prune blobs older than the data availability boundary.
    ///
    /// Blobs from the epoch `data_availability_boundary - blob_prune_margin_epochs` are retained.
    /// This epoch is an _exclusive_ endpoint for the pruning process.
    ///
    /// This function only supports pruning blobs older than the split point, which is older than
    /// (or equal to) finalization. Pruning blobs newer than finalization is not supported.
    ///
    /// This function also assumes that the split is stationary while it runs. It should only be
    /// run from the migrator thread (where `migrate_database` runs) or the database manager.
    pub fn try_prune_blobs(
        &self,
        force: bool,
        data_availability_boundary: Epoch,
    ) -> Result<(), Error> {
        if self.spec.deneb_fork_epoch.is_none() {
            debug!(self.log, "Deneb fork is disabled");
            return Ok(());
        }

        let pruning_enabled = self.get_config().prune_blobs;
        let margin_epochs = self.get_config().blob_prune_margin_epochs;
        let epochs_per_blob_prune = self.get_config().epochs_per_blob_prune;

        if !force && !pruning_enabled {
            debug!(
                self.log,
                "Blob pruning is disabled";
                "prune_blobs" => pruning_enabled
            );
            return Ok(());
        }

        let blob_info = self.get_blob_info();
        let Some(oldest_blob_slot) = blob_info.oldest_blob_slot else {
            error!(self.log, "Slot of oldest blob is not known");
            return Err(HotColdDBError::BlobPruneLogicError.into());
        };

        // Start pruning from the epoch of the oldest blob stored.
        // The start epoch is inclusive (blobs in this epoch will be pruned).
        let start_epoch = oldest_blob_slot.epoch(E::slots_per_epoch());

        // Prune blobs up until the `data_availability_boundary - margin` or the split
        // slot's epoch, whichever is older. We can't prune blobs newer than the split.
        // The end epoch is also inclusive (blobs in this epoch will be pruned).
        let split = self.get_split_info();
        let end_epoch = std::cmp::min(
            data_availability_boundary - margin_epochs - 1,
            split.slot.epoch(E::slots_per_epoch()) - 1,
        );
        let end_slot = end_epoch.end_slot(E::slots_per_epoch());

        let can_prune = end_epoch != 0 && start_epoch <= end_epoch;
        let should_prune = start_epoch + epochs_per_blob_prune <= end_epoch + 1;

        if !force && !should_prune || !can_prune {
            debug!(
                self.log,
                "Blobs are pruned";
                "oldest_blob_slot" => oldest_blob_slot,
                "data_availability_boundary" => data_availability_boundary,
                "split_slot" => split.slot,
                "end_epoch" => end_epoch,
                "start_epoch" => start_epoch,
            );
            return Ok(());
        }

        // Sanity checks.
        let anchor = self.get_anchor_info();
        if oldest_blob_slot < anchor.oldest_block_slot {
            error!(
                self.log,
                "Oldest blob is older than oldest block";
                "oldest_blob_slot" => oldest_blob_slot,
                "oldest_block_slot" => anchor.oldest_block_slot
            );
            return Err(HotColdDBError::BlobPruneLogicError.into());
        }

        // Iterate block roots forwards from the oldest blob slot.
        debug!(
            self.log,
            "Pruning blobs";
            "start_epoch" => start_epoch,
            "end_epoch" => end_epoch,
            "data_availability_boundary" => data_availability_boundary,
        );

        let mut ops = vec![];
        let mut last_pruned_block_root = None;

        for res in self.forwards_block_roots_iterator_until(oldest_blob_slot, end_slot, || {
            let (_, split_state) = self
                .get_advanced_hot_state(split.block_root, split.slot, split.state_root)?
                .ok_or(HotColdDBError::MissingSplitState(
                    split.state_root,
                    split.slot,
                ))?;

            Ok((split_state, split.block_root))
        })? {
            let (block_root, slot) = match res {
                Ok(tuple) => tuple,
                Err(e) => {
                    warn!(
                        self.log,
                        "Stopping blob pruning early";
                        "error" => ?e,
                    );
                    break;
                }
            };

            if Some(block_root) != last_pruned_block_root {
                if self
                    .spec
                    .is_peer_das_enabled_for_epoch(slot.epoch(E::slots_per_epoch()))
                {
                    // data columns
                    let indices = self.get_data_column_keys(block_root)?;
                    if !indices.is_empty() {
                        trace!(
                            self.log,
                            "Pruning data columns of block";
                            "slot" => slot,
                            "block_root" => ?block_root,
                        );
                        last_pruned_block_root = Some(block_root);
                        ops.push(StoreOp::DeleteDataColumns(block_root, indices));
                    }
                } else if self.blobs_exist(&block_root)? {
                    trace!(
                        self.log,
                        "Pruning blobs of block";
                        "slot" => slot,
                        "block_root" => ?block_root,
                    );
                    last_pruned_block_root = Some(block_root);
                    ops.push(StoreOp::DeleteBlobs(block_root));
                }
            }

            if slot >= end_slot {
                break;
            }
        }
        let blob_lists_pruned = ops.len();
        let new_blob_info = BlobInfo {
            oldest_blob_slot: Some(end_slot + 1),
            blobs_db: blob_info.blobs_db,
        };
        let update_blob_info = self.compare_and_set_blob_info(blob_info, new_blob_info)?;
        ops.push(StoreOp::KeyValueOp(update_blob_info));

        self.do_atomically_with_block_and_blobs_cache(ops)?;
        debug!(
            self.log,
            "Blob pruning complete";
            "blob_lists_pruned" => blob_lists_pruned,
        );

        Ok(())
    }

    /// Delete *all* states from the freezer database and update the anchor accordingly.
    ///
    /// WARNING: this method deletes the genesis state and replaces it with the provided
    /// `genesis_state`. This is to support its use in schema migrations where the storage scheme of
    /// the genesis state may be modified. It is the responsibility of the caller to ensure that the
    /// genesis state is correct, else a corrupt database will be created.
    pub fn prune_historic_states(
        &self,
        genesis_state_root: Hash256,
        genesis_state: &BeaconState<E>,
    ) -> Result<(), Error> {
        // Update the anchor to use the dummy state upper limit and disable historic state storage.
        let old_anchor = self.get_anchor_info();
        let new_anchor = AnchorInfo {
            state_upper_limit: STATE_UPPER_LIMIT_NO_RETAIN,
            state_lower_limit: Slot::new(0),
            ..old_anchor.clone()
        };

        // Commit the anchor change immediately: if the cold database ops fail they can always be
        // retried, and we can't do them atomically with this change anyway.
        self.compare_and_set_anchor_info_with_write(old_anchor, new_anchor)?;

        // Stage freezer data for deletion. Do not bother loading and deserializing values as this
        // wastes time and is less schema-agnostic. My hope is that this method will be useful for
        // migrating to the tree-states schema (delete everything in the freezer then start afresh).
        let mut cold_ops = vec![];

        let current_schema_columns = vec![
            DBColumn::BeaconColdStateSummary,
            DBColumn::BeaconStateSnapshot,
            DBColumn::BeaconStateDiff,
            DBColumn::BeaconStateRoots,
        ];

        // This function is intended to be able to clean up leftover V21 freezer database stuff in
        // the case where the V22 schema upgrade failed *after* commiting the version increment but
        // *before* cleaning up the freezer DB.
        //
        // We can remove this once schema V21 has been gone for a while.
        let previous_schema_columns = vec![
            DBColumn::BeaconStateSummary,
            DBColumn::BeaconBlockRootsChunked,
            DBColumn::BeaconStateRootsChunked,
            DBColumn::BeaconRestorePoint,
            DBColumn::BeaconHistoricalRoots,
            DBColumn::BeaconRandaoMixes,
            DBColumn::BeaconHistoricalSummaries,
        ];

        let mut columns = current_schema_columns;
        columns.extend(previous_schema_columns);

        for column in columns {
            for res in self.cold_db.iter_column_keys::<Vec<u8>>(column) {
                let key = res?;
                cold_ops.push(KeyValueStoreOp::DeleteKey(get_key_for_col(
                    column.as_str(),
                    &key,
                )));
            }
        }
        let delete_ops = cold_ops.len();

        // If we just deleted the genesis state, re-store it using the current* schema.
        if self.get_split_slot() > 0 {
            info!(
                self.log,
                "Re-storing genesis state";
                "state_root" => ?genesis_state_root,
            );
            self.store_cold_state(&genesis_state_root, genesis_state, &mut cold_ops)?;
        }

        info!(
            self.log,
            "Deleting historic states";
            "delete_ops" => delete_ops,
        );
        self.cold_db.do_atomically(cold_ops)?;

        // In order to reclaim space, we need to compact the freezer DB as well.
        self.cold_db.compact()?;

        Ok(())
    }

    /// Prune states from the hot database which are prior to the split.
    ///
    /// This routine is important for cleaning up advanced states which are stored in the database
    /// with a temporary flag.
    pub fn prune_old_hot_states(&self) -> Result<(), Error> {
        let split = self.get_split_info();
        debug!(
            self.log,
            "Database state pruning started";
            "split_slot" => split.slot,
        );
        let mut state_delete_batch = vec![];
        for res in self
            .hot_db
            .iter_column::<Hash256>(DBColumn::BeaconStateSummary)
        {
            let (state_root, summary_bytes) = res?;
            let summary = HotStateSummary::from_ssz_bytes(&summary_bytes)?;

            if summary.slot <= split.slot {
                let old = summary.slot < split.slot;
                let non_canonical = summary.slot == split.slot
                    && state_root != split.state_root
                    && !split.state_root.is_zero();
                if old || non_canonical {
                    let reason = if old {
                        "old dangling state"
                    } else {
                        "non-canonical"
                    };
                    debug!(
                        self.log,
                        "Deleting state";
                        "state_root" => ?state_root,
                        "slot" => summary.slot,
                        "reason" => reason,
                    );
                    state_delete_batch.push(StoreOp::DeleteState(state_root, Some(summary.slot)));
                }
            }
        }
        let num_deleted_states = state_delete_batch.len();
        self.do_atomically_with_block_and_blobs_cache(state_delete_batch)?;
        debug!(
            self.log,
            "Database state pruning complete";
            "num_deleted_states" => num_deleted_states,
        );
        Ok(())
    }
}

/// Advance the split point of the store, moving new finalized states to the freezer.
pub fn migrate_database<E: EthSpec, Hot: ItemStore<E>, Cold: ItemStore<E>>(
    store: Arc<HotColdDB<E, Hot, Cold>>,
    finalized_state_root: Hash256,
    finalized_block_root: Hash256,
    finalized_state: &BeaconState<E>,
) -> Result<(), Error> {
    debug!(
        store.log,
        "Freezer migration started";
        "slot" => finalized_state.slot()
    );

    // 0. Check that the migration is sensible.
    // The new finalized state must increase the current split slot, and lie on an epoch
    // boundary (in order for the hot state summary scheme to work).
    let current_split_slot = store.split.read_recursive().slot;
    let anchor_info = store.anchor_info.read_recursive().clone();

    if finalized_state.slot() < current_split_slot {
        return Err(HotColdDBError::FreezeSlotError {
            current_split_slot,
            proposed_split_slot: finalized_state.slot(),
        }
        .into());
    }

    // finalized_state.slot() must be at an epoch boundary
    // else we may introduce bugs to the migration/pruning logic
    if finalized_state.slot() % E::slots_per_epoch() != 0 {
        return Err(HotColdDBError::FreezeSlotUnaligned(finalized_state.slot()).into());
    }

    let mut hot_db_ops = vec![];
    let mut cold_db_block_ops = vec![];
    let mut epoch_boundary_blocks = HashSet::new();
    let mut non_checkpoint_block_roots = HashSet::new();

    // Iterate in descending order until the current split slot
    let state_roots = RootsIterator::new(&store, finalized_state)
        .take_while(|result| match result {
            Ok((_, _, slot)) => *slot >= current_split_slot,
            Err(_) => true,
        })
        .collect::<Result<Vec<_>, _>>()?;

    // Then, iterate states in slot ascending order, as they are stored wrt previous states.
    for (block_root, state_root, slot) in state_roots.into_iter().rev() {
        // Delete the execution payload if payload pruning is enabled. At a skipped slot we may
        // delete the payload for the finalized block itself, but that's OK as we only guarantee
        // that payloads are present for slots >= the split slot. The payload fetching code is also
        // forgiving of missing payloads.
        if store.config.prune_payloads {
            hot_db_ops.push(StoreOp::DeleteExecutionPayload(block_root));
        }

        // Store the slot to block root mapping.
        cold_db_block_ops.push(KeyValueStoreOp::PutKeyValue(
            get_key_for_col(
                DBColumn::BeaconBlockRoots.into(),
                &slot.as_u64().to_be_bytes(),
            ),
            block_root.as_slice().to_vec(),
        ));

        // At a missed slot, `state_root_iter` will return the block root
        // from the previous non-missed slot. This ensures that the block root at an
        // epoch boundary is always a checkpoint block root. We keep track of block roots
        // at epoch boundaries by storing them in the `epoch_boundary_blocks` hash set.
        // We then ensure that block roots at the epoch boundary aren't included in the
        // `non_checkpoint_block_roots` hash set.
        if slot % E::slots_per_epoch() == 0 {
            epoch_boundary_blocks.insert(block_root);
        } else {
            non_checkpoint_block_roots.insert(block_root);
        }

        if epoch_boundary_blocks.contains(&block_root) {
            non_checkpoint_block_roots.remove(&block_root);
        }

        // Delete the old summary, and the full state if we lie on an epoch boundary.
        hot_db_ops.push(StoreOp::DeleteState(state_root, Some(slot)));

        // Do not try to store states if a restore point is yet to be stored, or will never be
        // stored (see `STATE_UPPER_LIMIT_NO_RETAIN`). Make an exception for the genesis state
        // which always needs to be copied from the hot DB to the freezer and should not be deleted.
        if slot != 0 && slot < anchor_info.state_upper_limit {
            debug!(store.log, "Pruning finalized state"; "slot" => slot);
            continue;
        }

        let mut cold_db_ops = vec![];

        // Only store the cold state if it's on a diff boundary.
        // Calling `store_cold_state_summary` instead of `store_cold_state` for those allows us
        // to skip loading many hot states.
        if matches!(
            store.hierarchy.storage_strategy(slot)?,
            StorageStrategy::ReplayFrom(..)
        ) {
            // Store slot -> state_root and state_root -> slot mappings.
            store.store_cold_state_summary(&state_root, slot, &mut cold_db_ops)?;
        } else {
            let state: BeaconState<E> = store
                .get_hot_state(&state_root)?
                .ok_or(HotColdDBError::MissingStateToFreeze(state_root))?;

            store.store_cold_state(&state_root, &state, &mut cold_db_ops)?;
        }

        // Cold states are diffed with respect to each other, so we need to finish writing previous
        // states before storing new ones.
        store.cold_db.do_atomically(cold_db_ops)?;
    }

    // Prune sync committee branch data for all non checkpoint block roots.
    // Note that `non_checkpoint_block_roots` should only contain non checkpoint block roots
    // as long as `finalized_state.slot()` is at an epoch boundary. If this were not the case
    // we risk the chance of pruning a `sync_committee_branch` for a checkpoint block root.
    // E.g. if `current_split_slot` = (Epoch A slot 0) and `finalized_state.slot()` = (Epoch C slot 31)
    // and (Epoch D slot 0) is a skipped slot, we will have pruned a `sync_committee_branch`
    // for a checkpoint block root.
    non_checkpoint_block_roots
        .into_iter()
        .for_each(|block_root| {
            hot_db_ops.push(StoreOp::DeleteSyncCommitteeBranch(block_root));
        });

    // Warning: Critical section.  We have to take care not to put any of the two databases in an
    //          inconsistent state if the OS process dies at any point during the freezing
    //          procedure.
    //
    // Since it is pretty much impossible to be atomic across more than one database, we trade
    // losing track of states to delete, for consistency.  In other words: We should be safe to die
    // at any point below but it may happen that some states won't be deleted from the hot database
    // and will remain there forever.  Since dying in these particular few lines should be an
    // exceedingly rare event, this should be an acceptable tradeoff.
    store.cold_db.do_atomically(cold_db_block_ops)?;
    store.cold_db.sync()?;
    {
        let mut split_guard = store.split.write();
        let latest_split_slot = split_guard.slot;

        // Detect a situation where the split point is (erroneously) changed from more than one
        // place in code.
        if latest_split_slot != current_split_slot {
            error!(
                store.log,
                "Race condition detected: Split point changed while moving states to the freezer";
                "previous split slot" => current_split_slot,
                "current split slot" => latest_split_slot,
            );

            // Assume the freezing procedure will be retried in case this happens.
            return Err(Error::SplitPointModified(
                current_split_slot,
                latest_split_slot,
            ));
        }

        // Before updating the in-memory split value, we flush it to disk first, so that should the
        // OS process die at this point, we pick up from the right place after a restart.
        let split = Split {
            slot: finalized_state.slot(),
            state_root: finalized_state_root,
            block_root: finalized_block_root,
        };
        store.hot_db.put_sync(&SPLIT_KEY, &split)?;

        // Split point is now persisted in the hot database on disk. The in-memory split point
        // hasn't been modified elsewhere since we keep a write lock on it. It's safe to update
        // the in-memory split point now.
        *split_guard = split;
    }

    // Delete the blocks and states from the hot database if we got this far.
    store.do_atomically_with_block_and_blobs_cache(hot_db_ops)?;

    // Update the cache's view of the finalized state.
    store.update_finalized_state(
        finalized_state_root,
        finalized_block_root,
        finalized_state.clone(),
    )?;

    debug!(
        store.log,
        "Freezer migration complete";
        "slot" => finalized_state.slot()
    );

    Ok(())
}

/// Struct for storing the split slot and state root in the database.
#[derive(Debug, Clone, Copy, PartialEq, Eq, Default, Encode, Decode, Deserialize, Serialize)]
pub struct Split {
    pub slot: Slot,
    pub state_root: Hash256,
    /// The block root of the split state.
    ///
    /// This is used to provide special handling for the split state in the case where there are
    /// skipped slots. The split state will *always* be the advanced state, so callers
    /// who only have the finalized block root should use `get_advanced_hot_state` to get this state,
    /// rather than fetching `block.state_root()` (the unaligned state) which will have been pruned.
    #[ssz(skip_serializing, skip_deserializing)]
    pub block_root: Hash256,
}

impl StoreItem for Split {
    fn db_column() -> DBColumn {
        DBColumn::BeaconMeta
    }

    fn as_store_bytes(&self) -> Vec<u8> {
        self.as_ssz_bytes()
    }

    fn from_store_bytes(bytes: &[u8]) -> Result<Self, Error> {
        Ok(Self::from_ssz_bytes(bytes)?)
    }
}

/// Type hint.
fn no_state_root_iter() -> Option<std::iter::Empty<Result<(Hash256, Slot), Error>>> {
    None
}

/// Struct for summarising a state in the hot database.
///
/// Allows full reconstruction by replaying blocks.
#[derive(Debug, Clone, Copy, Default, Encode, Decode)]
pub struct HotStateSummary {
    pub slot: Slot,
    pub latest_block_root: Hash256,
    epoch_boundary_state_root: Hash256,
}

impl StoreItem for HotStateSummary {
    fn db_column() -> DBColumn {
        DBColumn::BeaconStateSummary
    }

    fn as_store_bytes(&self) -> Vec<u8> {
        self.as_ssz_bytes()
    }

    fn from_store_bytes(bytes: &[u8]) -> Result<Self, Error> {
        Ok(Self::from_ssz_bytes(bytes)?)
    }
}

impl HotStateSummary {
    /// Construct a new summary of the given state.
    pub fn new<E: EthSpec>(state_root: &Hash256, state: &BeaconState<E>) -> Result<Self, Error> {
        // Fill in the state root on the latest block header if necessary (this happens on all
        // slots where there isn't a skip).
        let latest_block_root = state.get_latest_block_root(*state_root);
        let epoch_boundary_slot = state.slot() / E::slots_per_epoch() * E::slots_per_epoch();
        let epoch_boundary_state_root = if epoch_boundary_slot == state.slot() {
            *state_root
        } else {
            *state
                .get_state_root(epoch_boundary_slot)
                .map_err(HotColdDBError::HotStateSummaryError)?
        };

        Ok(HotStateSummary {
            slot: state.slot(),
            latest_block_root,
            epoch_boundary_state_root,
        })
    }
}

/// Struct for summarising a state in the freezer database.
#[derive(Debug, Clone, Copy, Default, Encode, Decode)]
pub(crate) struct ColdStateSummary {
    pub slot: Slot,
}

impl StoreItem for ColdStateSummary {
    fn db_column() -> DBColumn {
        DBColumn::BeaconColdStateSummary
    }

    fn as_store_bytes(&self) -> Vec<u8> {
        self.as_ssz_bytes()
    }

    fn from_store_bytes(bytes: &[u8]) -> Result<Self, Error> {
        Ok(Self::from_ssz_bytes(bytes)?)
    }
}

#[derive(Debug, Clone, Copy, Default)]
pub struct TemporaryFlag;

impl StoreItem for TemporaryFlag {
    fn db_column() -> DBColumn {
        DBColumn::BeaconStateTemporary
    }

    fn as_store_bytes(&self) -> Vec<u8> {
        vec![]
    }

    fn from_store_bytes(_: &[u8]) -> Result<Self, Error> {
        Ok(TemporaryFlag)
    }
}<|MERGE_RESOLUTION|>--- conflicted
+++ resolved
@@ -2132,16 +2132,9 @@
 
     /// Load the anchor info from disk.
     fn load_anchor_info(hot_db: &Hot) -> Result<AnchorInfo, Error> {
-<<<<<<< HEAD
-        // FIXME(sproul): temp change to fix my archive node
-        Ok(hot_db
-            .get(&ANCHOR_INFO_KEY)?
-            .unwrap_or(ANCHOR_FOR_ARCHIVE_NODE))
-=======
         Ok(hot_db
             .get(&ANCHOR_INFO_KEY)?
             .unwrap_or(ANCHOR_UNINITIALIZED))
->>>>>>> 5d69f9c9
     }
 
     /// Store the given `anchor_info` to disk.
