--- conflicted
+++ resolved
@@ -9,16 +9,12 @@
 
 pub const PREV_DEFAULT_SLOTS_PER_RESTORE_POINT: u64 = 2048;
 pub const DEFAULT_SLOTS_PER_RESTORE_POINT: u64 = 8192;
-<<<<<<< HEAD
 pub const DEFAULT_EPOCHS_PER_STATE_DIFF: u64 = 4;
 pub const DEFAULT_BLOCK_CACHE_SIZE: usize = 64;
 pub const DEFAULT_STATE_CACHE_SIZE: usize = 128;
 pub const DEFAULT_COMPRESSION_LEVEL: i32 = 1;
 const EST_COMPRESSION_FACTOR: usize = 2;
-=======
-pub const DEFAULT_BLOCK_CACHE_SIZE: usize = 5;
 pub const DEFAULT_HISTORIC_STATE_CACHE_SIZE: usize = 1;
->>>>>>> b7b45495
 
 /// Database configuration parameters.
 #[derive(Debug, Clone, PartialEq, Eq, Serialize, Deserialize)]
@@ -31,15 +27,12 @@
     pub epochs_per_state_diff: u64,
     /// Maximum number of blocks to store in the in-memory block cache.
     pub block_cache_size: usize,
-<<<<<<< HEAD
     /// Maximum number of states to store in the in-memory state cache.
     pub state_cache_size: usize,
     /// Compression level for `BeaconStateDiff`s.
     pub compression_level: i32,
-=======
     /// Maximum number of states from freezer database to store in the in-memory state cache.
     pub historic_state_cache_size: usize,
->>>>>>> b7b45495
     /// Whether to compact the database on initialization.
     pub compact_on_init: bool,
     /// Whether to compact the database during database pruning.
@@ -77,12 +70,9 @@
             slots_per_restore_point_set_explicitly: false,
             epochs_per_state_diff: DEFAULT_EPOCHS_PER_STATE_DIFF,
             block_cache_size: DEFAULT_BLOCK_CACHE_SIZE,
-<<<<<<< HEAD
             state_cache_size: DEFAULT_STATE_CACHE_SIZE,
             compression_level: DEFAULT_COMPRESSION_LEVEL,
-=======
             historic_state_cache_size: DEFAULT_HISTORIC_STATE_CACHE_SIZE,
->>>>>>> b7b45495
             compact_on_init: false,
             compact_on_prune: true,
             prune_payloads: true,
