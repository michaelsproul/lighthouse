[package]
name = "store"
version = "0.2.0"
authors = ["Paul Hauner <paul@paulhauner.com>"]
edition = { workspace = true }

[dev-dependencies]
tempfile = { workspace = true }
beacon_chain = { workspace = true }

[dependencies]
db-key = "0.0.5"
leveldb = { version = "0.8" }
parking_lot = { workspace = true }
itertools = { workspace = true }
ethereum_ssz = { workspace = true }
ethereum_ssz_derive = { workspace = true }
types = { workspace = true }
state_processing = { workspace = true }
slog = { workspace = true }
serde = { workspace = true }
lazy_static = { workspace = true }
lighthouse_metrics = { workspace = true }
lru = { workspace = true }
sloggers = { workspace = true }
directory = { workspace = true }
strum = { workspace = true }
xdelta3 = { workspace = true }
zstd = { workspace = true }
safe_arith = { workspace = true }
bls = { workspace = true }
smallvec = { workspace = true }
logging = { workspace = true }
<<<<<<< HEAD
superstruct = { workspace = true }
=======
promise_cache = { path = "../../common/promise_cache" }
>>>>>>> a400a0f5
<|MERGE_RESOLUTION|>--- conflicted
+++ resolved
@@ -31,8 +31,5 @@
 bls = { workspace = true }
 smallvec = { workspace = true }
 logging = { workspace = true }
-<<<<<<< HEAD
 superstruct = { workspace = true }
-=======
-promise_cache = { path = "../../common/promise_cache" }
->>>>>>> a400a0f5
+promise_cache = { path = "../../common/promise_cache" }