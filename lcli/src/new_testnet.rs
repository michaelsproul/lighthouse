--- conflicted
+++ resolved
@@ -21,13 +21,8 @@
 use types::{
     test_utils::generate_deterministic_keypairs, Address, BeaconState, ChainSpec, Config, Epoch,
     Eth1Data, EthSpec, ExecutionPayloadHeader, ExecutionPayloadHeaderCapella,
-<<<<<<< HEAD
-    ExecutionPayloadHeaderMerge, ExecutionPayloadHeaderRefMut, ForkName, Hash256, Keypair,
-    PublicKey, Validator, ValidatorMutable,
-=======
     ExecutionPayloadHeaderDeneb, ExecutionPayloadHeaderMerge, ExecutionPayloadHeaderRefMut,
-    ForkName, Hash256, Keypair, PublicKey, Validator,
->>>>>>> 57edc0f3
+    ForkName, Hash256, Keypair, PublicKey, Validator, ValidatorMutable,
 };
 
 pub fn run<T: EthSpec>(testnet_dir_path: PathBuf, matches: &ArgMatches) -> Result<(), String> {
