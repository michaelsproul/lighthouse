mod block_root;
mod check_deposit_data;
mod generate_bootnode_enr;
mod indexed_attestations;
mod mnemonic_validators;
mod mock_el;
mod parse_ssz;
<<<<<<< HEAD
mod replace_state_pubkeys;
mod rescue;
=======
>>>>>>> 2e2ccec9
mod skip_slots;
mod state_root;
mod transition_blocks;

use clap::{Arg, ArgAction, ArgMatches, Command};
use clap_utils::{parse_optional, FLAG_HEADER};
use environment::{EnvironmentBuilder, LoggerConfig};
use eth2_network_config::Eth2NetworkConfig;
use parse_ssz::run_parse_ssz;
use std::path::PathBuf;
use std::process;
use std::str::FromStr;
use types::{EthSpec, EthSpecId};

fn main() {
    env_logger::init();

    let matches = Command::new("Lighthouse CLI Tool")
        .version(lighthouse_version::VERSION)
        .display_order(0)
        .about("Performs various testing-related tasks, including defining testnets.")
        .arg(
            Arg::new("spec")
                .short('s')
                .long("spec")
                .value_name("STRING")
                .action(ArgAction::Set)
                .value_parser(["minimal", "mainnet", "gnosis"])
                .default_value("mainnet")
                .global(true)
                .display_order(0)
        )
        .arg(
            Arg::new("testnet-dir")
                .short('d')
                .long("testnet-dir")
                .value_name("PATH")
                .action(ArgAction::Set)
                .global(true)
                .help("The testnet dir.")
                .display_order(0)
        )
        .arg(
            Arg::new("network")
                .long("network")
                .value_name("NAME")
                .action(ArgAction::Set)
                .global(true)
                .help("The network to use. Defaults to mainnet.")
                .conflicts_with("testnet-dir")
                .display_order(0)
        )
        .subcommand(
            Command::new("skip-slots")
                .about(
                    "Performs a state transition from some state across some number of skip slots",
                )
                .arg(
                    Arg::new("output-path")
                        .long("output-path")
                        .value_name("PATH")
                        .action(ArgAction::Set)
                        .help("Path to output a SSZ file.")
                        .display_order(0)
                )
                .arg(
                    Arg::new("pre-state-path")
                        .long("pre-state-path")
                        .value_name("PATH")
                        .action(ArgAction::Set)
                        .conflicts_with("beacon-url")
                        .help("Path to a SSZ file of the pre-state.")
                        .display_order(0)
                )
                .arg(
                    Arg::new("beacon-url")
                        .long("beacon-url")
                        .value_name("URL")
                        .action(ArgAction::Set)
                        .help("URL to a beacon-API provider.")
                        .display_order(0)
                )
                .arg(
                    Arg::new("state-id")
                        .long("state-id")
                        .value_name("STATE_ID")
                        .action(ArgAction::Set)
                        .requires("beacon-url")
                        .help("Identifier for a state as per beacon-API standards (slot, root, etc.)")
                        .display_order(0)
                )
                .arg(
                    Arg::new("runs")
                        .long("runs")
                        .value_name("INTEGER")
                        .action(ArgAction::Set)
                        .default_value("1")
                        .help("Number of repeat runs, useful for benchmarking.")
                        .display_order(0)
                )
                .arg(
                    Arg::new("state-root")
                        .long("state-root")
                        .value_name("HASH256")
                        .action(ArgAction::Set)
                        .help("Tree hash root of the provided state, to avoid computing it.")
                        .display_order(0)
                )
                .arg(
                    Arg::new("slots")
                        .long("slots")
                        .value_name("INTEGER")
                        .action(ArgAction::Set)
                        .help("Number of slots to skip forward.")
                        .display_order(0)
                )
                .arg(
                    Arg::new("partial-state-advance")
                        .long("partial-state-advance")
                        .action(ArgAction::SetTrue)
                        .help_heading(FLAG_HEADER)
                        .help("If present, don't compute state roots when skipping forward.")
                        .display_order(0)
                )
        )
        .subcommand(
            Command::new("transition-blocks")
                .about("Performs a state transition given a pre-state and block")
                .arg(
                    Arg::new("pre-state-path")
                        .long("pre-state-path")
                        .value_name("PATH")
                        .action(ArgAction::Set)
                        .conflicts_with("beacon-url")
                        .requires("block-path")
                        .help("Path to load a BeaconState from as SSZ.")
                        .display_order(0)
                )
                .arg(
                    Arg::new("block-path")
                        .long("block-path")
                        .value_name("PATH")
                        .action(ArgAction::Set)
                        .conflicts_with("beacon-url")
                        .requires("pre-state-path")
                        .help("Path to load a SignedBeaconBlock from as SSZ.")
                        .display_order(0)
                )
                .arg(
                    Arg::new("post-state-output-path")
                        .long("post-state-output-path")
                        .value_name("PATH")
                        .action(ArgAction::Set)
                        .help("Path to output the post-state.")
                        .display_order(0)
                )
                .arg(
                    Arg::new("pre-state-output-path")
                        .long("pre-state-output-path")
                        .value_name("PATH")
                        .action(ArgAction::Set)
                        .help("Path to output the pre-state, useful when used with --beacon-url.")
                        .display_order(0)
                )
                .arg(
                    Arg::new("block-output-path")
                        .long("block-output-path")
                        .value_name("PATH")
                        .action(ArgAction::Set)
                        .help("Path to output the block, useful when used with --beacon-url.")
                        .display_order(0)
                )
                .arg(
                    Arg::new("beacon-url")
                        .long("beacon-url")
                        .value_name("URL")
                        .action(ArgAction::Set)
                        .help("URL to a beacon-API provider.")
                        .display_order(0)
                )
                .arg(
                    Arg::new("block-id")
                        .long("block-id")
                        .value_name("BLOCK_ID")
                        .action(ArgAction::Set)
                        .requires("beacon-url")
                        .help("Identifier for a block as per beacon-API standards (slot, root, etc.)")
                        .display_order(0)
                )
                .arg(
                    Arg::new("runs")
                        .long("runs")
                        .value_name("INTEGER")
                        .action(ArgAction::Set)
                        .default_value("1")
                        .help("Number of repeat runs, useful for benchmarking.")
                        .display_order(0)
                )
                .arg(
                    Arg::new("no-signature-verification")
                        .long("no-signature-verification")
                        .action(ArgAction::SetTrue)
                        .help_heading(FLAG_HEADER)
                        .help("Disable signature verification.")
                        .display_order(0)
                )
                .arg(
                    Arg::new("exclude-cache-builds")
                        .long("exclude-cache-builds")
                        .action(ArgAction::SetTrue)
                        .help_heading(FLAG_HEADER)
                        .help("If present, pre-build the committee and tree-hash caches without \
                            including them in the timings.")
                        .display_order(0)
                )
                .arg(
                    Arg::new("exclude-post-block-thc")
                        .long("exclude-post-block-thc")
                        .action(ArgAction::SetTrue)
                        .help_heading(FLAG_HEADER)
                        .help("If present, don't rebuild the tree-hash-cache after applying \
                            the block.")
                        .display_order(0)
                )
        )
        .subcommand(
            Command::new("pretty-ssz")
                .about("Parses SSZ-encoded data from a file")
                .arg(
                    Arg::new("format")
                        .short('f')
                        .long("format")
                        .value_name("FORMAT")
                        .action(ArgAction::Set)
                        .required(false)
                        .default_value("json")
                        .value_parser(["json", "yaml"])
                        .help("Output format to use")
                        .display_order(0)
                )
                .arg(
                    Arg::new("type")
                        .value_name("TYPE")
                        .action(ArgAction::Set)
                        .required(true)
                        .help("Type to decode")
                        .display_order(0)
                )
                .arg(
                    Arg::new("ssz-file")
                        .value_name("FILE")
                        .action(ArgAction::Set)
                        .required(true)
                        .help("Path to SSZ bytes")
                        .display_order(0)
                )
        )
        .subcommand(
            Command::new("check-deposit-data")
                .about("Checks the integrity of some deposit data.")
                .arg(
                    Arg::new("deposit-amount")
                        .index(1)
                        .value_name("GWEI")
                        .action(ArgAction::Set)
                        .required(true)
                        .help("The amount (in Gwei) that was deposited")
                        .display_order(0)
                )
                .arg(
                    Arg::new("deposit-data")
                        .index(2)
                        .value_name("HEX")
                        .action(ArgAction::Set)
                        .required(true)
                        .help(
                            "A 0x-prefixed hex string of the deposit data. Should include the
                            function signature.",
                        )
                        .display_order(0)
                ),
        )
        .subcommand(
            Command::new("generate-bootnode-enr")
                .about("Generates an ENR address to be used as a pre-genesis boot node.")
                .arg(
                    Arg::new("ip")
                        .long("ip")
                        .value_name("IP_ADDRESS")
                        .action(ArgAction::Set)
                        .required(true)
                        .help("The IP address to be included in the ENR and used for discovery")
                        .display_order(0)
                )
                .arg(
                    Arg::new("udp-port")
                        .long("udp-port")
                        .value_name("UDP_PORT")
                        .action(ArgAction::Set)
                        .required(true)
                        .help("The UDP port to be included in the ENR and used for discovery")
                        .display_order(0)
                )
                .arg(
                    Arg::new("tcp-port")
                        .long("tcp-port")
                        .value_name("TCP_PORT")
                        .action(ArgAction::Set)
                        .required(true)
                        .help(
                            "The TCP port to be included in the ENR and used for application comms",
                        )
                        .display_order(0)
                )
                .arg(
                    Arg::new("output-dir")
                        .long("output-dir")
                        .value_name("OUTPUT_DIRECTORY")
                        .action(ArgAction::Set)
                        .required(true)
                        .help("The directory in which to create the network dir")
                        .display_order(0)
                )
                .arg(
                    Arg::new("genesis-fork-version")
                        .long("genesis-fork-version")
                        .value_name("HEX")
                        .action(ArgAction::Set)
                        .required(true)
                        .help(
                            "Used to avoid reply attacks between testnets. Recommended to set to
                              non-default.",
                        )
                        .display_order(0)
                ),
        )
        .subcommand(
            Command::new("mnemonic-validators")
                .about("Produces validator directories by deriving the keys from \
                        a mnemonic. For testing purposes only, DO NOT USE IN \
                        PRODUCTION!")
                .arg(
                    Arg::new("count")
                        .long("count")
                        .value_name("COUNT")
                        .action(ArgAction::Set)
                        .required(true)
                        .help("Produces validators in the range of 0..count.")
                        .display_order(0)
                )
                .arg(
                    Arg::new("base-dir")
                        .long("base-dir")
                        .value_name("BASE_DIR")
                        .action(ArgAction::Set)
                        .required(true)
                        .help("The base directory where validator keypairs and secrets are stored")
                        .display_order(0)
                )
                .arg(
                    Arg::new("node-count")
                        .long("node-count")
                        .value_name("NODE_COUNT")
                        .action(ArgAction::Set)
                        .help("The number of nodes to divide the validator keys to")
                        .display_order(0)
                )
                .arg(
                    Arg::new("mnemonic-phrase")
                        .long("mnemonic-phrase")
                        .value_name("MNEMONIC_PHRASE")
                        .action(ArgAction::Set)
                        .required(true)
                        .help("The mnemonic with which we generate the validator keys")
                        .display_order(0)
                )
        )
        .subcommand(
            Command::new("indexed-attestations")
                .about("Convert attestations to indexed form, using the committees from a state.")
                .arg(
                    Arg::new("state")
                        .long("state")
                        .value_name("SSZ_STATE")
                        .action(ArgAction::Set)
                        .required(true)
                        .help("BeaconState to generate committees from (SSZ)")
                        .display_order(0)
                )
                .arg(
                    Arg::new("attestations")
                        .long("attestations")
                        .value_name("JSON_ATTESTATIONS")
                        .action(ArgAction::Set)
                        .required(true)
                        .help("List of Attestations to convert to indexed form (JSON)")
                        .display_order(0)
                )
        )
        .subcommand(
            Command::new("block-root")
                .about("Computes the block root of some block.")
                .arg(
                    Arg::new("block-path")
                        .long("block-path")
                        .value_name("PATH")
                        .action(ArgAction::Set)
                        .conflicts_with("beacon-url")
                        .help("Path to load a SignedBeaconBlock from as SSZ.")
                        .display_order(0)
                )
                .arg(
                    Arg::new("beacon-url")
                        .long("beacon-url")
                        .value_name("URL")
                        .action(ArgAction::Set)
                        .help("URL to a beacon-API provider.")
                        .display_order(0)
                )
                .arg(
                    Arg::new("block-id")
                        .long("block-id")
                        .value_name("BLOCK_ID")
                        .action(ArgAction::Set)
                        .requires("beacon-url")
                        .help("Identifier for a block as per beacon-API standards (slot, root, etc.)")
                        .display_order(0)
                )
                .arg(
                    Arg::new("runs")
                        .long("runs")
                        .value_name("INTEGER")
                        .action(ArgAction::Set)
                        .default_value("1")
                        .help("Number of repeat runs, useful for benchmarking.")
                        .display_order(0)
                )
        )
        .subcommand(
            Command::new("state-root")
                .about("Computes the state root of some state.")
                .arg(
                    Arg::new("state-path")
                        .long("state-path")
                        .value_name("PATH")
                        .action(ArgAction::Set)
                        .conflicts_with("beacon-url")
                        .help("Path to load a BeaconState from as SSZ.")
                        .display_order(0)
                )
                .arg(
                    Arg::new("beacon-url")
                        .long("beacon-url")
                        .value_name("URL")
                        .action(ArgAction::Set)
                        .help("URL to a beacon-API provider.")
                        .display_order(0)
                )
                .arg(
                    Arg::new("state-id")
                        .long("state-id")
                        .value_name("BLOCK_ID")
                        .action(ArgAction::Set)
                        .requires("beacon-url")
                        .help("Identifier for a state as per beacon-API standards (slot, root, etc.)")
                        .display_order(0)
                )
                .arg(
                    Arg::new("runs")
                        .long("runs")
                        .value_name("INTEGER")
                        .action(ArgAction::Set)
                        .default_value("1")
                        .help("Number of repeat runs, useful for benchmarking.")
                        .display_order(0)
                )
        )
        .subcommand(
            Command::new("mock-el")
                .about("Creates a mock execution layer server. This is NOT SAFE and should only \
                be used for testing and development on testnets. Do not use in production. Do not \
                use on mainnet. It cannot perform validator duties.")
                .arg(
                    Arg::new("jwt-output-path")
                        .long("jwt-output-path")
                        .value_name("PATH")
                        .action(ArgAction::Set)
                        .required(true)
                        .help("Path to write the JWT secret.")
                        .display_order(0)
                )
                .arg(
                    Arg::new("listen-address")
                        .long("listen-address")
                        .value_name("IP_ADDRESS")
                        .action(ArgAction::Set)
                        .help("The server will listen on this address.")
                        .default_value("127.0.0.1")
                        .display_order(0)
                )
                .arg(
                    Arg::new("listen-port")
                        .long("listen-port")
                        .value_name("PORT")
                        .action(ArgAction::Set)
                        .help("The server will listen on this port.")
                        .default_value("8551")
                        .display_order(0)
                )
                .arg(
                    Arg::new("all-payloads-valid")
                        .long("all-payloads-valid")
                        .action(ArgAction::Set)
                        .help("Controls the response to newPayload and forkchoiceUpdated. \
                            Set to 'true' to return VALID. Set to 'false' to return SYNCING.")
                        .default_value("false")
                        .hide(true)
                        .display_order(0)
                )
                .arg(
                    Arg::new("shanghai-time")
                        .long("shanghai-time")
                        .value_name("UNIX_TIMESTAMP")
                        .action(ArgAction::Set)
                        .help("The payload timestamp that enables Shanghai. Defaults to the mainnet value.")
                        .default_value("1681338479")
                        .display_order(0)
                )
                .arg(
                    Arg::new("cancun-time")
                        .long("cancun-time")
                        .value_name("UNIX_TIMESTAMP")
                        .action(ArgAction::Set)
                        .help("The payload timestamp that enables Cancun. No default is provided \
                                until Cancun is triggered on mainnet.")
                        .display_order(0)
                )
                .arg(
                    Arg::new("prague-time")
                        .long("prague-time")
                        .value_name("UNIX_TIMESTAMP")
                        .action(ArgAction::Set)
                        .help("The payload timestamp that enables Prague. No default is provided \
                                until Prague is triggered on mainnet.")
                        .display_order(0)
                )
        )
        .subcommand(
            SubCommand::with_name("rescue")
                .about("Manual sync")
                .arg(
                    Arg::with_name("start-block")
                        .long("start-block")
                        .value_name("BLOCK_ID")
                        .takes_value(true)
                        .help("Block ID of source's head")
                        .default_value("head")
                        .required(true)
                )
                .arg(
                    Arg::with_name("source-url")
                        .long("source-url")
                        .value_name("URL")
                        .takes_value(true)
                        .help("URL to a synced beacon-API provider")
                        .required(true)
                )
                .arg(
                    Arg::with_name("target-url")
                        .long("target-url")
                        .value_name("URL")
                        .takes_value(true)
                        .help("URL to an unsynced beacon-API provider")
                        .required(true)
                )
                .arg(
                    Arg::with_name("testnet-dir")
                        .short("d")
                        .long("testnet-dir")
                        .value_name("PATH")
                        .takes_value(true)
                        .global(true)
                        .help("The testnet dir."),
                )
                .arg(
                    Arg::with_name("network")
                        .long("network")
                        .value_name("NAME")
                        .takes_value(true)
                        .global(true)
                        .help("The network to use. Defaults to mainnet.")
                        .conflicts_with("testnet-dir")
                )
        )
        .get_matches();

    let result = matches
        .get_one::<String>("spec")
        .ok_or_else(|| "Missing --spec flag".to_string())
        .and_then(|s| FromStr::from_str(s))
        .and_then(|eth_spec_id| match eth_spec_id {
            EthSpecId::Minimal => run(EnvironmentBuilder::minimal(), &matches),
            EthSpecId::Mainnet => run(EnvironmentBuilder::mainnet(), &matches),
            EthSpecId::Gnosis => run(EnvironmentBuilder::gnosis(), &matches),
        });

    match result {
        Ok(()) => process::exit(0),
        Err(e) => {
            println!("Failed to run lcli: {}", e);
            process::exit(1)
        }
    }
}

fn run<E: EthSpec>(env_builder: EnvironmentBuilder<E>, matches: &ArgMatches) -> Result<(), String> {
    let env = env_builder
        .multi_threaded_tokio_runtime()
        .map_err(|e| format!("should start tokio runtime: {:?}", e))?
        .initialize_logger(LoggerConfig {
            path: None,
            debug_level: String::from("trace"),
            logfile_debug_level: String::from("trace"),
            log_format: None,
            logfile_format: None,
            log_color: false,
            disable_log_timestamp: false,
            max_log_size: 0,
            max_log_number: 0,
            compression: false,
            is_restricted: true,
            sse_logging: false, // No SSE Logging in LCLI
        })
        .map_err(|e| format!("should start logger: {:?}", e))?
        .build()
        .map_err(|e| format!("should build env: {:?}", e))?;

    // Determine testnet-dir path or network name depending on CLI flags.
    let (testnet_dir, network_name) =
        if let Some(testnet_dir) = parse_optional::<PathBuf>(matches, "testnet-dir")? {
            (Some(testnet_dir), None)
        } else {
            let network_name =
                parse_optional(matches, "network")?.unwrap_or_else(|| "mainnet".to_string());
            (None, Some(network_name))
        };

    let get_network_config = || {
        if let Some(testnet_dir) = &testnet_dir {
            Eth2NetworkConfig::load(testnet_dir.clone()).map_err(|e| {
                format!(
                    "Unable to open testnet dir at {}: {}",
                    testnet_dir.display(),
                    e
                )
            })
        } else {
            let network_name = network_name.ok_or("no network name or testnet-dir provided")?;
            Eth2NetworkConfig::constant(&network_name)?.ok_or("invalid network name".into())
        }
    };

    match matches.subcommand() {
        Some(("transition-blocks", matches)) => {
            let network_config = get_network_config()?;
            transition_blocks::run::<E>(env, network_config, matches)
                .map_err(|e| format!("Failed to transition blocks: {}", e))
        }
        Some(("skip-slots", matches)) => {
            let network_config = get_network_config()?;
            skip_slots::run::<E>(env, network_config, matches)
                .map_err(|e| format!("Failed to skip slots: {}", e))
        }
        Some(("pretty-ssz", matches)) => {
            let network_config = get_network_config()?;
            run_parse_ssz::<E>(network_config, matches)
                .map_err(|e| format!("Failed to pretty print hex: {}", e))
        }
        Some(("check-deposit-data", matches)) => check_deposit_data::run(matches)
            .map_err(|e| format!("Failed to run check-deposit-data command: {}", e)),
        Some(("generate-bootnode-enr", matches)) => generate_bootnode_enr::run::<E>(matches)
            .map_err(|e| format!("Failed to run generate-bootnode-enr command: {}", e)),
        Some(("mnemonic-validators", matches)) => mnemonic_validators::run(matches)
            .map_err(|e| format!("Failed to run mnemonic-validators command: {}", e)),
        Some(("indexed-attestations", matches)) => indexed_attestations::run::<E>(matches)
            .map_err(|e| format!("Failed to run indexed-attestations command: {}", e)),
        Some(("block-root", matches)) => {
            let network_config = get_network_config()?;
            block_root::run::<E>(env, network_config, matches)
                .map_err(|e| format!("Failed to run block-root command: {}", e))
        }
        Some(("state-root", matches)) => {
            let network_config = get_network_config()?;
            state_root::run::<E>(env, network_config, matches)
                .map_err(|e| format!("Failed to run state-root command: {}", e))
        }
        Some(("mock-el", matches)) => mock_el::run::<E>(env, matches)
            .map_err(|e| format!("Failed to run mock-el command: {}", e)),
<<<<<<< HEAD
        ("rescue", Some(matches)) => {
            let network_config = get_network_config()?;
            rescue::run::<T>(env, network_config, matches)
                .map_err(|e| format!("Failed to run rescue command: {}", e))
        }
        (other, _) => Err(format!("Unknown subcommand {}. See --help.", other)),
=======
        Some((other, _)) => Err(format!("Unknown subcommand {}. See --help.", other)),
        _ => Err("No subcommand provided. See --help.".to_string()),
>>>>>>> 2e2ccec9
    }
}<|MERGE_RESOLUTION|>--- conflicted
+++ resolved
@@ -5,11 +5,7 @@
 mod mnemonic_validators;
 mod mock_el;
 mod parse_ssz;
-<<<<<<< HEAD
-mod replace_state_pubkeys;
 mod rescue;
-=======
->>>>>>> 2e2ccec9
 mod skip_slots;
 mod state_root;
 mod transition_blocks;
@@ -558,50 +554,55 @@
                 )
         )
         .subcommand(
-            SubCommand::with_name("rescue")
+            Command::new("rescue")
                 .about("Manual sync")
                 .arg(
-                    Arg::with_name("start-block")
+                    Arg::new("start-block")
                         .long("start-block")
                         .value_name("BLOCK_ID")
-                        .takes_value(true)
+                        .action(ArgAction::Set)
                         .help("Block ID of source's head")
                         .default_value("head")
                         .required(true)
-                )
-                .arg(
-                    Arg::with_name("source-url")
+                        .display_order(0)
+                )
+                .arg(
+                    Arg::new("source-url")
                         .long("source-url")
                         .value_name("URL")
-                        .takes_value(true)
+                        .action(ArgAction::Set)
                         .help("URL to a synced beacon-API provider")
                         .required(true)
-                )
-                .arg(
-                    Arg::with_name("target-url")
+                        .display_order(0)
+                )
+                .arg(
+                    Arg::new("target-url")
                         .long("target-url")
                         .value_name("URL")
-                        .takes_value(true)
+                        .action(ArgAction::Set)
                         .help("URL to an unsynced beacon-API provider")
                         .required(true)
-                )
-                .arg(
-                    Arg::with_name("testnet-dir")
-                        .short("d")
+                        .display_order(0)
+                )
+                .arg(
+                    Arg::new("testnet-dir")
+                        .short('d')
                         .long("testnet-dir")
                         .value_name("PATH")
-                        .takes_value(true)
+                        .action(ArgAction::Set)
                         .global(true)
-                        .help("The testnet dir."),
-                )
-                .arg(
-                    Arg::with_name("network")
+                        .help("The testnet dir.")
+                        .display_order(0)
+                )
+                .arg(
+                    Arg::new("network")
                         .long("network")
                         .value_name("NAME")
-                        .takes_value(true)
+                        .action(ArgAction::Set)
                         .global(true)
                         .help("The network to use. Defaults to mainnet.")
                         .conflicts_with("testnet-dir")
+                        .display_order(0)
                 )
         )
         .get_matches();
@@ -708,16 +709,12 @@
         }
         Some(("mock-el", matches)) => mock_el::run::<E>(env, matches)
             .map_err(|e| format!("Failed to run mock-el command: {}", e)),
-<<<<<<< HEAD
-        ("rescue", Some(matches)) => {
+        Some(("rescue", matches)) => {
             let network_config = get_network_config()?;
-            rescue::run::<T>(env, network_config, matches)
+            rescue::run::<E>(env, network_config, matches)
                 .map_err(|e| format!("Failed to run rescue command: {}", e))
         }
-        (other, _) => Err(format!("Unknown subcommand {}. See --help.", other)),
-=======
         Some((other, _)) => Err(format!("Unknown subcommand {}. See --help.", other)),
         _ => Err("No subcommand provided. See --help.".to_string()),
->>>>>>> 2e2ccec9
     }
 }