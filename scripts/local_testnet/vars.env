# Base directories for the validator keys and secrets
DATADIR=~/.lighthouse/local-testnet

# Directory for the eth2 config
TESTNET_DIR=$DATADIR/testnet

# Mnemonic for the ganache test network
ETH1_NETWORK_MNEMONIC="vast thought differ pull jewel broom cook wrist tribe word before omit"

# Hardcoded deposit contract based on ETH1_NETWORK_MNEMONIC
DEPOSIT_CONTRACT_ADDRESS=8c594691c0e592ffa21f153a16ae41db5befcaaa

GENESIS_FORK_VERSION=0x42424242

VALIDATOR_COUNT=80
GENESIS_VALIDATOR_COUNT=80

# Number of validator client instances that you intend to run
NODE_COUNT=1

<<<<<<< HEAD
GENESIS_DELAY=30
=======
GENESIS_DELAY=180

# Port for P2P communication with bootnode
>>>>>>> e9820d82
BOOTNODE_PORT=4242

# Network ID and Chain ID of local eth1 test network
NETWORK_ID=4242

# Hard fork configuration
ALTAIR_FORK_SLOT=0<|MERGE_RESOLUTION|>--- conflicted
+++ resolved
@@ -18,13 +18,9 @@
 # Number of validator client instances that you intend to run
 NODE_COUNT=1
 
-<<<<<<< HEAD
 GENESIS_DELAY=30
-=======
-GENESIS_DELAY=180
 
 # Port for P2P communication with bootnode
->>>>>>> e9820d82
 BOOTNODE_PORT=4242
 
 # Network ID and Chain ID of local eth1 test network
