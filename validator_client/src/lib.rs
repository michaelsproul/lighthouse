mod attestation_service;
mod beacon_node_fallback;
mod block_service;
mod check_synced;
mod cli;
mod config;
mod duties_service;
mod graffiti_file;
mod http_metrics;
mod key_cache;
mod notifier;
mod preparation_service;
mod signing_method;
mod sync_committee_service;

mod doppelganger_service;
pub mod http_api;
pub mod initialized_validators;
pub mod validator_store;

pub use cli::cli_app;
pub use config::Config;
use initialized_validators::InitializedValidators;
use lighthouse_metrics::set_gauge;
use monitoring_api::{MonitoringHttpClient, ProcessType};
pub use slashing_protection::{SlashingDatabase, SLASHING_PROTECTION_FILENAME};

use crate::beacon_node_fallback::{
    start_fallback_updater_service, BeaconNodeFallback, CandidateBeaconNode, RequireSynced,
};
use crate::doppelganger_service::DoppelgangerService;
use account_utils::validator_definitions::ValidatorDefinitions;
use attestation_service::{AttestationService, AttestationServiceBuilder};
use block_service::{BlockService, BlockServiceBuilder};
use clap::ArgMatches;
use duties_service::DutiesService;
use environment::RuntimeContext;
use eth2::{reqwest::ClientBuilder, BeaconNodeHttpClient, StatusCode, Timeouts};
use http_api::ApiSecret;
use notifier::spawn_notifier;
use parking_lot::RwLock;
use preparation_service::{PreparationService, PreparationServiceBuilder};
use reqwest::Certificate;
use slog::{error, info, warn, Logger};
use slot_clock::SlotClock;
use slot_clock::SystemTimeSlotClock;
use std::fs::File;
use std::io::Read;
use std::marker::PhantomData;
use std::net::SocketAddr;
use std::path::Path;
use std::sync::Arc;
use std::time::{SystemTime, UNIX_EPOCH};
use sync_committee_service::SyncCommitteeService;
use tokio::{
    sync::mpsc,
    time::{sleep, Duration},
};
use types::{EthSpec, Hash256};
use validator_store::ValidatorStore;

/// The interval between attempts to contact the beacon node during startup.
const RETRY_DELAY: Duration = Duration::from_secs(2);

/// The time between polls when waiting for genesis.
const WAITING_FOR_GENESIS_POLL_TIME: Duration = Duration::from_secs(12);

/// Specific timeout constants for HTTP requests involved in different validator duties.
/// This can help ensure that proper endpoint fallback occurs.
const HTTP_ATTESTATION_TIMEOUT_QUOTIENT: u32 = 4;
const HTTP_ATTESTER_DUTIES_TIMEOUT_QUOTIENT: u32 = 4;
const HTTP_LIVENESS_TIMEOUT_QUOTIENT: u32 = 4;
const HTTP_PROPOSAL_TIMEOUT_QUOTIENT: u32 = 2;
const HTTP_PROPOSER_DUTIES_TIMEOUT_QUOTIENT: u32 = 4;
const HTTP_SYNC_COMMITTEE_CONTRIBUTION_TIMEOUT_QUOTIENT: u32 = 4;
const HTTP_SYNC_DUTIES_TIMEOUT_QUOTIENT: u32 = 4;

const DOPPELGANGER_SERVICE_NAME: &str = "doppelganger";

#[derive(Clone)]
pub struct ProductionValidatorClient<T: EthSpec> {
    context: RuntimeContext<T>,
    duties_service: Arc<DutiesService<SystemTimeSlotClock, T>>,
    block_service: BlockService<SystemTimeSlotClock, T>,
    attestation_service: AttestationService<SystemTimeSlotClock, T>,
    sync_committee_service: SyncCommitteeService<SystemTimeSlotClock, T>,
    doppelganger_service: Option<Arc<DoppelgangerService>>,
    preparation_service: PreparationService<SystemTimeSlotClock, T>,
    validator_store: Arc<ValidatorStore<SystemTimeSlotClock, T>>,
    http_api_listen_addr: Option<SocketAddr>,
    config: Config,
}

impl<T: EthSpec> ProductionValidatorClient<T> {
    /// Instantiates the validator client, _without_ starting the timers to trigger block
    /// and attestation production.
    pub async fn new_from_cli(
        context: RuntimeContext<T>,
        cli_args: &ArgMatches<'_>,
    ) -> Result<Self, String> {
        let config = Config::from_cli(cli_args, context.log())
            .map_err(|e| format!("Unable to initialize config: {}", e))?;
        Self::new(context, config).await
    }

    /// Instantiates the validator client, _without_ starting the timers to trigger block
    /// and attestation production.
    pub async fn new(context: RuntimeContext<T>, config: Config) -> Result<Self, String> {
        let log = context.log().clone();

        info!(
            log,
            "Starting validator client";
            "beacon_nodes" => format!("{:?}", &config.beacon_nodes),
            "validator_dir" => format!("{:?}", config.validator_dir),
        );

        // Optionally start the metrics server.
        let http_metrics_ctx = if config.http_metrics.enabled {
            let shared = http_metrics::Shared {
                validator_store: None,
                genesis_time: None,
                duties_service: None,
            };

            let ctx: Arc<http_metrics::Context<T>> = Arc::new(http_metrics::Context {
                config: config.http_metrics.clone(),
                shared: RwLock::new(shared),
                log: log.clone(),
            });

            let exit = context.executor.exit();

            let (_listen_addr, server) = http_metrics::serve(ctx.clone(), exit)
                .map_err(|e| format!("Unable to start metrics API server: {:?}", e))?;

            context
                .clone()
                .executor
                .spawn_without_exit(async move { server.await }, "metrics-api");

            Some(ctx)
        } else {
            info!(log, "HTTP metrics server is disabled");
            None
        };

        // Start the explorer client which periodically sends validator process
        // and system metrics to the configured endpoint.
        if let Some(monitoring_config) = &config.monitoring_api {
            let monitoring_client =
                MonitoringHttpClient::new(monitoring_config, context.log().clone())?;
            monitoring_client.auto_update(
                context.executor.clone(),
                vec![ProcessType::Validator, ProcessType::System],
            );
        };

        let mut validator_defs = ValidatorDefinitions::open_or_create(&config.validator_dir)
            .map_err(|e| format!("Unable to open or create validator definitions: {:?}", e))?;

        if !config.disable_auto_discover {
            let new_validators = validator_defs
                .discover_local_keystores(&config.validator_dir, &config.secrets_dir, &log)
                .map_err(|e| format!("Unable to discover local validator keystores: {:?}", e))?;
            validator_defs
                .save(&config.validator_dir)
                .map_err(|e| format!("Unable to update validator definitions: {:?}", e))?;
            info!(
                log,
                "Completed validator discovery";
                "new_validators" => new_validators,
            );
        }

        let validators = InitializedValidators::from_definitions(
            validator_defs,
            config.validator_dir.clone(),
            log.clone(),
        )
        .await
        .map_err(|e| format!("Unable to initialize validators: {:?}", e))?;

        let voting_pubkeys: Vec<_> = validators.iter_voting_pubkeys().collect();

        info!(
            log,
            "Initialized validators";
            "disabled" => validators.num_total().saturating_sub(validators.num_enabled()),
            "enabled" => validators.num_enabled(),
        );

        if voting_pubkeys.is_empty() {
            warn!(
                log,
                "No enabled validators";
                "hint" => "create validators via the API, or the `lighthouse account` CLI command"
            );
        }

        // Initialize slashing protection.
        //
        // Create the slashing database if there are no validators, even if
        // `init_slashing_protection` is not supplied. There is no risk in creating a slashing
        // database without any validators in it.
        let slashing_db_path = config.validator_dir.join(SLASHING_PROTECTION_FILENAME);
        let slashing_protection = if config.init_slashing_protection || voting_pubkeys.is_empty() {
            SlashingDatabase::open_or_create(&slashing_db_path).map_err(|e| {
                format!(
                    "Failed to open or create slashing protection database: {:?}",
                    e
                )
            })
        } else {
            SlashingDatabase::open(&slashing_db_path).map_err(|e| {
                format!(
                    "Failed to open slashing protection database: {:?}.\n\
                     Ensure that `slashing_protection.sqlite` is in {:?} folder",
                    e, config.validator_dir
                )
            })
        }?;

        // Check validator registration with slashing protection, or auto-register all validators.
        if config.init_slashing_protection {
            slashing_protection
                .register_validators(voting_pubkeys.iter().copied())
                .map_err(|e| format!("Error while registering slashing protection: {:?}", e))?;
        } else {
            slashing_protection
                .check_validator_registrations(voting_pubkeys.iter().copied())
                .map_err(|e| {
                    format!(
                        "One or more validators not found in slashing protection database.\n\
                         Ensure you haven't misplaced your slashing protection database, or \
                         carefully consider running with --init-slashing-protection (see --help). \
                         Error: {:?}",
                        e
                    )
                })?;
        }

        let last_beacon_node_index = config
            .beacon_nodes
            .len()
            .checked_sub(1)
            .ok_or_else(|| "No beacon nodes defined.".to_string())?;

        let beacon_nodes: Vec<BeaconNodeHttpClient> = config
            .beacon_nodes
            .iter()
            .enumerate()
            .map(|(i, url)| {
                let slot_duration = Duration::from_secs(context.eth2_config.spec.seconds_per_slot);

                let mut beacon_node_http_client_builder = ClientBuilder::new();

                // Add new custom root certificates if specified.
                if let Some(certificates) = &config.beacon_nodes_tls_certs {
                    for cert in certificates {
                        beacon_node_http_client_builder = beacon_node_http_client_builder
                            .add_root_certificate(load_pem_certificate(cert)?);
                    }
                }

                let beacon_node_http_client = beacon_node_http_client_builder
                    // Set default timeout to be the full slot duration.
                    .timeout(slot_duration)
                    .build()
                    .map_err(|e| format!("Unable to build HTTP client: {:?}", e))?;

                // Use quicker timeouts if a fallback beacon node exists.
                let timeouts = if i < last_beacon_node_index && !config.use_long_timeouts {
                    info!(
                        log,
                        "Fallback endpoints are available, using optimized timeouts.";
                    );
                    Timeouts {
                        attestation: slot_duration / HTTP_ATTESTATION_TIMEOUT_QUOTIENT,
                        attester_duties: slot_duration / HTTP_ATTESTER_DUTIES_TIMEOUT_QUOTIENT,
                        liveness: slot_duration / HTTP_LIVENESS_TIMEOUT_QUOTIENT,
                        proposal: slot_duration / HTTP_PROPOSAL_TIMEOUT_QUOTIENT,
                        proposer_duties: slot_duration / HTTP_PROPOSER_DUTIES_TIMEOUT_QUOTIENT,
                        sync_committee_contribution: slot_duration
                            / HTTP_SYNC_COMMITTEE_CONTRIBUTION_TIMEOUT_QUOTIENT,
                        sync_duties: slot_duration / HTTP_SYNC_DUTIES_TIMEOUT_QUOTIENT,
                    }
                } else {
                    Timeouts::set_all(slot_duration)
                };

                Ok(BeaconNodeHttpClient::from_components(
                    url.clone(),
                    beacon_node_http_client,
                    timeouts,
                ))
            })
            .collect::<Result<Vec<BeaconNodeHttpClient>, String>>()?;

        let num_nodes = beacon_nodes.len();
        let candidates = beacon_nodes
            .into_iter()
            .map(CandidateBeaconNode::new)
            .collect();

        // Set the count for beacon node fallbacks excluding the primary beacon node.
        set_gauge(
            &http_metrics::metrics::ETH2_FALLBACK_CONFIGURED,
            num_nodes.saturating_sub(1) as i64,
        );
        // Set the total beacon node count.
        set_gauge(
            &http_metrics::metrics::TOTAL_BEACON_NODES_COUNT,
            num_nodes as i64,
        );

        // Initialize the number of connected, synced beacon nodes to 0.
        set_gauge(&http_metrics::metrics::ETH2_FALLBACK_CONNECTED, 0);
        set_gauge(&http_metrics::metrics::SYNCED_BEACON_NODES_COUNT, 0);
        // Initialize the number of connected, avaliable beacon nodes to 0.
        set_gauge(&http_metrics::metrics::AVAILABLE_BEACON_NODES_COUNT, 0);

        let mut beacon_nodes: BeaconNodeFallback<_, T> =
            BeaconNodeFallback::new(candidates, context.eth2_config.spec.clone(), log.clone());

        // Perform some potentially long-running initialization tasks.
        let (genesis_time, genesis_validators_root) = tokio::select! {
            tuple = init_from_beacon_node(&beacon_nodes, &context) => tuple?,
            () = context.executor.exit() => return Err("Shutting down".to_string())
        };

        // Update the metrics server.
        if let Some(ctx) = &http_metrics_ctx {
            ctx.shared.write().genesis_time = Some(genesis_time);
        }

        let slot_clock = SystemTimeSlotClock::new(
            context.eth2_config.spec.genesis_slot,
            Duration::from_secs(genesis_time),
            Duration::from_secs(context.eth2_config.spec.seconds_per_slot),
        );

        beacon_nodes.set_slot_clock(slot_clock.clone());
        let beacon_nodes = Arc::new(beacon_nodes);
        start_fallback_updater_service(context.clone(), beacon_nodes.clone())?;

        let doppelganger_service = if config.enable_doppelganger_protection {
            Some(Arc::new(DoppelgangerService::new(
                context
                    .service_context(DOPPELGANGER_SERVICE_NAME.into())
                    .log()
                    .clone(),
            )))
        } else {
            None
        };

        let validator_store = Arc::new(ValidatorStore::new(
            validators,
            slashing_protection,
            genesis_validators_root,
            context.eth2_config.spec.clone(),
            doppelganger_service.clone(),
            slot_clock.clone(),
            &config,
            context.executor.clone(),
            log.clone(),
        ));

        // Ensure all validators are registered in doppelganger protection.
        validator_store.register_all_in_doppelganger_protection_if_enabled()?;

        info!(
            log,
            "Loaded validator keypair store";
            "voting_validators" => validator_store.num_voting_validators()
        );

        // Perform pruning of the slashing protection database on start-up. In case the database is
        // oversized from having not been pruned (by a prior version) we don't want to prune
        // concurrently, as it will hog the lock and cause the attestation service to spew CRITs.
        if let Some(slot) = slot_clock.now() {
            validator_store.prune_slashing_protection_db(slot.epoch(T::slots_per_epoch()), true);
        }

        let duties_context = context.service_context("duties".into());
        let duties_service = Arc::new(DutiesService {
            attesters: <_>::default(),
            proposers: <_>::default(),
            sync_duties: <_>::default(),
            slot_clock: slot_clock.clone(),
            beacon_nodes: beacon_nodes.clone(),
            validator_store: validator_store.clone(),
            require_synced: if config.allow_unsynced_beacon_node {
                RequireSynced::Yes
            } else {
                RequireSynced::No
            },
            spec: context.eth2_config.spec.clone(),
            context: duties_context,
        });

        // Update the metrics server.
        if let Some(ctx) = &http_metrics_ctx {
            ctx.shared.write().validator_store = Some(validator_store.clone());
            ctx.shared.write().duties_service = Some(duties_service.clone());
        }

        let block_service = BlockServiceBuilder::new()
            .slot_clock(slot_clock.clone())
            .validator_store(validator_store.clone())
            .beacon_nodes(beacon_nodes.clone())
            .runtime_context(context.service_context("block".into()))
            .graffiti(config.graffiti)
            .graffiti_file(config.graffiti_file.clone())
<<<<<<< HEAD
            .block_delay(config.block_delay)
            .private_tx_proposals(config.private_tx_proposals)
=======
            .strict_fee_recipient(config.strict_fee_recipient)
>>>>>>> 71fd0b42
            .build()?;

        let attestation_service = AttestationServiceBuilder::new()
            .duties_service(duties_service.clone())
            .slot_clock(slot_clock.clone())
            .validator_store(validator_store.clone())
            .beacon_nodes(beacon_nodes.clone())
            .runtime_context(context.service_context("attestation".into()))
            .build()?;

        let preparation_service = PreparationServiceBuilder::new()
            .slot_clock(slot_clock.clone())
            .validator_store(validator_store.clone())
            .beacon_nodes(beacon_nodes.clone())
            .runtime_context(context.service_context("preparation".into()))
            .builder_registration_timestamp_override(config.builder_registration_timestamp_override)
            .build()?;

        let sync_committee_service = SyncCommitteeService::new(
            duties_service.clone(),
            validator_store.clone(),
            slot_clock,
            beacon_nodes.clone(),
            context.service_context("sync_committee".into()),
        );

        // Wait until genesis has occurred.
        //
        // It seems most sensible to move this into the `start_service` function, but I'm caution
        // of making too many changes this close to genesis (<1 week).
        wait_for_genesis(&beacon_nodes, genesis_time, &context).await?;

        Ok(Self {
            context,
            duties_service,
            block_service,
            attestation_service,
            sync_committee_service,
            doppelganger_service,
            preparation_service,
            validator_store,
            config,
            http_api_listen_addr: None,
        })
    }

    pub fn start_service(&mut self) -> Result<(), String> {
        // We use `SLOTS_PER_EPOCH` as the capacity of the block notification channel, because
        // we don't except notifications to be delayed by more than a single slot, let alone a
        // whole epoch!
        let channel_capacity = T::slots_per_epoch() as usize;
        let (block_service_tx, block_service_rx) = mpsc::channel(channel_capacity);
        let log = self.context.log();

        duties_service::start_update_service(self.duties_service.clone(), block_service_tx);

        self.block_service
            .clone()
            .start_update_service(block_service_rx)
            .map_err(|e| format!("Unable to start block service: {}", e))?;

        self.attestation_service
            .clone()
            .start_update_service(&self.context.eth2_config.spec)
            .map_err(|e| format!("Unable to start attestation service: {}", e))?;

        self.sync_committee_service
            .clone()
            .start_update_service(&self.context.eth2_config.spec)
            .map_err(|e| format!("Unable to start sync committee service: {}", e))?;

        self.preparation_service
            .clone()
            .start_update_service(&self.context.eth2_config.spec)
            .map_err(|e| format!("Unable to start preparation service: {}", e))?;

        if let Some(doppelganger_service) = self.doppelganger_service.clone() {
            DoppelgangerService::start_update_service(
                doppelganger_service,
                self.context
                    .service_context(DOPPELGANGER_SERVICE_NAME.into()),
                self.validator_store.clone(),
                self.duties_service.beacon_nodes.clone(),
                self.duties_service.slot_clock.clone(),
            )
            .map_err(|e| format!("Unable to start doppelganger service: {}", e))?
        } else {
            info!(log, "Doppelganger protection disabled.")
        }

        spawn_notifier(self).map_err(|e| format!("Failed to start notifier: {}", e))?;

        let api_secret = ApiSecret::create_or_open(&self.config.validator_dir)?;

        self.http_api_listen_addr = if self.config.http_api.enabled {
            let ctx = Arc::new(http_api::Context {
                task_executor: self.context.executor.clone(),
                api_secret,
                validator_store: Some(self.validator_store.clone()),
                validator_dir: Some(self.config.validator_dir.clone()),
                spec: self.context.eth2_config.spec.clone(),
                config: self.config.http_api.clone(),
                log: log.clone(),
                _phantom: PhantomData,
            });

            let exit = self.context.executor.exit();

            let (listen_addr, server) = http_api::serve(ctx, exit)
                .map_err(|e| format!("Unable to start HTTP API server: {:?}", e))?;

            self.context
                .clone()
                .executor
                .spawn_without_exit(async move { server.await }, "http-api");

            Some(listen_addr)
        } else {
            info!(log, "HTTP API server is disabled");
            None
        };

        Ok(())
    }
}

async fn init_from_beacon_node<E: EthSpec>(
    beacon_nodes: &BeaconNodeFallback<SystemTimeSlotClock, E>,
    context: &RuntimeContext<E>,
) -> Result<(u64, Hash256), String> {
    loop {
        beacon_nodes.update_unready_candidates().await;
        let num_available = beacon_nodes.num_available().await;
        let num_total = beacon_nodes.num_total();
        if num_available > 0 {
            info!(
                context.log(),
                "Initialized beacon node connections";
                "total" => num_total,
                "available" => num_available,
            );
            break;
        } else {
            warn!(
                context.log(),
                "Unable to connect to a beacon node";
                "retry in" => format!("{} seconds", RETRY_DELAY.as_secs()),
                "total" => num_total,
                "available" => num_available,
            );
            sleep(RETRY_DELAY).await;
        }
    }

    let genesis = loop {
        match beacon_nodes
            .first_success(RequireSynced::No, |node| async move {
                node.get_beacon_genesis().await
            })
            .await
        {
            Ok(genesis) => break genesis.data,
            Err(errors) => {
                // Search for a 404 error which indicates that genesis has not yet
                // occurred.
                if errors
                    .0
                    .iter()
                    .filter_map(|(_, e)| e.request_failure())
                    .any(|e| e.status() == Some(StatusCode::NOT_FOUND))
                {
                    info!(
                        context.log(),
                        "Waiting for genesis";
                    );
                } else {
                    error!(
                        context.log(),
                        "Errors polling beacon node";
                        "error" => %errors
                    );
                }
            }
        }

        sleep(RETRY_DELAY).await;
    };

    Ok((genesis.genesis_time, genesis.genesis_validators_root))
}

async fn wait_for_genesis<E: EthSpec>(
    beacon_nodes: &BeaconNodeFallback<SystemTimeSlotClock, E>,
    genesis_time: u64,
    context: &RuntimeContext<E>,
) -> Result<(), String> {
    let now = SystemTime::now()
        .duration_since(UNIX_EPOCH)
        .map_err(|e| format!("Unable to read system time: {:?}", e))?;
    let genesis_time = Duration::from_secs(genesis_time);

    // If the time now is less than (prior to) genesis, then delay until the
    // genesis instant.
    //
    // If the validator client starts before genesis, it will get errors from
    // the slot clock.
    if now < genesis_time {
        info!(
            context.log(),
            "Starting node prior to genesis";
            "seconds_to_wait" => (genesis_time - now).as_secs()
        );

        // Start polling the node for pre-genesis information, cancelling the polling as soon as the
        // timer runs out.
        tokio::select! {
            result = poll_whilst_waiting_for_genesis(beacon_nodes, genesis_time, context.log()) => result?,
            () = sleep(genesis_time - now) => ()
        };

        info!(
            context.log(),
            "Genesis has occurred";
            "ms_since_genesis" => (genesis_time - now).as_millis()
        );
    } else {
        info!(
            context.log(),
            "Genesis has already occurred";
            "seconds_ago" => (now - genesis_time).as_secs()
        );
    }

    Ok(())
}

/// Request the version from the node, looping back and trying again on failure. Exit once the node
/// has been contacted.
async fn poll_whilst_waiting_for_genesis<E: EthSpec>(
    beacon_nodes: &BeaconNodeFallback<SystemTimeSlotClock, E>,
    genesis_time: Duration,
    log: &Logger,
) -> Result<(), String> {
    loop {
        match beacon_nodes
            .first_success(RequireSynced::No, |beacon_node| async move {
                beacon_node.get_lighthouse_staking().await
            })
            .await
        {
            Ok(is_staking) => {
                let now = SystemTime::now()
                    .duration_since(UNIX_EPOCH)
                    .map_err(|e| format!("Unable to read system time: {:?}", e))?;

                if !is_staking {
                    error!(
                        log,
                        "Staking is disabled for beacon node";
                        "msg" => "this will caused missed duties",
                        "info" => "see the --staking CLI flag on the beacon node"
                    );
                }

                if now < genesis_time {
                    info!(
                        log,
                        "Waiting for genesis";
                        "bn_staking_enabled" => is_staking,
                        "seconds_to_wait" => (genesis_time - now).as_secs()
                    );
                } else {
                    break Ok(());
                }
            }
            Err(e) => {
                error!(
                    log,
                    "Error polling beacon node";
                    "error" => %e
                );
            }
        }

        sleep(WAITING_FOR_GENESIS_POLL_TIME).await;
    }
}

pub fn load_pem_certificate<P: AsRef<Path>>(pem_path: P) -> Result<Certificate, String> {
    let mut buf = Vec::new();
    File::open(&pem_path)
        .map_err(|e| format!("Unable to open certificate path: {}", e))?
        .read_to_end(&mut buf)
        .map_err(|e| format!("Unable to read certificate file: {}", e))?;
    Certificate::from_pem(&buf).map_err(|e| format!("Unable to parse certificate: {}", e))
}<|MERGE_RESOLUTION|>--- conflicted
+++ resolved
@@ -413,12 +413,8 @@
             .runtime_context(context.service_context("block".into()))
             .graffiti(config.graffiti)
             .graffiti_file(config.graffiti_file.clone())
-<<<<<<< HEAD
             .block_delay(config.block_delay)
-            .private_tx_proposals(config.private_tx_proposals)
-=======
             .strict_fee_recipient(config.strict_fee_recipient)
->>>>>>> 71fd0b42
             .build()?;
 
         let attestation_service = AttestationServiceBuilder::new()
