mod api_secret;
mod create_signed_voluntary_exit;
mod create_validator;
mod graffiti;
mod keystores;
mod remotekeys;
mod tests;

pub mod test_utils;

use crate::http_api::graffiti::{delete_graffiti, get_graffiti, set_graffiti};

use crate::http_api::create_signed_voluntary_exit::create_signed_voluntary_exit;
use crate::{determine_graffiti, GraffitiFile, ValidatorStore};
use account_utils::{
    mnemonic_from_phrase,
    validator_definitions::{SigningDefinition, ValidatorDefinition, Web3SignerDefinition},
};
pub use api_secret::ApiSecret;
use create_validator::{
    create_validators_mnemonic, create_validators_web3signer, get_voting_password_storage,
};
use eth2::lighthouse_vc::{
    std_types::{AuthResponse, GetFeeRecipientResponse, GetGasLimitResponse},
    types::{
        self as api_types, GenericResponse, GetGraffitiResponse, Graffiti, PublicKey,
        PublicKeyBytes, SetGraffitiRequest,
    },
};
use lighthouse_version::version_with_platform;
use logging::SSELoggingComponents;
use parking_lot::RwLock;
use serde::{Deserialize, Serialize};
use slog::{crit, info, warn, Logger};
use slot_clock::SlotClock;
use std::collections::HashMap;
use std::future::Future;
use std::marker::PhantomData;
use std::net::{IpAddr, Ipv4Addr, SocketAddr};
use std::path::PathBuf;
use std::sync::Arc;
use sysinfo::{System, SystemExt};
use system_health::observe_system_health_vc;
use task_executor::TaskExecutor;
use tokio_stream::{wrappers::BroadcastStream, StreamExt};
use types::{ChainSpec, ConfigAndPreset, EthSpec};
use validator_dir::Builder as ValidatorDirBuilder;
use warp::{
    http::{
        header::{HeaderValue, CONTENT_TYPE},
        response::Response,
        StatusCode,
    },
    sse::Event,
    Filter,
};

#[derive(Debug)]
pub enum Error {
    Warp(warp::Error),
    Other(String),
}

impl From<warp::Error> for Error {
    fn from(e: warp::Error) -> Self {
        Error::Warp(e)
    }
}

impl From<String> for Error {
    fn from(e: String) -> Self {
        Error::Other(e)
    }
}

/// A wrapper around all the items required to spawn the HTTP server.
///
/// The server will gracefully handle the case where any fields are `None`.
pub struct Context<T: SlotClock, E: EthSpec> {
    pub task_executor: TaskExecutor,
    pub api_secret: ApiSecret,
    pub validator_store: Option<Arc<ValidatorStore<T, E>>>,
    pub validator_dir: Option<PathBuf>,
    pub secrets_dir: Option<PathBuf>,
    pub graffiti_file: Option<GraffitiFile>,
    pub graffiti_flag: Option<Graffiti>,
    pub spec: ChainSpec,
    pub config: Config,
    pub log: Logger,
    pub sse_logging_components: Option<SSELoggingComponents>,
    pub slot_clock: T,
    pub _phantom: PhantomData<E>,
}

/// Configuration for the HTTP server.
#[derive(PartialEq, Debug, Clone, Serialize, Deserialize)]
pub struct Config {
    pub enabled: bool,
    pub listen_addr: IpAddr,
    pub listen_port: u16,
    pub allow_origin: Option<String>,
    pub allow_keystore_export: bool,
    pub store_passwords_in_secrets_dir: bool,
}

impl Default for Config {
    fn default() -> Self {
        Self {
            enabled: false,
            listen_addr: IpAddr::V4(Ipv4Addr::new(127, 0, 0, 1)),
            listen_port: 5062,
            allow_origin: None,
            allow_keystore_export: false,
            store_passwords_in_secrets_dir: false,
        }
    }
}

/// Creates a server that will serve requests using information from `ctx`.
///
/// The server will shut down gracefully when the `shutdown` future resolves.
///
/// ## Returns
///
/// This function will bind the server to the provided address and then return a tuple of:
///
/// - `SocketAddr`: the address that the HTTP server will listen on.
/// - `Future`: the actual server future that will need to be awaited.
///
/// ## Errors
///
/// Returns an error if the server is unable to bind or there is another error during
/// configuration.
pub fn serve<T: 'static + SlotClock + Clone, E: EthSpec>(
    ctx: Arc<Context<T, E>>,
    shutdown: impl Future<Output = ()> + Send + Sync + 'static,
) -> Result<(SocketAddr, impl Future<Output = ()>), Error> {
    let config = &ctx.config;
    let allow_keystore_export = config.allow_keystore_export;
    let store_passwords_in_secrets_dir = config.store_passwords_in_secrets_dir;
    let log = ctx.log.clone();

    // Configure CORS.
    let cors_builder = {
        let builder = warp::cors()
            .allow_methods(vec!["GET", "POST", "PATCH", "DELETE"])
            .allow_headers(vec!["Content-Type", "Authorization"]);

        warp_utils::cors::set_builder_origins(
            builder,
            config.allow_origin.as_deref(),
            (config.listen_addr, config.listen_port),
        )?
    };

    // Sanity check.
    if !config.enabled {
        crit!(log, "Cannot start disabled metrics HTTP server");
        return Err(Error::Other(
            "A disabled metrics server should not be started".to_string(),
        ));
    }

    let authorization_header_filter = ctx.api_secret.authorization_header_filter();
    let mut api_token_path = ctx.api_secret.api_token_path();

    // Attempt to convert the path to an absolute path, but don't error if it fails.
    match api_token_path.canonicalize() {
        Ok(abs_path) => api_token_path = abs_path,
        Err(e) => {
            warn!(
                log,
                "Error canonicalizing token path";
                "error" => ?e,
            );
        }
    };

    let signer = ctx.api_secret.signer();
    let signer = warp::any().map(move || signer.clone());

    let inner_validator_store = ctx.validator_store.clone();
    let validator_store_filter = warp::any()
        .map(move || inner_validator_store.clone())
        .and_then(|validator_store: Option<_>| async move {
            validator_store.ok_or_else(|| {
                warp_utils::reject::custom_not_found(
                    "validator store is not initialized.".to_string(),
                )
            })
        });

    let inner_task_executor = ctx.task_executor.clone();
    let task_executor_filter = warp::any().map(move || inner_task_executor.clone());

    let inner_validator_dir = ctx.validator_dir.clone();
    let validator_dir_filter = warp::any()
        .map(move || inner_validator_dir.clone())
        .and_then(|validator_dir: Option<_>| async move {
            validator_dir.ok_or_else(|| {
                warp_utils::reject::custom_not_found(
                    "validator_dir directory is not initialized.".to_string(),
                )
            })
        });

    let inner_secrets_dir = ctx.secrets_dir.clone();
    let secrets_dir_filter = warp::any().map(move || inner_secrets_dir.clone()).and_then(
        |secrets_dir: Option<_>| async move {
            secrets_dir.ok_or_else(|| {
                warp_utils::reject::custom_not_found(
                    "secrets_dir directory is not initialized.".to_string(),
                )
            })
        },
    );

    let inner_graffiti_file = ctx.graffiti_file.clone();
    let graffiti_file_filter = warp::any().map(move || inner_graffiti_file.clone());

    let inner_graffiti_flag = ctx.graffiti_flag;
    let graffiti_flag_filter = warp::any().map(move || inner_graffiti_flag);

    let inner_ctx = ctx.clone();
    let log_filter = warp::any().map(move || inner_ctx.log.clone());

    let inner_slot_clock = ctx.slot_clock.clone();
    let slot_clock_filter = warp::any().map(move || inner_slot_clock.clone());

    let inner_spec = Arc::new(ctx.spec.clone());
    let spec_filter = warp::any().map(move || inner_spec.clone());

    let api_token_path_inner = api_token_path.clone();
    let api_token_path_filter = warp::any().map(move || api_token_path_inner.clone());

    // Filter for SEE Logging events
    let inner_components = ctx.sse_logging_components.clone();
    let sse_component_filter = warp::any().map(move || inner_components.clone());

    // Create a `warp` filter that provides access to local system information.
    let system_info = Arc::new(RwLock::new(sysinfo::System::new()));
    {
        // grab write access for initialisation
        let mut system_info = system_info.write();
        system_info.refresh_disks_list();
        system_info.refresh_networks_list();
    } // end lock

    let system_info_filter =
        warp::any()
            .map(move || system_info.clone())
            .map(|sysinfo: Arc<RwLock<System>>| {
                {
                    // refresh stats
                    let mut sysinfo_lock = sysinfo.write();
                    sysinfo_lock.refresh_memory();
                    sysinfo_lock.refresh_cpu_specifics(sysinfo::CpuRefreshKind::everything());
                    sysinfo_lock.refresh_cpu();
                    sysinfo_lock.refresh_system();
                    sysinfo_lock.refresh_networks();
                    sysinfo_lock.refresh_disks();
                } // end lock
                sysinfo
            });

    let app_start = std::time::Instant::now();
    let app_start_filter = warp::any().map(move || app_start);

    // GET lighthouse/version
    let get_node_version = warp::path("lighthouse")
        .and(warp::path("version"))
        .and(warp::path::end())
        .and(signer.clone())
        .and_then(|signer| {
            blocking_signed_json_task(signer, move || {
                Ok(api_types::GenericResponse::from(api_types::VersionData {
                    version: version_with_platform(),
                }))
            })
        });

    // GET lighthouse/health
    let get_lighthouse_health = warp::path("lighthouse")
        .and(warp::path("health"))
        .and(warp::path::end())
        .and(signer.clone())
        .and_then(|signer| {
            blocking_signed_json_task(signer, move || {
                eth2::lighthouse::Health::observe()
                    .map(api_types::GenericResponse::from)
                    .map_err(warp_utils::reject::custom_bad_request)
            })
        });

    // GET lighthouse/spec
    let get_lighthouse_spec = warp::path("lighthouse")
        .and(warp::path("spec"))
        .and(warp::path::end())
        .and(spec_filter.clone())
        .and(signer.clone())
        .and_then(|spec: Arc<_>, signer| {
            blocking_signed_json_task(signer, move || {
                let config = ConfigAndPreset::from_chain_spec::<E>(&spec, None);
                Ok(api_types::GenericResponse::from(config))
            })
        });

    // GET lighthouse/validators
    let get_lighthouse_validators = warp::path("lighthouse")
        .and(warp::path("validators"))
        .and(warp::path::end())
        .and(validator_store_filter.clone())
        .and(signer.clone())
        .and_then(|validator_store: Arc<ValidatorStore<T, E>>, signer| {
            blocking_signed_json_task(signer, move || {
                let validators = validator_store
                    .initialized_validators()
                    .read()
                    .validator_definitions()
                    .iter()
                    .map(|def| api_types::ValidatorData {
                        enabled: def.enabled,
                        description: def.description.clone(),
                        voting_pubkey: PublicKeyBytes::from(&def.voting_public_key),
                    })
                    .collect::<Vec<_>>();

                Ok(api_types::GenericResponse::from(validators))
            })
        });

    // GET lighthouse/validators/{validator_pubkey}
    let get_lighthouse_validators_pubkey = warp::path("lighthouse")
        .and(warp::path("validators"))
        .and(warp::path::param::<PublicKey>())
        .and(warp::path::end())
        .and(validator_store_filter.clone())
        .and(signer.clone())
        .and_then(
            |validator_pubkey: PublicKey, validator_store: Arc<ValidatorStore<T, E>>, signer| {
                blocking_signed_json_task(signer, move || {
                    let validator = validator_store
                        .initialized_validators()
                        .read()
                        .validator_definitions()
                        .iter()
                        .find(|def| def.voting_public_key == validator_pubkey)
                        .map(|def| api_types::ValidatorData {
                            enabled: def.enabled,
                            description: def.description.clone(),
                            voting_pubkey: PublicKeyBytes::from(&def.voting_public_key),
                        })
                        .ok_or_else(|| {
                            warp_utils::reject::custom_not_found(format!(
                                "no validator for {:?}",
                                validator_pubkey
                            ))
                        })?;

                    Ok(api_types::GenericResponse::from(validator))
                })
            },
        );

    // GET lighthouse/ui/health
    let get_lighthouse_ui_health = warp::path("lighthouse")
        .and(warp::path("ui"))
        .and(warp::path("health"))
        .and(warp::path::end())
        .and(system_info_filter)
        .and(app_start_filter)
        .and(validator_dir_filter.clone())
        .and(signer.clone())
        .and_then(|sysinfo, app_start: std::time::Instant, val_dir, signer| {
            blocking_signed_json_task(signer, move || {
                let app_uptime = app_start.elapsed().as_secs();
                Ok(api_types::GenericResponse::from(observe_system_health_vc(
                    sysinfo, val_dir, app_uptime,
                )))
            })
        });

    let get_lighthouse_ui_graffiti = warp::path("lighthouse")
        .and(warp::path("ui"))
        .and(warp::path("graffiti"))
        .and(warp::path::end())
        .and(validator_store_filter.clone())
        .and(graffiti_file_filter.clone())
        .and(graffiti_flag_filter)
        .and(signer.clone())
        .and(log_filter.clone())
        .and_then(
            |validator_store: Arc<ValidatorStore<T, E>>,
             graffiti_file: Option<GraffitiFile>,
             graffiti_flag: Option<Graffiti>,
             signer,
             log| {
                blocking_signed_json_task(signer, move || {
                    let mut result = HashMap::new();
                    for (key, graffiti_definition) in validator_store
                        .initialized_validators()
                        .read()
                        .get_all_validators_graffiti()
                    {
                        let graffiti = determine_graffiti(
                            key,
                            &log,
                            graffiti_file.clone(),
                            graffiti_definition,
                            graffiti_flag,
                        );
                        result.insert(key.to_string(), graffiti.map(|g| g.as_utf8_lossy()));
                    }
                    Ok(api_types::GenericResponse::from(result))
                })
            },
        );

    // POST lighthouse/validators/
    let post_validators = warp::path("lighthouse")
        .and(warp::path("validators"))
        .and(warp::path::end())
        .and(warp::body::json())
        .and(validator_dir_filter.clone())
        .and(secrets_dir_filter.clone())
        .and(validator_store_filter.clone())
        .and(spec_filter.clone())
        .and(signer.clone())
        .and(task_executor_filter.clone())
        .and_then(
            move |body: Vec<api_types::ValidatorRequest>,
                  validator_dir: PathBuf,
                  secrets_dir: PathBuf,
                  validator_store: Arc<ValidatorStore<T, E>>,
                  spec: Arc<ChainSpec>,
                  signer,
                  task_executor: TaskExecutor| {
                blocking_signed_json_task(signer, move || {
                    let secrets_dir = store_passwords_in_secrets_dir.then_some(secrets_dir);
                    if let Some(handle) = task_executor.handle() {
                        let (validators, mnemonic) =
                            handle.block_on(create_validators_mnemonic(
                                None,
                                None,
                                &body,
                                &validator_dir,
                                secrets_dir,
                                &validator_store,
                                &spec,
                            ))?;
                        let response = api_types::PostValidatorsResponseData {
                            mnemonic: mnemonic.into_phrase().into(),
                            validators,
                        };
                        Ok(api_types::GenericResponse::from(response))
                    } else {
                        Err(warp_utils::reject::custom_server_error(
                            "Lighthouse shutting down".into(),
                        ))
                    }
                })
            },
        );

    // POST lighthouse/validators/mnemonic
    let post_validators_mnemonic = warp::path("lighthouse")
        .and(warp::path("validators"))
        .and(warp::path("mnemonic"))
        .and(warp::path::end())
        .and(warp::body::json())
        .and(validator_dir_filter.clone())
        .and(secrets_dir_filter.clone())
        .and(validator_store_filter.clone())
        .and(spec_filter)
        .and(signer.clone())
        .and(task_executor_filter.clone())
        .and_then(
            move |body: api_types::CreateValidatorsMnemonicRequest,
                  validator_dir: PathBuf,
                  secrets_dir: PathBuf,
                  validator_store: Arc<ValidatorStore<T, E>>,
                  spec: Arc<ChainSpec>,
                  signer,
                  task_executor: TaskExecutor| {
                blocking_signed_json_task(signer, move || {
                    let secrets_dir = store_passwords_in_secrets_dir.then_some(secrets_dir);
                    if let Some(handle) = task_executor.handle() {
                        let mnemonic =
                            mnemonic_from_phrase(body.mnemonic.as_str()).map_err(|e| {
                                warp_utils::reject::custom_bad_request(format!(
                                    "invalid mnemonic: {:?}",
                                    e
                                ))
                            })?;
                        let (validators, _mnemonic) =
                            handle.block_on(create_validators_mnemonic(
                                Some(mnemonic),
                                Some(body.key_derivation_path_offset),
                                &body.validators,
                                &validator_dir,
                                secrets_dir,
                                &validator_store,
                                &spec,
                            ))?;
                        Ok(api_types::GenericResponse::from(validators))
                    } else {
                        Err(warp_utils::reject::custom_server_error(
                            "Lighthouse shutting down".into(),
                        ))
                    }
                })
            },
        );

    // POST lighthouse/validators/keystore
    let post_validators_keystore = warp::path("lighthouse")
        .and(warp::path("validators"))
        .and(warp::path("keystore"))
        .and(warp::path::end())
        .and(warp::body::json())
        .and(validator_dir_filter.clone())
        .and(secrets_dir_filter.clone())
        .and(validator_store_filter.clone())
        .and(signer.clone())
        .and(task_executor_filter.clone())
        .and_then(
            move |body: api_types::KeystoreValidatorsPostRequest,
                  validator_dir: PathBuf,
                  secrets_dir: PathBuf,
                  validator_store: Arc<ValidatorStore<T, E>>,
                  signer,
                  task_executor: TaskExecutor| {
                blocking_signed_json_task(signer, move || {
                    // Check to ensure the password is correct.
                    let keypair = body
                        .keystore
                        .decrypt_keypair(body.password.as_ref())
                        .map_err(|e| {
                            warp_utils::reject::custom_bad_request(format!(
                                "invalid keystore: {:?}",
                                e
                            ))
                        })?;

                    let secrets_dir = store_passwords_in_secrets_dir.then_some(secrets_dir);
                    let password_storage =
                        get_voting_password_storage(&secrets_dir, &body.keystore, &body.password)?;

                    let validator_dir = ValidatorDirBuilder::new(validator_dir.clone())
                        .password_dir_opt(secrets_dir)
                        .voting_keystore(body.keystore.clone(), body.password.as_ref())
                        .store_withdrawal_keystore(false)
                        .build()
                        .map_err(|e| {
                            warp_utils::reject::custom_server_error(format!(
                                "failed to build validator directory: {:?}",
                                e
                            ))
                        })?;

                    // Drop validator dir so that `add_validator_keystore` can re-lock the keystore.
                    let voting_keystore_path = validator_dir.voting_keystore_path();
                    drop(validator_dir);
                    let graffiti = body.graffiti.clone();
                    let suggested_fee_recipient = body.suggested_fee_recipient;
                    let gas_limit = body.gas_limit;
                    let builder_proposals = body.builder_proposals;
                    let builder_boost_factor = body.builder_boost_factor;
                    let prefer_builder_proposals = body.prefer_builder_proposals;

                    let validator_def = {
                        if let Some(handle) = task_executor.handle() {
                            handle
                                .block_on(validator_store.add_validator_keystore(
                                    voting_keystore_path,
                                    password_storage,
                                    body.enable,
                                    graffiti,
                                    suggested_fee_recipient,
                                    gas_limit,
                                    builder_proposals,
                                    builder_boost_factor,
                                    prefer_builder_proposals,
                                ))
                                .map_err(|e| {
                                    warp_utils::reject::custom_server_error(format!(
                                        "failed to initialize validator: {:?}",
                                        e
                                    ))
                                })?
                        } else {
                            return Err(warp_utils::reject::custom_server_error(
                                "Lighthouse shutting down".into(),
                            ));
                        }
                    };

                    Ok(api_types::GenericResponse::from(api_types::ValidatorData {
                        enabled: body.enable,
                        description: validator_def.description,
                        voting_pubkey: keypair.pk.into(),
                    }))
                })
            },
        );

    // POST lighthouse/validators/web3signer
    let post_validators_web3signer = warp::path("lighthouse")
        .and(warp::path("validators"))
        .and(warp::path("web3signer"))
        .and(warp::path::end())
        .and(warp::body::json())
        .and(validator_store_filter.clone())
        .and(signer.clone())
        .and(task_executor_filter.clone())
        .and_then(
            |body: Vec<api_types::Web3SignerValidatorRequest>,
             validator_store: Arc<ValidatorStore<T, E>>,
             signer,
             task_executor: TaskExecutor| {
                blocking_signed_json_task(signer, move || {
                    if let Some(handle) = task_executor.handle() {
                        let web3signers: Vec<ValidatorDefinition> = body
                            .into_iter()
                            .map(|web3signer| ValidatorDefinition {
                                enabled: web3signer.enable,
                                voting_public_key: web3signer.voting_public_key,
                                graffiti: web3signer.graffiti,
                                suggested_fee_recipient: web3signer.suggested_fee_recipient,
                                gas_limit: web3signer.gas_limit,
                                builder_proposals: web3signer.builder_proposals,
                                builder_boost_factor: web3signer.builder_boost_factor,
                                prefer_builder_proposals: web3signer.prefer_builder_proposals,
                                description: web3signer.description,
                                signing_definition: SigningDefinition::Web3Signer(
                                    Web3SignerDefinition {
                                        url: web3signer.url,
                                        root_certificate_path: web3signer.root_certificate_path,
                                        request_timeout_ms: web3signer.request_timeout_ms,
                                        client_identity_path: web3signer.client_identity_path,
                                        client_identity_password: web3signer
                                            .client_identity_password,
                                    },
                                ),
                            })
                            .collect();
                        handle.block_on(create_validators_web3signer(
                            web3signers,
                            &validator_store,
                        ))?;
                        Ok(())
                    } else {
                        Err(warp_utils::reject::custom_server_error(
                            "Lighthouse shutting down".into(),
                        ))
                    }
                })
            },
        );

    // PATCH lighthouse/validators/{validator_pubkey}
    let patch_validators = warp::path("lighthouse")
        .and(warp::path("validators"))
        .and(warp::path::param::<PublicKey>())
        .and(warp::path::end())
        .and(warp::body::json())
        .and(validator_store_filter.clone())
        .and(graffiti_file_filter.clone())
        .and(signer.clone())
        .and(task_executor_filter.clone())
        .and_then(
            |validator_pubkey: PublicKey,
             body: api_types::ValidatorPatchRequest,
             validator_store: Arc<ValidatorStore<T, E>>,
             graffiti_file: Option<GraffitiFile>,
             signer,
             task_executor: TaskExecutor| {
                blocking_signed_json_task(signer, move || {
                    if body.graffiti.is_some() && graffiti_file.is_some() {
                        return Err(warp_utils::reject::custom_bad_request(
                            "Unable to update graffiti as the \"--graffiti-file\" flag is set"
                                .to_string(),
                        ));
                    }

                    let maybe_graffiti = body.graffiti.clone().map(Into::into);
                    let initialized_validators_rw_lock = validator_store.initialized_validators();
                    let initialized_validators = initialized_validators_rw_lock.upgradable_read();

                    // Do not make any changes if all fields are identical or unchanged.
                    fn equal_or_none<T: PartialEq>(
                        current_value: Option<T>,
                        new_value: Option<T>,
                    ) -> bool {
                        new_value.is_none() || current_value == new_value
                    }

                    match (
                        initialized_validators.is_enabled(&validator_pubkey),
                        initialized_validators.validator(&validator_pubkey.compress()),
                    ) {
                        (None, _) => Err(warp_utils::reject::custom_not_found(format!(
                            "no validator for {:?}",
                            validator_pubkey
                        ))),
                        // If all specified parameters match their existing settings, then this
                        // change is a no-op.
                        (Some(is_enabled), Some(initialized_validator))
<<<<<<< HEAD
                            if equal_or_none(Some(is_enabled), body.enabled)
                                && equal_or_none(
                                    initialized_validator.get_gas_limit(),
                                    body.gas_limit,
                                )
                                && equal_or_none(
                                    initialized_validator.get_builder_proposals(),
                                    body.builder_proposals,
                                )
                                && equal_or_none(
                                    initialized_validator.get_graffiti(),
                                    maybe_graffiti,
                                ) =>
                        {
                            Ok(())
                        }
                        // Disabling an already disabled validator *with no other changes* is a
                        // no-op.
                        (Some(false), None)
                            if body.enabled.map_or(true, |enabled| !enabled)
                                && body.gas_limit.is_none()
                                && body.builder_proposals.is_none()
                                && maybe_graffiti.is_none() =>
=======
                            if Some(is_enabled) == body.enabled
                                && initialized_validator.get_gas_limit() == body.gas_limit
                                && initialized_validator.get_builder_boost_factor()
                                    == body.builder_boost_factor
                                && initialized_validator.get_builder_proposals()
                                    == body.builder_proposals
                                && initialized_validator.get_prefer_builder_proposals()
                                    == body.prefer_builder_proposals
                                && initialized_validator.get_graffiti() == maybe_graffiti =>
>>>>>>> 85304274
                        {
                            Ok(())
                        }
                        (Some(_), _) => {
                            // Upgrade read lock only in the case where a write is actually
                            // required.
                            let mut initialized_validators_write =
                                parking_lot::RwLockUpgradableReadGuard::upgrade(
                                    initialized_validators,
                                );
                            if let Some(handle) = task_executor.handle() {
                                handle
                                    .block_on(
<<<<<<< HEAD
                                        initialized_validators_write
                                            .set_validator_definition_fields(
                                                &validator_pubkey,
                                                body.enabled,
                                                body.gas_limit,
                                                body.builder_proposals,
                                                body.graffiti,
                                            ),
=======
                                        initialized_validators.set_validator_definition_fields(
                                            &validator_pubkey,
                                            body.enabled,
                                            body.gas_limit,
                                            body.builder_proposals,
                                            body.builder_boost_factor,
                                            body.prefer_builder_proposals,
                                            body.graffiti,
                                        ),
>>>>>>> 85304274
                                    )
                                    .map_err(|e| {
                                        warp_utils::reject::custom_server_error(format!(
                                            "unable to set validator status: {:?}",
                                            e
                                        ))
                                    })?;
                                Ok(())
                            } else {
                                Err(warp_utils::reject::custom_server_error(
                                    "Lighthouse shutting down".into(),
                                ))
                            }
                        }
                    }
                })
            },
        );

    // GET /lighthouse/auth
    let get_auth = warp::path("lighthouse").and(warp::path("auth").and(warp::path::end()));
    let get_auth = get_auth
        .and(signer.clone())
        .and(api_token_path_filter)
        .and_then(|signer, token_path: PathBuf| {
            blocking_signed_json_task(signer, move || {
                Ok(AuthResponse {
                    token_path: token_path.display().to_string(),
                })
            })
        });

    // DELETE /lighthouse/keystores
    let delete_lighthouse_keystores = warp::path("lighthouse")
        .and(warp::path("keystores"))
        .and(warp::path::end())
        .and(warp::body::json())
        .and(signer.clone())
        .and(validator_store_filter.clone())
        .and(task_executor_filter.clone())
        .and(log_filter.clone())
        .and_then(
            move |request, signer, validator_store, task_executor, log| {
                blocking_signed_json_task(signer, move || {
                    if allow_keystore_export {
                        keystores::export(request, validator_store, task_executor, log)
                    } else {
                        Err(warp_utils::reject::custom_bad_request(
                            "keystore export is disabled".to_string(),
                        ))
                    }
                })
            },
        );

    // Standard key-manager endpoints.
    let eth_v1 = warp::path("eth").and(warp::path("v1"));
    let std_keystores = eth_v1.and(warp::path("keystores")).and(warp::path::end());
    let std_remotekeys = eth_v1.and(warp::path("remotekeys")).and(warp::path::end());

    // GET /eth/v1/validator/{pubkey}/feerecipient
    let get_fee_recipient = eth_v1
        .and(warp::path("validator"))
        .and(warp::path::param::<PublicKey>())
        .and(warp::path("feerecipient"))
        .and(warp::path::end())
        .and(validator_store_filter.clone())
        .and(signer.clone())
        .and_then(
            |validator_pubkey: PublicKey, validator_store: Arc<ValidatorStore<T, E>>, signer| {
                blocking_signed_json_task(signer, move || {
                    if validator_store
                        .initialized_validators()
                        .read()
                        .is_enabled(&validator_pubkey)
                        .is_none()
                    {
                        return Err(warp_utils::reject::custom_not_found(format!(
                            "no validator found with pubkey {:?}",
                            validator_pubkey
                        )));
                    }
                    validator_store
                        .get_fee_recipient(&PublicKeyBytes::from(&validator_pubkey))
                        .map(|fee_recipient| {
                            GenericResponse::from(GetFeeRecipientResponse {
                                pubkey: PublicKeyBytes::from(validator_pubkey.clone()),
                                ethaddress: fee_recipient,
                            })
                        })
                        .ok_or_else(|| {
                            warp_utils::reject::custom_server_error(
                                "no fee recipient set".to_string(),
                            )
                        })
                })
            },
        );

    // POST /eth/v1/validator/{pubkey}/feerecipient
    let post_fee_recipient = eth_v1
        .and(warp::path("validator"))
        .and(warp::path::param::<PublicKey>())
        .and(warp::path("feerecipient"))
        .and(warp::body::json())
        .and(warp::path::end())
        .and(validator_store_filter.clone())
        .and(signer.clone())
        .and_then(
            |validator_pubkey: PublicKey,
             request: api_types::UpdateFeeRecipientRequest,
             validator_store: Arc<ValidatorStore<T, E>>,
             signer| {
                blocking_signed_json_task(signer, move || {
                    if validator_store
                        .initialized_validators()
                        .read()
                        .is_enabled(&validator_pubkey)
                        .is_none()
                    {
                        return Err(warp_utils::reject::custom_not_found(format!(
                            "no validator found with pubkey {:?}",
                            validator_pubkey
                        )));
                    }
                    validator_store
                        .initialized_validators()
                        .write()
                        .set_validator_fee_recipient(&validator_pubkey, request.ethaddress)
                        .map_err(|e| {
                            warp_utils::reject::custom_server_error(format!(
                                "Error persisting fee recipient: {:?}",
                                e
                            ))
                        })
                })
            },
        )
        .map(|reply| warp::reply::with_status(reply, warp::http::StatusCode::ACCEPTED));

    // DELETE /eth/v1/validator/{pubkey}/feerecipient
    let delete_fee_recipient = eth_v1
        .and(warp::path("validator"))
        .and(warp::path::param::<PublicKey>())
        .and(warp::path("feerecipient"))
        .and(warp::path::end())
        .and(validator_store_filter.clone())
        .and(signer.clone())
        .and_then(
            |validator_pubkey: PublicKey, validator_store: Arc<ValidatorStore<T, E>>, signer| {
                blocking_signed_json_task(signer, move || {
                    if validator_store
                        .initialized_validators()
                        .read()
                        .is_enabled(&validator_pubkey)
                        .is_none()
                    {
                        return Err(warp_utils::reject::custom_not_found(format!(
                            "no validator found with pubkey {:?}",
                            validator_pubkey
                        )));
                    }
                    validator_store
                        .initialized_validators()
                        .write()
                        .delete_validator_fee_recipient(&validator_pubkey)
                        .map_err(|e| {
                            warp_utils::reject::custom_server_error(format!(
                                "Error persisting fee recipient removal: {:?}",
                                e
                            ))
                        })
                })
            },
        )
        .map(|reply| warp::reply::with_status(reply, warp::http::StatusCode::NO_CONTENT));

    // GET /eth/v1/validator/{pubkey}/gas_limit
    let get_gas_limit = eth_v1
        .and(warp::path("validator"))
        .and(warp::path::param::<PublicKey>())
        .and(warp::path("gas_limit"))
        .and(warp::path::end())
        .and(validator_store_filter.clone())
        .and(signer.clone())
        .and_then(
            |validator_pubkey: PublicKey, validator_store: Arc<ValidatorStore<T, E>>, signer| {
                blocking_signed_json_task(signer, move || {
                    if validator_store
                        .initialized_validators()
                        .read()
                        .is_enabled(&validator_pubkey)
                        .is_none()
                    {
                        return Err(warp_utils::reject::custom_not_found(format!(
                            "no validator found with pubkey {:?}",
                            validator_pubkey
                        )));
                    }
                    Ok(GenericResponse::from(GetGasLimitResponse {
                        pubkey: PublicKeyBytes::from(validator_pubkey.clone()),
                        gas_limit: validator_store
                            .get_gas_limit(&PublicKeyBytes::from(&validator_pubkey)),
                    }))
                })
            },
        );

    // POST /eth/v1/validator/{pubkey}/gas_limit
    let post_gas_limit = eth_v1
        .and(warp::path("validator"))
        .and(warp::path::param::<PublicKey>())
        .and(warp::path("gas_limit"))
        .and(warp::body::json())
        .and(warp::path::end())
        .and(validator_store_filter.clone())
        .and(signer.clone())
        .and_then(
            |validator_pubkey: PublicKey,
             request: api_types::UpdateGasLimitRequest,
             validator_store: Arc<ValidatorStore<T, E>>,
             signer| {
                blocking_signed_json_task(signer, move || {
                    if validator_store
                        .initialized_validators()
                        .read()
                        .is_enabled(&validator_pubkey)
                        .is_none()
                    {
                        return Err(warp_utils::reject::custom_not_found(format!(
                            "no validator found with pubkey {:?}",
                            validator_pubkey
                        )));
                    }
                    validator_store
                        .initialized_validators()
                        .write()
                        .set_validator_gas_limit(&validator_pubkey, request.gas_limit)
                        .map_err(|e| {
                            warp_utils::reject::custom_server_error(format!(
                                "Error persisting gas limit: {:?}",
                                e
                            ))
                        })
                })
            },
        )
        .map(|reply| warp::reply::with_status(reply, warp::http::StatusCode::ACCEPTED));

    // DELETE /eth/v1/validator/{pubkey}/gas_limit
    let delete_gas_limit = eth_v1
        .and(warp::path("validator"))
        .and(warp::path::param::<PublicKey>())
        .and(warp::path("gas_limit"))
        .and(warp::path::end())
        .and(validator_store_filter.clone())
        .and(signer.clone())
        .and_then(
            |validator_pubkey: PublicKey, validator_store: Arc<ValidatorStore<T, E>>, signer| {
                blocking_signed_json_task(signer, move || {
                    if validator_store
                        .initialized_validators()
                        .read()
                        .is_enabled(&validator_pubkey)
                        .is_none()
                    {
                        return Err(warp_utils::reject::custom_not_found(format!(
                            "no validator found with pubkey {:?}",
                            validator_pubkey
                        )));
                    }
                    validator_store
                        .initialized_validators()
                        .write()
                        .delete_validator_gas_limit(&validator_pubkey)
                        .map_err(|e| {
                            warp_utils::reject::custom_server_error(format!(
                                "Error persisting gas limit removal: {:?}",
                                e
                            ))
                        })
                })
            },
        )
        .map(|reply| warp::reply::with_status(reply, warp::http::StatusCode::NO_CONTENT));

    // POST /eth/v1/validator/{pubkey}/voluntary_exit
    let post_validators_voluntary_exits = eth_v1
        .and(warp::path("validator"))
        .and(warp::path::param::<PublicKey>())
        .and(warp::path("voluntary_exit"))
        .and(warp::query::<api_types::VoluntaryExitQuery>())
        .and(warp::path::end())
        .and(validator_store_filter.clone())
        .and(slot_clock_filter)
        .and(log_filter.clone())
        .and(signer.clone())
        .and(task_executor_filter.clone())
        .and_then(
            |pubkey: PublicKey,
             query: api_types::VoluntaryExitQuery,
             validator_store: Arc<ValidatorStore<T, E>>,
             slot_clock: T,
             log,
             signer,
             task_executor: TaskExecutor| {
                blocking_signed_json_task(signer, move || {
                    if let Some(handle) = task_executor.handle() {
                        let signed_voluntary_exit =
                            handle.block_on(create_signed_voluntary_exit(
                                pubkey,
                                query.epoch,
                                validator_store,
                                slot_clock,
                                log,
                            ))?;
                        Ok(signed_voluntary_exit)
                    } else {
                        Err(warp_utils::reject::custom_server_error(
                            "Lighthouse shutting down".into(),
                        ))
                    }
                })
            },
        );

    // GET /eth/v1/validator/{pubkey}/graffiti
    let get_graffiti = eth_v1
        .and(warp::path("validator"))
        .and(warp::path::param::<PublicKey>())
        .and(warp::path("graffiti"))
        .and(warp::path::end())
        .and(validator_store_filter.clone())
        .and(graffiti_flag_filter)
        .and(signer.clone())
        .and_then(
            |pubkey: PublicKey,
             validator_store: Arc<ValidatorStore<T, E>>,
             graffiti_flag: Option<Graffiti>,
             signer| {
                blocking_signed_json_task(signer, move || {
                    let graffiti = get_graffiti(pubkey.clone(), validator_store, graffiti_flag)?;
                    Ok(GenericResponse::from(GetGraffitiResponse {
                        pubkey: pubkey.into(),
                        graffiti,
                    }))
                })
            },
        );

    // POST /eth/v1/validator/{pubkey}/graffiti
    let post_graffiti = eth_v1
        .and(warp::path("validator"))
        .and(warp::path::param::<PublicKey>())
        .and(warp::path("graffiti"))
        .and(warp::body::json())
        .and(warp::path::end())
        .and(validator_store_filter.clone())
        .and(graffiti_file_filter.clone())
        .and(signer.clone())
        .and_then(
            |pubkey: PublicKey,
             query: SetGraffitiRequest,
             validator_store: Arc<ValidatorStore<T, E>>,
             graffiti_file: Option<GraffitiFile>,
             signer| {
                blocking_signed_json_task(signer, move || {
                    if graffiti_file.is_some() {
                        return Err(warp_utils::reject::invalid_auth(
                            "Unable to update graffiti as the \"--graffiti-file\" flag is set"
                                .to_string(),
                        ));
                    }
                    set_graffiti(pubkey.clone(), query.graffiti, validator_store)
                })
            },
        )
        .map(|reply| warp::reply::with_status(reply, warp::http::StatusCode::ACCEPTED));

    // DELETE /eth/v1/validator/{pubkey}/graffiti
    let delete_graffiti = eth_v1
        .and(warp::path("validator"))
        .and(warp::path::param::<PublicKey>())
        .and(warp::path("graffiti"))
        .and(warp::path::end())
        .and(validator_store_filter.clone())
        .and(graffiti_file_filter.clone())
        .and(signer.clone())
        .and_then(
            |pubkey: PublicKey,
             validator_store: Arc<ValidatorStore<T, E>>,
             graffiti_file: Option<GraffitiFile>,
             signer| {
                blocking_signed_json_task(signer, move || {
                    if graffiti_file.is_some() {
                        return Err(warp_utils::reject::invalid_auth(
                            "Unable to delete graffiti as the \"--graffiti-file\" flag is set"
                                .to_string(),
                        ));
                    }
                    delete_graffiti(pubkey.clone(), validator_store)
                })
            },
        )
        .map(|reply| warp::reply::with_status(reply, warp::http::StatusCode::NO_CONTENT));

    // GET /eth/v1/keystores
    let get_std_keystores = std_keystores
        .and(signer.clone())
        .and(validator_store_filter.clone())
        .and_then(|signer, validator_store: Arc<ValidatorStore<T, E>>| {
            blocking_signed_json_task(signer, move || Ok(keystores::list(validator_store)))
        });

    // POST /eth/v1/keystores
    let post_std_keystores = std_keystores
        .and(warp::body::json())
        .and(signer.clone())
        .and(validator_dir_filter)
        .and(secrets_dir_filter)
        .and(validator_store_filter.clone())
        .and(task_executor_filter.clone())
        .and(log_filter.clone())
        .and_then(
            move |request,
                  signer,
                  validator_dir,
                  secrets_dir,
                  validator_store,
                  task_executor,
                  log| {
                let secrets_dir = store_passwords_in_secrets_dir.then_some(secrets_dir);
                blocking_signed_json_task(signer, move || {
                    keystores::import(
                        request,
                        validator_dir,
                        secrets_dir,
                        validator_store,
                        task_executor,
                        log,
                    )
                })
            },
        );

    // DELETE /eth/v1/keystores
    let delete_std_keystores = std_keystores
        .and(warp::body::json())
        .and(signer.clone())
        .and(validator_store_filter.clone())
        .and(task_executor_filter.clone())
        .and(log_filter.clone())
        .and_then(|request, signer, validator_store, task_executor, log| {
            blocking_signed_json_task(signer, move || {
                keystores::delete(request, validator_store, task_executor, log)
            })
        });

    // GET /eth/v1/remotekeys
    let get_std_remotekeys = std_remotekeys
        .and(signer.clone())
        .and(validator_store_filter.clone())
        .and_then(|signer, validator_store: Arc<ValidatorStore<T, E>>| {
            blocking_signed_json_task(signer, move || Ok(remotekeys::list(validator_store)))
        });

    // POST /eth/v1/remotekeys
    let post_std_remotekeys = std_remotekeys
        .and(warp::body::json())
        .and(signer.clone())
        .and(validator_store_filter.clone())
        .and(task_executor_filter.clone())
        .and(log_filter.clone())
        .and_then(|request, signer, validator_store, task_executor, log| {
            blocking_signed_json_task(signer, move || {
                remotekeys::import(request, validator_store, task_executor, log)
            })
        });

    // DELETE /eth/v1/remotekeys
    let delete_std_remotekeys = std_remotekeys
        .and(warp::body::json())
        .and(signer)
        .and(validator_store_filter)
        .and(task_executor_filter)
        .and(log_filter.clone())
        .and_then(|request, signer, validator_store, task_executor, log| {
            blocking_signed_json_task(signer, move || {
                remotekeys::delete(request, validator_store, task_executor, log)
            })
        });

    // Subscribe to get VC logs via Server side events
    // /lighthouse/logs
    let get_log_events = warp::path("lighthouse")
        .and(warp::path("logs"))
        .and(warp::path::end())
        .and(sse_component_filter)
        .and_then(|sse_component: Option<SSELoggingComponents>| {
            warp_utils::task::blocking_task(move || {
                if let Some(logging_components) = sse_component {
                    // Build a JSON stream
                    let s =
                        BroadcastStream::new(logging_components.sender.subscribe()).map(|msg| {
                            match msg {
                                Ok(data) => {
                                    // Serialize to json
                                    match data.to_json_string() {
                                        // Send the json as a Server Sent Event
                                        Ok(json) => Event::default().json_data(json).map_err(|e| {
                                            warp_utils::reject::server_sent_event_error(format!(
                                                "{:?}",
                                                e
                                            ))
                                        }),
                                        Err(e) => Err(warp_utils::reject::server_sent_event_error(
                                            format!("Unable to serialize to JSON {}", e),
                                        )),
                                    }
                                }
                                Err(e) => Err(warp_utils::reject::server_sent_event_error(
                                    format!("Unable to receive event {}", e),
                                )),
                            }
                        });

                    Ok::<_, warp::Rejection>(warp::sse::reply(warp::sse::keep_alive().stream(s)))
                } else {
                    Err(warp_utils::reject::custom_server_error(
                        "SSE Logging is not enabled".to_string(),
                    ))
                }
            })
        });

    let routes = warp::any()
        .and(authorization_header_filter)
        // Note: it is critical that the `authorization_header_filter` is applied to all routes.
        // Keeping all the routes inside the following `and` is a reliable way to achieve this.
        //
        // When adding a route, don't forget to add it to the `routes_with_invalid_auth` tests!
        .and(
            warp::get()
                .and(
                    get_node_version
                        .or(get_lighthouse_health)
                        .or(get_lighthouse_spec)
                        .or(get_lighthouse_validators)
                        .or(get_lighthouse_validators_pubkey)
                        .or(get_lighthouse_ui_health)
                        .or(get_lighthouse_ui_graffiti)
                        .or(get_fee_recipient)
                        .or(get_gas_limit)
                        .or(get_graffiti)
                        .or(get_std_keystores)
                        .or(get_std_remotekeys)
                        .recover(warp_utils::reject::handle_rejection),
                )
                .or(warp::post().and(
                    post_validators
                        .or(post_validators_keystore)
                        .or(post_validators_mnemonic)
                        .or(post_validators_web3signer)
                        .or(post_validators_voluntary_exits)
                        .or(post_fee_recipient)
                        .or(post_gas_limit)
                        .or(post_std_keystores)
                        .or(post_std_remotekeys)
                        .or(post_graffiti)
                        .recover(warp_utils::reject::handle_rejection),
                ))
                .or(warp::patch()
                    .and(patch_validators.recover(warp_utils::reject::handle_rejection)))
                .or(warp::delete().and(
                    delete_lighthouse_keystores
                        .or(delete_fee_recipient)
                        .or(delete_gas_limit)
                        .or(delete_std_keystores)
                        .or(delete_std_remotekeys)
                        .or(delete_graffiti)
                        .recover(warp_utils::reject::handle_rejection),
                )),
        )
        // The auth route and logs  are the only routes that are allowed to be accessed without the API token.
        .or(warp::get().and(get_auth.or(get_log_events.boxed())))
        // Maps errors into HTTP responses.
        .recover(warp_utils::reject::handle_rejection)
        // Add a `Server` header.
        .map(|reply| warp::reply::with_header(reply, "Server", &version_with_platform()))
        .with(cors_builder.build());

    let (listening_socket, server) = warp::serve(routes).try_bind_with_graceful_shutdown(
        SocketAddr::new(config.listen_addr, config.listen_port),
        async {
            shutdown.await;
        },
    )?;

    info!(
        log,
        "HTTP API started";
        "listen_address" => listening_socket.to_string(),
        "api_token_file" => ?api_token_path,
    );

    Ok((listening_socket, server))
}

/// Executes `func` in blocking tokio task (i.e., where long-running tasks are permitted).
/// JSON-encodes the return value of `func`, using the `signer` function to produce a signature of
/// those bytes.
pub async fn blocking_signed_json_task<S, F, T>(
    signer: S,
    func: F,
) -> Result<impl warp::Reply, warp::Rejection>
where
    S: Fn(&[u8]) -> String,
    F: FnOnce() -> Result<T, warp::Rejection> + Send + 'static,
    T: Serialize + Send + 'static,
{
    warp_utils::task::blocking_task(func)
        .await
        .map(|func_output| {
            let mut response = match serde_json::to_vec(&func_output) {
                Ok(body) => {
                    let mut res = Response::new(body);
                    res.headers_mut()
                        .insert(CONTENT_TYPE, HeaderValue::from_static("application/json"));
                    res
                }
                Err(_) => Response::builder()
                    .status(StatusCode::INTERNAL_SERVER_ERROR)
                    .body(vec![])
                    .expect("can produce simple response from static values"),
            };

            let body: &Vec<u8> = response.body();
            let signature = signer(body);
            let header_value =
                HeaderValue::from_str(&signature).expect("hash can be encoded as header");

            response.headers_mut().append("Signature", header_value);

            response
        })
}<|MERGE_RESOLUTION|>--- conflicted
+++ resolved
@@ -706,15 +706,22 @@
                         // If all specified parameters match their existing settings, then this
                         // change is a no-op.
                         (Some(is_enabled), Some(initialized_validator))
-<<<<<<< HEAD
                             if equal_or_none(Some(is_enabled), body.enabled)
                                 && equal_or_none(
                                     initialized_validator.get_gas_limit(),
                                     body.gas_limit,
                                 )
                                 && equal_or_none(
+                                    initialized_validator.get_builder_boost_factor(),
+                                    body.builder_boost_factor,
+                                )
+                                && equal_or_none(
                                     initialized_validator.get_builder_proposals(),
                                     body.builder_proposals,
+                                )
+                                && equal_or_none(
+                                    initialized_validator.get_prefer_builder_proposals(),
+                                    body.prefer_builder_proposals,
                                 )
                                 && equal_or_none(
                                     initialized_validator.get_graffiti(),
@@ -728,19 +735,10 @@
                         (Some(false), None)
                             if body.enabled.map_or(true, |enabled| !enabled)
                                 && body.gas_limit.is_none()
+                                && body.builder_boost_factor.is_none()
                                 && body.builder_proposals.is_none()
+                                && body.prefer_builder_proposals.is_none()
                                 && maybe_graffiti.is_none() =>
-=======
-                            if Some(is_enabled) == body.enabled
-                                && initialized_validator.get_gas_limit() == body.gas_limit
-                                && initialized_validator.get_builder_boost_factor()
-                                    == body.builder_boost_factor
-                                && initialized_validator.get_builder_proposals()
-                                    == body.builder_proposals
-                                && initialized_validator.get_prefer_builder_proposals()
-                                    == body.prefer_builder_proposals
-                                && initialized_validator.get_graffiti() == maybe_graffiti =>
->>>>>>> 85304274
                         {
                             Ok(())
                         }
@@ -754,26 +752,16 @@
                             if let Some(handle) = task_executor.handle() {
                                 handle
                                     .block_on(
-<<<<<<< HEAD
                                         initialized_validators_write
                                             .set_validator_definition_fields(
                                                 &validator_pubkey,
                                                 body.enabled,
                                                 body.gas_limit,
                                                 body.builder_proposals,
+                                                body.builder_boost_factor,
+                                                body.prefer_builder_proposals,
                                                 body.graffiti,
                                             ),
-=======
-                                        initialized_validators.set_validator_definition_fields(
-                                            &validator_pubkey,
-                                            body.enabled,
-                                            body.gas_limit,
-                                            body.builder_proposals,
-                                            body.builder_boost_factor,
-                                            body.prefer_builder_proposals,
-                                            body.graffiti,
-                                        ),
->>>>>>> 85304274
                                     )
                                     .map_err(|e| {
                                         warp_utils::reject::custom_server_error(format!(
