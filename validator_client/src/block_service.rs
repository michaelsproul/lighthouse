--- conflicted
+++ resolved
@@ -45,11 +45,7 @@
     context: Option<RuntimeContext<E>>,
     graffiti: Option<Graffiti>,
     graffiti_file: Option<GraffitiFile>,
-<<<<<<< HEAD
     block_delay: Option<Duration>,
-    strict_fee_recipient: bool,
-=======
->>>>>>> ca42ef2e
 }
 
 impl<T: SlotClock + 'static, E: EthSpec> BlockServiceBuilder<T, E> {
@@ -61,11 +57,7 @@
             context: None,
             graffiti: None,
             graffiti_file: None,
-<<<<<<< HEAD
             block_delay: None,
-            strict_fee_recipient: false,
-=======
->>>>>>> ca42ef2e
         }
     }
 
@@ -99,19 +91,11 @@
         self
     }
 
-<<<<<<< HEAD
     pub fn block_delay(mut self, block_delay: Option<Duration>) -> Self {
         self.block_delay = block_delay;
         self
     }
 
-    pub fn strict_fee_recipient(mut self, strict_fee_recipient: bool) -> Self {
-        self.strict_fee_recipient = strict_fee_recipient;
-        self
-    }
-
-=======
->>>>>>> ca42ef2e
     pub fn build(self) -> Result<BlockService<T, E>, String> {
         Ok(BlockService {
             inner: Arc::new(Inner {
@@ -129,11 +113,7 @@
                     .ok_or("Cannot build BlockService without runtime_context")?,
                 graffiti: self.graffiti,
                 graffiti_file: self.graffiti_file,
-<<<<<<< HEAD
                 block_delay: self.block_delay,
-                strict_fee_recipient: self.strict_fee_recipient,
-=======
->>>>>>> ca42ef2e
             }),
         })
     }
@@ -147,11 +127,7 @@
     context: RuntimeContext<E>,
     graffiti: Option<Graffiti>,
     graffiti_file: Option<GraffitiFile>,
-<<<<<<< HEAD
     block_delay: Option<Duration>,
-    strict_fee_recipient: bool,
-=======
->>>>>>> ca42ef2e
 }
 
 /// Attempts to produce attestations for any block producer(s) at the start of the epoch.
