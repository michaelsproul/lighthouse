--- conflicted
+++ resolved
@@ -63,8 +63,5 @@
 lighthouse_metrics = { path = "../common/lighthouse_metrics" }
 lazy_static = "1.4.0"
 fallback = { path = "../common/fallback" }
-<<<<<<< HEAD
 itertools = "0.10.0"
-=======
-sensitive_url = { path = "../common/sensitive_url" }
->>>>>>> e9820d82
+sensitive_url = { path = "../common/sensitive_url" }