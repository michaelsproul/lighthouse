[package]
name = "kzg"
version = "0.1.0"
authors = ["Pawan Dhananjay <pawandhananjay@gmail.com>"]
edition = "2021"

# See more keys and their definitions at https://doc.rust-lang.org/cargo/reference/manifest.html

[dependencies]
ethereum_ssz = "0.5.0"
ethereum_ssz_derive = "0.5.0"
tree_hash = "0.5.0"
derivative = "2.1.1"
serde = "1.0.116"
serde_derive = "1.0.116"
ethereum_serde_utils = "0.5.0"
hex = "0.4.2"
ethereum_hashing = "1.0.0-beta.2"
<<<<<<< HEAD
c-kzg = {git = "https://github.com/ethereum/c-kzg-4844", rev = "cfdd9e5f8f6fa4375034733ad06cb9d1030a0fd9" }
=======
c-kzg = { git = "https://github.com/michaelsproul/c-kzg-4844", rev = "e652ce854a5f1855174cc89ce588513529656588" }
c_kzg_min = { package = "c-kzg", git = "https://github.com/michaelsproul//c-kzg-4844", rev = "e652ce854a5f1855174cc89ce588513529656588" }
>>>>>>> 59415cc6
arbitrary = { version = "1.0", features = ["derive"], optional = true }

[features]
default = ["mainnet-spec"]
mainnet-spec = ["c-kzg/mainnet-spec"]
minimal-spec = ["c-kzg/minimal-spec"]<|MERGE_RESOLUTION|>--- conflicted
+++ resolved
@@ -16,12 +16,8 @@
 ethereum_serde_utils = "0.5.0"
 hex = "0.4.2"
 ethereum_hashing = "1.0.0-beta.2"
-<<<<<<< HEAD
-c-kzg = {git = "https://github.com/ethereum/c-kzg-4844", rev = "cfdd9e5f8f6fa4375034733ad06cb9d1030a0fd9" }
-=======
 c-kzg = { git = "https://github.com/michaelsproul/c-kzg-4844", rev = "e652ce854a5f1855174cc89ce588513529656588" }
 c_kzg_min = { package = "c-kzg", git = "https://github.com/michaelsproul//c-kzg-4844", rev = "e652ce854a5f1855174cc89ce588513529656588" }
->>>>>>> 59415cc6
 arbitrary = { version = "1.0", features = ["derive"], optional = true }
 
 [features]
