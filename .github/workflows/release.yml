--- conflicted
+++ resolved
@@ -134,26 +134,16 @@
 
             - name: Build Lighthouse for Windows portable
               if:   matrix.arch == 'x86_64-windows-portable'
-<<<<<<< HEAD
-              # FIXME(sproul): profile set to release until this rustc issue is fixed:
-              #
-              # https://github.com/rust-lang/rust/issues/107781
-=======
               # NOTE: profile set to release until this rustc issue is fixed:
               #
               # https://github.com/rust-lang/rust/issues/107781
               #
               # tracked at: https://github.com/sigp/lighthouse/issues/3964
->>>>>>> ef7ba10f
               run:  cargo install --path lighthouse --force --locked --features portable,gnosis --profile release
 
             - name: Build Lighthouse for Windows modern
               if:   matrix.arch == 'x86_64-windows'
-<<<<<<< HEAD
-              # FIXME(sproul): profile set to release (see above)
-=======
               # NOTE: profile set to release (see above)
->>>>>>> ef7ba10f
               run:  cargo install --path lighthouse --force --locked --features modern,gnosis --profile release
 
             - name: Configure GPG and create artifacts
