use beacon_node::{beacon_chain::CountUnrealizedFull, ClientConfig as Config};

use crate::exec::{CommandLineTestExec, CompletedTest};
use beacon_node::beacon_chain::chain_config::{
    DEFAULT_RE_ORG_MAX_EPOCHS_SINCE_FINALIZATION, DEFAULT_RE_ORG_THRESHOLD,
};
use eth1::Eth1Endpoint;
use lighthouse_network::PeerId;
use std::fs::File;
use std::io::{Read, Write};
use std::net::IpAddr;
use std::path::PathBuf;
use std::process::Command;
use std::str::FromStr;
use std::string::ToString;
use std::time::Duration;
use tempfile::TempDir;
use types::{Address, Checkpoint, Epoch, ExecutionBlockHash, ForkName, Hash256, MainnetEthSpec};
use unused_port::{unused_tcp_port, unused_udp_port};

const DEFAULT_ETH1_ENDPOINT: &str = "http://localhost:8545/";

/// Returns the `lighthouse beacon_node` command.
fn base_cmd() -> Command {
    let lighthouse_bin = env!("CARGO_BIN_EXE_lighthouse");
    let path = lighthouse_bin
        .parse::<PathBuf>()
        .expect("should parse CARGO_TARGET_DIR");

    let mut cmd = Command::new(path);
    cmd.arg("beacon_node");
    cmd
}

// Wrapper around `Command` for easier Command Line Testing.
struct CommandLineTest {
    cmd: Command,
}
impl CommandLineTest {
    fn new() -> CommandLineTest {
        let base_cmd = base_cmd();
        CommandLineTest { cmd: base_cmd }
    }

    fn run_with_zero_port(&mut self) -> CompletedTest<Config> {
        self.cmd.arg("-z");
        self.run()
    }
}

impl CommandLineTestExec for CommandLineTest {
    type Config = Config;

    fn cmd_mut(&mut self) -> &mut Command {
        &mut self.cmd
    }
}

#[test]
fn datadir_flag() {
    CommandLineTest::new()
        .run_with_zero_port()
        .with_config_and_dir(|config, dir| {
            assert_eq!(*config.data_dir(), dir.path().join("beacon"))
        });
}

#[test]
fn staking_flag() {
    CommandLineTest::new()
        .flag("staking", None)
        .run_with_zero_port()
        .with_config(|config| {
            assert!(config.http_api.enabled);
            assert!(config.sync_eth1_chain);
            assert_eq!(
                config.eth1.endpoint.get_endpoint().to_string(),
                DEFAULT_ETH1_ENDPOINT
            );
        });
}

#[test]
fn wss_checkpoint_flag() {
    let state = Some(Checkpoint {
        epoch: Epoch::new(1010),
        root: Hash256::from_str("deadbeefdeadbeefdeadbeefdeadbeefdeadbeefdeadbeefdeadbeefdeadbeef")
            .unwrap(),
    });
    CommandLineTest::new()
        .flag(
            "wss-checkpoint",
            Some("0xdeadbeefdeadbeefdeadbeefdeadbeefdeadbeefdeadbeefdeadbeefdeadbeef:1010"),
        )
        .run_with_zero_port()
        .with_config(|config| assert_eq!(config.chain.weak_subjectivity_checkpoint, state));
}
#[test]
fn max_skip_slots_flag() {
    CommandLineTest::new()
        .flag("max-skip-slots", Some("10"))
        .run_with_zero_port()
        .with_config(|config| assert_eq!(config.chain.import_max_skip_slots, Some(10)));
}

#[test]
fn enable_lock_timeouts_default() {
    CommandLineTest::new()
        .run_with_zero_port()
        .with_config(|config| assert!(config.chain.enable_lock_timeouts));
}

#[test]
fn disable_lock_timeouts_flag() {
    CommandLineTest::new()
        .flag("disable-lock-timeouts", None)
        .run_with_zero_port()
        .with_config(|config| assert!(!config.chain.enable_lock_timeouts));
}

#[test]
fn fork_choice_before_proposal_timeout_default() {
    CommandLineTest::new()
        .run_with_zero_port()
        .with_config(|config| {
            assert_eq!(
                config.chain.fork_choice_before_proposal_timeout_ms,
                beacon_node::beacon_chain::chain_config::DEFAULT_FORK_CHOICE_BEFORE_PROPOSAL_TIMEOUT
            )
        });
}

#[test]
fn fork_choice_before_proposal_timeout_zero() {
    CommandLineTest::new()
        .flag("fork-choice-before-proposal-timeout", Some("0"))
        .run_with_zero_port()
        .with_config(|config| assert_eq!(config.chain.fork_choice_before_proposal_timeout_ms, 0));
}

#[test]
fn checkpoint_sync_url_timeout_flag() {
    CommandLineTest::new()
        .flag("checkpoint-sync-url-timeout", Some("300"))
        .run_with_zero_port()
        .with_config(|config| {
            assert_eq!(config.chain.checkpoint_sync_url_timeout, 300);
        });
}

#[test]
fn checkpoint_sync_url_timeout_default() {
    CommandLineTest::new()
        .run_with_zero_port()
        .with_config(|config| {
            assert_eq!(config.chain.checkpoint_sync_url_timeout, 60);
        });
}

#[test]
fn prepare_payload_lookahead_default() {
    CommandLineTest::new()
        .run_with_zero_port()
        .with_config(|config| {
            assert_eq!(
                config.chain.prepare_payload_lookahead,
                Duration::from_secs(4),
            )
        });
}

#[test]
fn prepare_payload_lookahead_shorter() {
    CommandLineTest::new()
        .flag("prepare-payload-lookahead", Some("1500"))
        .run_with_zero_port()
        .with_config(|config| {
            assert_eq!(
                config.chain.prepare_payload_lookahead,
                Duration::from_millis(1500)
            )
        });
}

#[test]
fn always_prepare_payload_default() {
    CommandLineTest::new()
        .run_with_zero_port()
        .with_config(|config| assert!(!config.chain.always_prepare_payload));
}

#[test]
fn always_prepare_payload_override() {
    CommandLineTest::new()
        .flag("always-prepare-payload", None)
        .run_with_zero_port()
        .with_config(|config| assert!(config.chain.always_prepare_payload));
}

#[test]
fn paranoid_block_proposal_default() {
    CommandLineTest::new()
        .run_with_zero_port()
        .with_config(|config| assert!(!config.chain.paranoid_block_proposal));
}

#[test]
fn paranoid_block_proposal_on() {
    CommandLineTest::new()
        .flag("paranoid-block-proposal", None)
        .run_with_zero_port()
        .with_config(|config| assert!(config.chain.paranoid_block_proposal));
}

#[test]
fn count_unrealized_default() {
    CommandLineTest::new()
        .run_with_zero_port()
        .with_config(|config| assert!(config.chain.count_unrealized));
}

#[test]
fn count_unrealized_no_arg() {
    CommandLineTest::new()
        .flag("count-unrealized", None)
        .run_with_zero_port()
        .with_config(|config| assert!(config.chain.count_unrealized));
}

#[test]
fn count_unrealized_false() {
    CommandLineTest::new()
        .flag("count-unrealized", Some("false"))
        .run_with_zero_port()
        .with_config(|config| assert!(!config.chain.count_unrealized));
}

#[test]
fn count_unrealized_true() {
    CommandLineTest::new()
        .flag("count-unrealized", Some("true"))
        .run_with_zero_port()
        .with_config(|config| assert!(config.chain.count_unrealized));
}

#[test]
fn count_unrealized_full_no_arg() {
    CommandLineTest::new()
        .flag("count-unrealized-full", None)
        .run_with_zero_port()
        .with_config(|config| {
            assert_eq!(
                config.chain.count_unrealized_full,
                CountUnrealizedFull::False
            )
        });
}

#[test]
fn count_unrealized_full_false() {
    CommandLineTest::new()
        .flag("count-unrealized-full", Some("false"))
        .run_with_zero_port()
        .with_config(|config| {
            assert_eq!(
                config.chain.count_unrealized_full,
                CountUnrealizedFull::False
            )
        });
}

#[test]
fn count_unrealized_full_true() {
    CommandLineTest::new()
        .flag("count-unrealized-full", Some("true"))
        .run_with_zero_port()
        .with_config(|config| {
            assert_eq!(
                config.chain.count_unrealized_full,
                CountUnrealizedFull::True
            )
        });
}

#[test]
fn reset_payload_statuses_default() {
    CommandLineTest::new()
        .run_with_zero_port()
        .with_config(|config| assert!(!config.chain.always_reset_payload_statuses));
}

#[test]
fn reset_payload_statuses_present() {
    CommandLineTest::new()
        .flag("reset-payload-statuses", None)
        .run_with_zero_port()
        .with_config(|config| assert!(config.chain.always_reset_payload_statuses));
}

#[test]
fn freezer_dir_flag() {
    let dir = TempDir::new().expect("Unable to create temporary directory");
    CommandLineTest::new()
        .flag("freezer-dir", dir.path().as_os_str().to_str())
        .run_with_zero_port()
        .with_config(|config| assert_eq!(config.freezer_db_path, Some(dir.path().to_path_buf())));
}

#[test]
fn graffiti_flag() {
    CommandLineTest::new()
        .flag("graffiti", Some("nice-graffiti"))
        .run_with_zero_port()
        .with_config(|config| {
            assert_eq!(
                config.graffiti.to_string(),
                "0x6e6963652d677261666669746900000000000000000000000000000000000000"
            );
        });
}

#[test]
fn trusted_peers_flag() {
    let peers = vec![PeerId::random(), PeerId::random()];
    CommandLineTest::new()
        .flag(
            "trusted-peers",
            Some(format!("{},{}", peers[0].to_string(), peers[1].to_string()).as_str()),
        )
        .run_with_zero_port()
        .with_config(|config| {
            assert_eq!(
                PeerId::from(config.network.trusted_peers[0].clone()).to_bytes(),
                peers[0].to_bytes()
            );
            assert_eq!(
                PeerId::from(config.network.trusted_peers[1].clone()).to_bytes(),
                peers[1].to_bytes()
            );
        });
}

#[test]
<<<<<<< HEAD
fn genesis_backfill_flag() {
    CommandLineTest::new()
        .flag("genesis-backfill", None)
        .run_with_zero_port()
        .with_config(|config| assert_eq!(config.chain.genesis_backfill, true));
}

/// The genesis backfill flag should be enabled if historic states flag is set.
#[test]
fn genesis_backfill_with_historic_flag() {
    CommandLineTest::new()
        .flag("reconstruct-historic-states", None)
        .run_with_zero_port()
        .with_config(|config| assert_eq!(config.chain.genesis_backfill, true));
=======
fn always_prefer_builder_payload_flag() {
    CommandLineTest::new()
        .flag("always-prefer-builder-payload", None)
        .run_with_zero_port()
        .with_config(|config| assert!(config.always_prefer_builder_payload));
}

#[test]
fn no_flag_sets_always_prefer_builder_payload_to_false() {
    CommandLineTest::new()
        .run_with_zero_port()
        .with_config(|config| assert!(!config.always_prefer_builder_payload));
>>>>>>> 06af31a6
}

// Tests for Eth1 flags.
#[test]
fn dummy_eth1_flag() {
    CommandLineTest::new()
        .flag("dummy-eth1", None)
        .run_with_zero_port()
        .with_config(|config| assert!(config.dummy_eth1_backend));
}
#[test]
fn eth1_flag() {
    CommandLineTest::new()
        .flag("eth1", None)
        .run_with_zero_port()
        .with_config(|config| assert!(config.sync_eth1_chain));
}
#[test]
fn eth1_endpoints_flag() {
    CommandLineTest::new()
        .flag("eth1-endpoints", Some("http://localhost:9545"))
        .run_with_zero_port()
        .with_config(|config| {
            assert_eq!(
                config.eth1.endpoint.get_endpoint().full.to_string(),
                "http://localhost:9545/"
            );
            assert_eq!(
                config.eth1.endpoint.get_endpoint().to_string(),
                "http://localhost:9545/"
            );
            assert!(config.sync_eth1_chain);
        });
}
#[test]
fn eth1_blocks_per_log_query_flag() {
    CommandLineTest::new()
        .flag("eth1-blocks-per-log-query", Some("500"))
        .run_with_zero_port()
        .with_config(|config| assert_eq!(config.eth1.blocks_per_log_query, 500));
}
#[test]
fn eth1_purge_cache_flag() {
    CommandLineTest::new()
        .flag("eth1-purge-cache", None)
        .run_with_zero_port()
        .with_config(|config| assert!(config.eth1.purge_cache));
}
#[test]
fn eth1_cache_follow_distance_default() {
    CommandLineTest::new()
        .run_with_zero_port()
        .with_config(|config| {
            assert_eq!(config.eth1.cache_follow_distance, None);
            assert_eq!(config.eth1.cache_follow_distance(), 3 * 2048 / 4);
        });
}
#[test]
fn eth1_cache_follow_distance_manual() {
    CommandLineTest::new()
        .flag("eth1-cache-follow-distance", Some("128"))
        .run_with_zero_port()
        .with_config(|config| {
            assert_eq!(config.eth1.cache_follow_distance, Some(128));
            assert_eq!(config.eth1.cache_follow_distance(), 128);
        });
}

// Tests for Bellatrix flags.
fn run_merge_execution_endpoints_flag_test(flag: &str) {
    use sensitive_url::SensitiveUrl;
    let urls = vec!["http://sigp.io/no-way:1337", "http://infura.not_real:4242"];
    // we don't support redundancy for execution-endpoints
    // only the first provided endpoint is parsed.

    let mut endpoint_arg = urls[0].to_string();
    for url in urls.iter().skip(1) {
        endpoint_arg.push(',');
        endpoint_arg.push_str(url);
    }

    let (_dirs, jwts): (Vec<_>, Vec<_>) = (0..2)
        .map(|i| {
            let dir = TempDir::new().expect("Unable to create temporary directory");
            let path = dir.path().join(format!("jwt-{}", i));
            (dir, path)
        })
        .unzip();

    let mut jwts_arg = jwts[0].as_os_str().to_str().unwrap().to_string();
    for jwt in jwts.iter().skip(1) {
        jwts_arg.push(',');
        jwts_arg.push_str(jwt.as_os_str().to_str().unwrap());
    }

    // this is way better but intersperse is still a nightly feature :/
    // let endpoint_arg: String = urls.into_iter().intersperse(",").collect();
    CommandLineTest::new()
        .flag(flag, Some(&endpoint_arg))
        .flag("execution-jwt", Some(&jwts_arg))
        .run_with_zero_port()
        .with_config(|config| {
            let config = config.execution_layer.as_ref().unwrap();
            assert_eq!(config.execution_endpoints.len(), 1);
            assert_eq!(
                config.execution_endpoints[0],
                SensitiveUrl::parse(&urls[0]).unwrap()
            );
            // Only the first secret file should be used.
            assert_eq!(config.secret_files, vec![jwts[0].clone()]);
        });
}
#[test]
fn run_execution_jwt_secret_key_is_persisted() {
    let jwt_secret_key = "0x3cbc11b0d8fa16f3344eacfd6ff6430b9d30734450e8adcf5400f88d327dcb33";
    CommandLineTest::new()
        .flag("execution-endpoint", Some("http://localhost:8551/"))
        .flag("execution-jwt-secret-key", Some(jwt_secret_key))
        .run_with_zero_port()
        .with_config(|config| {
            let config = config.execution_layer.as_ref().unwrap();
            assert_eq!(
                config.execution_endpoints[0].full.to_string(),
                "http://localhost:8551/"
            );
            let mut file_jwt_secret_key = String::new();
            File::open(config.secret_files[0].clone())
                .expect("could not open jwt_secret_key file")
                .read_to_string(&mut file_jwt_secret_key)
                .expect("could not read from file");
            assert_eq!(file_jwt_secret_key, jwt_secret_key);
        });
}
#[test]
fn execution_timeout_multiplier_flag() {
    let dir = TempDir::new().expect("Unable to create temporary directory");
    CommandLineTest::new()
        .flag("execution-endpoint", Some("http://meow.cats"))
        .flag(
            "execution-jwt",
            dir.path().join("jwt-file").as_os_str().to_str(),
        )
        .flag("execution-timeout-multiplier", Some("3"))
        .run_with_zero_port()
        .with_config(|config| {
            let config = config.execution_layer.as_ref().unwrap();
            assert_eq!(config.execution_timeout_multiplier, Some(3));
        });
}
#[test]
fn merge_execution_endpoints_flag() {
    run_merge_execution_endpoints_flag_test("execution-endpoints")
}
#[test]
fn merge_execution_endpoint_flag() {
    run_merge_execution_endpoints_flag_test("execution-endpoint")
}
fn run_execution_endpoints_overrides_eth1_endpoints_test(eth1_flag: &str, execution_flag: &str) {
    use sensitive_url::SensitiveUrl;

    let eth1_endpoint = "http://bad.bad";
    let execution_endpoint = "http://good.good";

    assert!(eth1_endpoint != execution_endpoint);

    let dir = TempDir::new().expect("Unable to create temporary directory");
    let jwt_path = dir.path().join("jwt-file");

    CommandLineTest::new()
        .flag(eth1_flag, Some(&eth1_endpoint))
        .flag(execution_flag, Some(&execution_endpoint))
        .flag("execution-jwt", jwt_path.as_os_str().to_str())
        .run_with_zero_port()
        .with_config(|config| {
            assert_eq!(
                config.execution_layer.as_ref().unwrap().execution_endpoints,
                vec![SensitiveUrl::parse(execution_endpoint).unwrap()]
            );

            // The eth1 endpoint should have been set to the --execution-endpoint value in defiance
            // of --eth1-endpoints.
            assert_eq!(
                config.eth1.endpoint,
                Eth1Endpoint::Auth {
                    endpoint: SensitiveUrl::parse(execution_endpoint).unwrap(),
                    jwt_path: jwt_path.clone(),
                    jwt_id: None,
                    jwt_version: None,
                }
            );
        });
}
#[test]
fn execution_endpoints_overrides_eth1_endpoints() {
    run_execution_endpoints_overrides_eth1_endpoints_test("eth1-endpoints", "execution-endpoints");
}
#[test]
fn execution_endpoint_overrides_eth1_endpoint() {
    run_execution_endpoints_overrides_eth1_endpoints_test("eth1-endpoint", "execution-endpoint");
}
#[test]
fn merge_jwt_secrets_flag() {
    let dir = TempDir::new().expect("Unable to create temporary directory");
    let mut file = File::create(dir.path().join("jwtsecrets")).expect("Unable to create file");
    file.write_all(b"0x3cbc11b0d8fa16f3344eacfd6ff6430b9d30734450e8adcf5400f88d327dcb33")
        .expect("Unable to write to file");
    CommandLineTest::new()
        .flag("execution-endpoints", Some("http://localhost:8551/"))
        .flag(
            "jwt-secrets",
            dir.path().join("jwt-file").as_os_str().to_str(),
        )
        .run_with_zero_port()
        .with_config(|config| {
            let config = config.execution_layer.as_ref().unwrap();
            assert_eq!(
                config.execution_endpoints[0].full.to_string(),
                "http://localhost:8551/"
            );
            assert_eq!(config.secret_files[0], dir.path().join("jwt-file"));
        });
}
#[test]
fn merge_fee_recipient_flag() {
    let dir = TempDir::new().expect("Unable to create temporary directory");
    CommandLineTest::new()
        .flag("execution-endpoint", Some("http://meow.cats"))
        .flag(
            "execution-jwt",
            dir.path().join("jwt-file").as_os_str().to_str(),
        )
        .flag(
            "suggested-fee-recipient",
            Some("0x00000000219ab540356cbb839cbe05303d7705fa"),
        )
        .run_with_zero_port()
        .with_config(|config| {
            let config = config.execution_layer.as_ref().unwrap();
            assert_eq!(
                config.suggested_fee_recipient,
                Some(Address::from_str("0x00000000219ab540356cbb839cbe05303d7705fa").unwrap())
            );
        });
}
fn run_payload_builder_flag_test(flag: &str, builders: &str) {
    use sensitive_url::SensitiveUrl;

    let all_builders: Vec<_> = builders
        .split(",")
        .map(|builder| SensitiveUrl::parse(builder).expect("valid builder url"))
        .collect();
    run_payload_builder_flag_test_with_config(flag, builders, None, None, |config| {
        let config = config.execution_layer.as_ref().unwrap();
        // Only first provided endpoint is parsed as we don't support
        // redundancy.
        assert_eq!(config.builder_url, all_builders.get(0).cloned());
    })
}
fn run_payload_builder_flag_test_with_config<F: Fn(&Config)>(
    flag: &str,
    builders: &str,
    additional_flag: Option<&str>,
    additional_flag_value: Option<&str>,
    f: F,
) {
    let dir = TempDir::new().expect("Unable to create temporary directory");
    let mut test = CommandLineTest::new();
    test.flag("execution-endpoint", Some("http://meow.cats"))
        .flag(
            "execution-jwt",
            dir.path().join("jwt-file").as_os_str().to_str(),
        )
        .flag(flag, Some(builders));
    if let Some(additional_flag_name) = additional_flag {
        test.flag(additional_flag_name, additional_flag_value);
    }
    test.run_with_zero_port().with_config(f);
}

#[test]
fn payload_builder_flags() {
    run_payload_builder_flag_test("builder", "http://meow.cats");
    run_payload_builder_flag_test("payload-builder", "http://meow.cats");
    run_payload_builder_flag_test("payload-builders", "http://meow.cats,http://woof.dogs");
}

#[test]
fn builder_fallback_flags() {
    run_payload_builder_flag_test_with_config(
        "builder",
        "http://meow.cats",
        Some("builder-fallback-skips"),
        Some("7"),
        |config| {
            assert_eq!(config.chain.builder_fallback_skips, 7);
        },
    );
    run_payload_builder_flag_test_with_config(
        "builder",
        "http://meow.cats",
        Some("builder-fallback-skips-per-epoch"),
        Some("11"),
        |config| {
            assert_eq!(config.chain.builder_fallback_skips_per_epoch, 11);
        },
    );
    run_payload_builder_flag_test_with_config(
        "builder",
        "http://meow.cats",
        Some("builder-fallback-epochs-since-finalization"),
        Some("4"),
        |config| {
            assert_eq!(config.chain.builder_fallback_epochs_since_finalization, 4);
        },
    );
    run_payload_builder_flag_test_with_config(
        "builder",
        "http://meow.cats",
        Some("builder-fallback-disable-checks"),
        None,
        |config| {
            assert_eq!(config.chain.builder_fallback_disable_checks, true);
        },
    );
    run_payload_builder_flag_test_with_config(
        "builder",
        "http://meow.cats",
        Some("builder-profit-threshold"),
        Some("1000000000000000000000000"),
        |config| {
            assert_eq!(
                config
                    .execution_layer
                    .as_ref()
                    .unwrap()
                    .builder_profit_threshold,
                1000000000000000000000000
            );
        },
    );
    run_payload_builder_flag_test_with_config(
        "builder",
        "http://meow.cats",
        None,
        None,
        |config| {
            assert_eq!(
                config
                    .execution_layer
                    .as_ref()
                    .unwrap()
                    .builder_profit_threshold,
                0
            );
        },
    );
}

fn run_jwt_optional_flags_test(jwt_flag: &str, jwt_id_flag: &str, jwt_version_flag: &str) {
    use sensitive_url::SensitiveUrl;

    let dir = TempDir::new().expect("Unable to create temporary directory");
    let execution_endpoint = "http://meow.cats";
    let jwt_file = "jwt-file";
    let id = "bn-1";
    let version = "Lighthouse-v2.1.3";
    CommandLineTest::new()
        .flag("execution-endpoint", Some(execution_endpoint.clone()))
        .flag(jwt_flag, dir.path().join(jwt_file).as_os_str().to_str())
        .flag(jwt_id_flag, Some(id))
        .flag(jwt_version_flag, Some(version))
        .run_with_zero_port()
        .with_config(|config| {
            let el_config = config.execution_layer.as_ref().unwrap();
            assert_eq!(el_config.jwt_id, Some(id.to_string()));
            assert_eq!(el_config.jwt_version, Some(version.to_string()));
            assert_eq!(
                config.eth1.endpoint,
                Eth1Endpoint::Auth {
                    endpoint: SensitiveUrl::parse(execution_endpoint).unwrap(),
                    jwt_path: dir.path().join(jwt_file),
                    jwt_id: Some(id.to_string()),
                    jwt_version: Some(version.to_string()),
                }
            );
        });
}
#[test]
fn jwt_optional_flags() {
    run_jwt_optional_flags_test("execution-jwt", "execution-jwt-id", "execution-jwt-version");
}
#[test]
fn jwt_optional_alias_flags() {
    run_jwt_optional_flags_test("jwt-secrets", "jwt-id", "jwt-version");
}
#[test]
fn terminal_total_difficulty_override_flag() {
    use beacon_node::beacon_chain::types::Uint256;
    CommandLineTest::new()
        .flag("terminal-total-difficulty-override", Some("1337424242"))
        .run_with_zero_port()
        .with_spec::<MainnetEthSpec, _>(|spec| {
            assert_eq!(spec.terminal_total_difficulty, Uint256::from(1337424242))
        });
}
#[test]
fn terminal_block_hash_and_activation_epoch_override_flags() {
    CommandLineTest::new()
        .flag("terminal-block-hash-epoch-override", Some("1337"))
        .flag(
            "terminal-block-hash-override",
            Some("0x4242424242424242424242424242424242424242424242424242424242424242"),
        )
        .run_with_zero_port()
        .with_spec::<MainnetEthSpec, _>(|spec| {
            assert_eq!(
                spec.terminal_block_hash,
                ExecutionBlockHash::from_str(
                    "0x4242424242424242424242424242424242424242424242424242424242424242"
                )
                .unwrap()
            );
            assert_eq!(spec.terminal_block_hash_activation_epoch, 1337);
        });
}
#[test]
#[should_panic]
fn terminal_block_hash_missing_activation_epoch() {
    CommandLineTest::new()
        .flag(
            "terminal-block-hash-override",
            Some("0x4242424242424242424242424242424242424242424242424242424242424242"),
        )
        .run_with_zero_port();
}
#[test]
#[should_panic]
fn epoch_override_missing_terminal_block_hash() {
    CommandLineTest::new()
        .flag("terminal-block-hash-epoch-override", Some("1337"))
        .run_with_zero_port();
}
#[test]
fn safe_slots_to_import_optimistically_flag() {
    CommandLineTest::new()
        .flag("safe-slots-to-import-optimistically", Some("421337"))
        .run_with_zero_port()
        .with_spec::<MainnetEthSpec, _>(|spec| {
            assert_eq!(spec.safe_slots_to_import_optimistically, 421337)
        });
}

// Tests for Network flags.
#[test]
fn network_dir_flag() {
    let dir = TempDir::new().expect("Unable to create temporary directory");
    CommandLineTest::new()
        .flag("network-dir", dir.path().as_os_str().to_str())
        .run_with_zero_port()
        .with_config(|config| assert_eq!(config.network.network_dir, dir.path()));
}
#[test]
fn network_target_peers_flag() {
    CommandLineTest::new()
        .flag("target-peers", Some("55"))
        .run_with_zero_port()
        .with_config(|config| {
            assert_eq!(config.network.target_peers, "55".parse::<usize>().unwrap());
        });
}
#[test]
fn network_subscribe_all_subnets_flag() {
    CommandLineTest::new()
        .flag("subscribe-all-subnets", None)
        .run_with_zero_port()
        .with_config(|config| assert!(config.network.subscribe_all_subnets));
}
#[test]
fn network_import_all_attestations_flag() {
    CommandLineTest::new()
        .flag("import-all-attestations", None)
        .run_with_zero_port()
        .with_config(|config| assert!(config.network.import_all_attestations));
}
#[test]
fn network_shutdown_after_sync_flag() {
    CommandLineTest::new()
        .flag("shutdown-after-sync", None)
        .run_with_zero_port()
        .with_config(|config| assert!(config.network.shutdown_after_sync));
}
#[test]
fn network_shutdown_after_sync_disabled_flag() {
    CommandLineTest::new()
        .run_with_zero_port()
        .with_config(|config| assert!(!config.network.shutdown_after_sync));
}
#[test]
fn network_listen_address_flag() {
    let addr = "127.0.0.2".parse::<IpAddr>().unwrap();
    CommandLineTest::new()
        .flag("listen-address", Some("127.0.0.2"))
        .run_with_zero_port()
        .with_config(|config| assert_eq!(config.network.listen_address, addr));
}
#[test]
fn network_port_flag() {
    let port = unused_tcp_port().expect("Unable to find unused port.");
    CommandLineTest::new()
        .flag("port", Some(port.to_string().as_str()))
        .run()
        .with_config(|config| {
            assert_eq!(config.network.libp2p_port, port);
            assert_eq!(config.network.discovery_port, port);
        });
}
#[test]
fn network_port_and_discovery_port_flags() {
    let port1 = unused_tcp_port().expect("Unable to find unused port.");
    let port2 = unused_udp_port().expect("Unable to find unused port.");
    CommandLineTest::new()
        .flag("port", Some(port1.to_string().as_str()))
        .flag("discovery-port", Some(port2.to_string().as_str()))
        .run()
        .with_config(|config| {
            assert_eq!(config.network.libp2p_port, port1);
            assert_eq!(config.network.discovery_port, port2);
        });
}
#[test]
fn disable_discovery_flag() {
    CommandLineTest::new()
        .flag("disable-discovery", None)
        .run_with_zero_port()
        .with_config(|config| assert!(config.network.disable_discovery));
}
#[test]
fn disable_upnp_flag() {
    CommandLineTest::new()
        .flag("disable-upnp", None)
        .run_with_zero_port()
        .with_config(|config| assert!(!config.network.upnp_enabled));
}
#[test]
fn default_boot_nodes() {
    let mainnet = vec![
    // Lighthouse Team (Sigma Prime)
    "enr:-Jq4QItoFUuug_n_qbYbU0OY04-np2wT8rUCauOOXNi0H3BWbDj-zbfZb7otA7jZ6flbBpx1LNZK2TDebZ9dEKx84LYBhGV0aDKQtTA_KgEAAAD__________4JpZIJ2NIJpcISsaa0ZiXNlY3AyNTZrMaEDHAD2JKYevx89W0CcFJFiskdcEzkH_Wdv9iW42qLK79ODdWRwgiMo",
    "enr:-Jq4QN_YBsUOqQsty1OGvYv48PMaiEt1AzGD1NkYQHaxZoTyVGqMYXg0K9c0LPNWC9pkXmggApp8nygYLsQwScwAgfgBhGV0aDKQtTA_KgEAAAD__________4JpZIJ2NIJpcISLosQxiXNlY3AyNTZrMaEDBJj7_dLFACaxBfaI8KZTh_SSJUjhyAyfshimvSqo22WDdWRwgiMo",
    // EF Team
    "enr:-Ku4QHqVeJ8PPICcWk1vSn_XcSkjOkNiTg6Fmii5j6vUQgvzMc9L1goFnLKgXqBJspJjIsB91LTOleFmyWWrFVATGngBh2F0dG5ldHOIAAAAAAAAAACEZXRoMpC1MD8qAAAAAP__________gmlkgnY0gmlwhAMRHkWJc2VjcDI1NmsxoQKLVXFOhp2uX6jeT0DvvDpPcU8FWMjQdR4wMuORMhpX24N1ZHCCIyg",
    "enr:-Ku4QG-2_Md3sZIAUebGYT6g0SMskIml77l6yR-M_JXc-UdNHCmHQeOiMLbylPejyJsdAPsTHJyjJB2sYGDLe0dn8uYBh2F0dG5ldHOIAAAAAAAAAACEZXRoMpC1MD8qAAAAAP__________gmlkgnY0gmlwhBLY-NyJc2VjcDI1NmsxoQORcM6e19T1T9gi7jxEZjk_sjVLGFscUNqAY9obgZaxbIN1ZHCCIyg",
    "enr:-Ku4QPn5eVhcoF1opaFEvg1b6JNFD2rqVkHQ8HApOKK61OIcIXD127bKWgAtbwI7pnxx6cDyk_nI88TrZKQaGMZj0q0Bh2F0dG5ldHOIAAAAAAAAAACEZXRoMpC1MD8qAAAAAP__________gmlkgnY0gmlwhDayLMaJc2VjcDI1NmsxoQK2sBOLGcUb4AwuYzFuAVCaNHA-dy24UuEKkeFNgCVCsIN1ZHCCIyg",
    "enr:-Ku4QEWzdnVtXc2Q0ZVigfCGggOVB2Vc1ZCPEc6j21NIFLODSJbvNaef1g4PxhPwl_3kax86YPheFUSLXPRs98vvYsoBh2F0dG5ldHOIAAAAAAAAAACEZXRoMpC1MD8qAAAAAP__________gmlkgnY0gmlwhDZBrP2Jc2VjcDI1NmsxoQM6jr8Rb1ktLEsVcKAPa08wCsKUmvoQ8khiOl_SLozf9IN1ZHCCIyg",
    // Teku team (Consensys)
    "enr:-KG4QOtcP9X1FbIMOe17QNMKqDxCpm14jcX5tiOE4_TyMrFqbmhPZHK_ZPG2Gxb1GE2xdtodOfx9-cgvNtxnRyHEmC0ghGV0aDKQ9aX9QgAAAAD__________4JpZIJ2NIJpcIQDE8KdiXNlY3AyNTZrMaEDhpehBDbZjM_L9ek699Y7vhUJ-eAdMyQW_Fil522Y0fODdGNwgiMog3VkcIIjKA",
    "enr:-KG4QDyytgmE4f7AnvW-ZaUOIi9i79qX4JwjRAiXBZCU65wOfBu-3Nb5I7b_Rmg3KCOcZM_C3y5pg7EBU5XGrcLTduQEhGV0aDKQ9aX9QgAAAAD__________4JpZIJ2NIJpcIQ2_DUbiXNlY3AyNTZrMaEDKnz_-ps3UUOfHWVYaskI5kWYO_vtYMGYCQRAR3gHDouDdGNwgiMog3VkcIIjKA",
    // Prysm team (Prysmatic Labs)
    "enr:-Ku4QImhMc1z8yCiNJ1TyUxdcfNucje3BGwEHzodEZUan8PherEo4sF7pPHPSIB1NNuSg5fZy7qFsjmUKs2ea1Whi0EBh2F0dG5ldHOIAAAAAAAAAACEZXRoMpD1pf1CAAAAAP__________gmlkgnY0gmlwhBLf22SJc2VjcDI1NmsxoQOVphkDqal4QzPMksc5wnpuC3gvSC8AfbFOnZY_On34wIN1ZHCCIyg",
    "enr:-Ku4QP2xDnEtUXIjzJ_DhlCRN9SN99RYQPJL92TMlSv7U5C1YnYLjwOQHgZIUXw6c-BvRg2Yc2QsZxxoS_pPRVe0yK8Bh2F0dG5ldHOIAAAAAAAAAACEZXRoMpD1pf1CAAAAAP__________gmlkgnY0gmlwhBLf22SJc2VjcDI1NmsxoQMeFF5GrS7UZpAH2Ly84aLK-TyvH-dRo0JM1i8yygH50YN1ZHCCJxA",
    "enr:-Ku4QPp9z1W4tAO8Ber_NQierYaOStqhDqQdOPY3bB3jDgkjcbk6YrEnVYIiCBbTxuar3CzS528d2iE7TdJsrL-dEKoBh2F0dG5ldHOIAAAAAAAAAACEZXRoMpD1pf1CAAAAAP__________gmlkgnY0gmlwhBLf22SJc2VjcDI1NmsxoQMw5fqqkw2hHC4F5HZZDPsNmPdB1Gi8JPQK7pRc9XHh-oN1ZHCCKvg",
    // Nimbus team
    "enr:-LK4QA8FfhaAjlb_BXsXxSfiysR7R52Nhi9JBt4F8SPssu8hdE1BXQQEtVDC3qStCW60LSO7hEsVHv5zm8_6Vnjhcn0Bh2F0dG5ldHOIAAAAAAAAAACEZXRoMpC1MD8qAAAAAP__________gmlkgnY0gmlwhAN4aBKJc2VjcDI1NmsxoQJerDhsJ-KxZ8sHySMOCmTO6sHM3iCFQ6VMvLTe948MyYN0Y3CCI4yDdWRwgiOM",
    "enr:-LK4QKWrXTpV9T78hNG6s8AM6IO4XH9kFT91uZtFg1GcsJ6dKovDOr1jtAAFPnS2lvNltkOGA9k29BUN7lFh_sjuc9QBh2F0dG5ldHOIAAAAAAAAAACEZXRoMpC1MD8qAAAAAP__________gmlkgnY0gmlwhANAdd-Jc2VjcDI1NmsxoQLQa6ai7y9PMN5hpLe5HmiJSlYzMuzP7ZhwRiwHvqNXdoN0Y3CCI4yDdWRwgiOM"
    ];

    CommandLineTest::new()
        .run_with_zero_port()
        .with_config(|config| {
            // Lighthouse Team (Sigma Prime)
            assert_eq!(config.network.boot_nodes_enr[0].to_base64(), mainnet[0]);
            assert_eq!(config.network.boot_nodes_enr[1].to_base64(), mainnet[1]);
            // EF Team
            assert_eq!(config.network.boot_nodes_enr[2].to_base64(), mainnet[2]);
            assert_eq!(config.network.boot_nodes_enr[3].to_base64(), mainnet[3]);
            assert_eq!(config.network.boot_nodes_enr[4].to_base64(), mainnet[4]);
            assert_eq!(config.network.boot_nodes_enr[5].to_base64(), mainnet[5]);
            // Teku team (Consensys)
            assert_eq!(config.network.boot_nodes_enr[6].to_base64(), mainnet[6]);
            assert_eq!(config.network.boot_nodes_enr[7].to_base64(), mainnet[7]);
            // Prysm team (Prysmatic Labs)
            assert_eq!(config.network.boot_nodes_enr[8].to_base64(), mainnet[8]);
            assert_eq!(config.network.boot_nodes_enr[9].to_base64(), mainnet[9]);
            assert_eq!(config.network.boot_nodes_enr[10].to_base64(), mainnet[10]);
            // Nimbus team
            assert_eq!(config.network.boot_nodes_enr[11].to_base64(), mainnet[11]);
            assert_eq!(config.network.boot_nodes_enr[12].to_base64(), mainnet[12]);
        });
}
#[test]
fn boot_nodes_flag() {
    let nodes = "enr:-IS4QHCYrYZbAKWCBRlAy5zzaDZXJBGkcnh4MHcBFZntXNFrdvJjX04jRzjzCBOonrkTfj499SZuOh8R33Ls8RRcy5wBgmlkgnY0gmlwhH8AAAGJc2VjcDI1NmsxoQPKY0yuDUmstAHYpMa2_oxVtw0RW_QAdpzBQA8yWM0xOIN1ZHCCdl8,\
                enr:-LK4QFOFWca5ABQzxiCRcy37G7wy1K6zD4qMYBSN5ozzanwze_XVvXVhCk9JvF0cHXOBZrHK1E4vU7Gn-a0bHVczoDU6h2F0dG5ldHOIAAAAAAAAAACEZXRoMpA7CIeVAAAgCf__________gmlkgnY0gmlwhNIy-4iJc2VjcDI1NmsxoQJA3AXQJ6M3NpBWtJS3HPtbXG14t7qHjXuIaL6IOz89T4N0Y3CCIyiDdWRwgiMo";
    let enr: Vec<&str> = nodes.split(',').collect();
    CommandLineTest::new()
        .flag("boot-nodes", Some(nodes))
        .run_with_zero_port()
        .with_config(|config| {
            assert_eq!(config.network.boot_nodes_enr[0].to_base64(), enr[0]);
            assert_eq!(config.network.boot_nodes_enr[1].to_base64(), enr[1]);
        });
}
#[test]
fn boot_nodes_multiaddr_flag() {
    let nodes = "/ip4/0.0.0.0/tcp/9000/p2p/16Uiu2HAkynrfLjeoAP7R3WFySad2NfduShkTpx8f8ygpSSfP1yen,\
                /ip4/192.167.55.55/tcp/9000/p2p/16Uiu2HAkynrfLjeoBP7R3WFyDad2NfduVhkWpx8f8ygpSSfP1yen";
    let multiaddr: Vec<&str> = nodes.split(',').collect();
    CommandLineTest::new()
        .flag("boot-nodes", Some(nodes))
        .run_with_zero_port()
        .with_config(|config| {
            assert_eq!(
                config.network.boot_nodes_multiaddr[0].to_string(),
                multiaddr[0]
            );
            assert_eq!(
                config.network.boot_nodes_multiaddr[1].to_string(),
                multiaddr[1]
            );
        });
}
#[test]
fn private_flag() {
    CommandLineTest::new()
        .flag("private", None)
        .run_with_zero_port()
        .with_config(|config| assert!(config.network.private));
}
#[test]
fn zero_ports_flag() {
    CommandLineTest::new()
        .run_with_zero_port()
        .with_config(|config| {
            assert_eq!(config.network.enr_address, None);
            assert_eq!(config.http_api.listen_port, 0);
            assert_eq!(config.http_metrics.listen_port, 0);
        });
}
#[test]
fn network_load_flag() {
    CommandLineTest::new()
        .flag("network-load", Some("4"))
        .run_with_zero_port()
        .with_config(|config| {
            assert_eq!(config.network.network_load, 4);
        });
}

// Tests for ENR flags.
#[test]
fn enr_udp_port_flags() {
    let port = unused_udp_port().expect("Unable to find unused port.");
    CommandLineTest::new()
        .flag("enr-udp-port", Some(port.to_string().as_str()))
        .run_with_zero_port()
        .with_config(|config| assert_eq!(config.network.enr_udp_port, Some(port)));
}
#[test]
fn enr_tcp_port_flags() {
    let port = unused_tcp_port().expect("Unable to find unused port.");
    CommandLineTest::new()
        .flag("enr-tcp-port", Some(port.to_string().as_str()))
        .run_with_zero_port()
        .with_config(|config| assert_eq!(config.network.enr_tcp_port, Some(port)));
}
#[test]
fn enr_match_flag() {
    let addr = "127.0.0.2".parse::<IpAddr>().unwrap();
    let port1 = unused_udp_port().expect("Unable to find unused port.");
    let port2 = unused_udp_port().expect("Unable to find unused port.");
    CommandLineTest::new()
        .flag("enr-match", None)
        .flag("listen-address", Some("127.0.0.2"))
        .flag("discovery-port", Some(port1.to_string().as_str()))
        .flag("port", Some(port2.to_string().as_str()))
        .run()
        .with_config(|config| {
            assert_eq!(config.network.listen_address, addr);
            assert_eq!(config.network.enr_address, Some(addr));
            assert_eq!(config.network.discovery_port, port1);
            assert_eq!(config.network.enr_udp_port, Some(port1));
        });
}
#[test]
fn enr_address_flag() {
    let addr = "192.167.1.1".parse::<IpAddr>().unwrap();
    let port = unused_udp_port().expect("Unable to find unused port.");
    CommandLineTest::new()
        .flag("enr-address", Some("192.167.1.1"))
        .flag("enr-udp-port", Some(port.to_string().as_str()))
        .run_with_zero_port()
        .with_config(|config| {
            assert_eq!(config.network.enr_address, Some(addr));
            assert_eq!(config.network.enr_udp_port, Some(port));
        });
}
#[test]
fn enr_address_dns_flag() {
    let addr = "127.0.0.1".parse::<IpAddr>().unwrap();
    let ipv6addr = "::1".parse::<IpAddr>().unwrap();
    let port = unused_udp_port().expect("Unable to find unused port.");
    CommandLineTest::new()
        .flag("enr-address", Some("localhost"))
        .flag("enr-udp-port", Some(port.to_string().as_str()))
        .run_with_zero_port()
        .with_config(|config| {
            assert!(
                config.network.enr_address == Some(addr)
                    || config.network.enr_address == Some(ipv6addr)
            );
            assert_eq!(config.network.enr_udp_port, Some(port));
        });
}
#[test]
fn disable_enr_auto_update_flag() {
    CommandLineTest::new()
        .flag("disable-enr-auto-update", None)
        .run_with_zero_port()
        .with_config(|config| assert!(config.network.discv5_config.enr_update));
}

// Tests for HTTP flags.
#[test]
fn http_flag() {
    CommandLineTest::new()
        .flag("http", None)
        .run_with_zero_port()
        .with_config(|config| assert!(config.http_api.enabled));
}
#[test]
fn http_address_flag() {
    let addr = "127.0.0.99".parse::<IpAddr>().unwrap();
    CommandLineTest::new()
        .flag("http-address", Some("127.0.0.99"))
        .run_with_zero_port()
        .with_config(|config| assert_eq!(config.http_api.listen_addr, addr));
}
#[test]
fn http_address_ipv6_flag() {
    let addr = "::1".parse::<IpAddr>().unwrap();
    CommandLineTest::new()
        .flag("http-address", Some("::1"))
        .run_with_zero_port()
        .with_config(|config| assert_eq!(config.http_api.listen_addr, addr));
}
#[test]
fn http_port_flag() {
    let port1 = unused_tcp_port().expect("Unable to find unused port.");
    let port2 = unused_tcp_port().expect("Unable to find unused port.");
    CommandLineTest::new()
        .flag("http-port", Some(port1.to_string().as_str()))
        .flag("port", Some(port2.to_string().as_str()))
        .run()
        .with_config(|config| assert_eq!(config.http_api.listen_port, port1));
}
#[test]
fn empty_self_limiter_flag() {
    // Test that empty rate limiter is accepted using the default rate limiting configurations.
    CommandLineTest::new()
        .flag("self-limiter", None)
        .run_with_zero_port()
        .with_config(|config| {
            assert_eq!(
                config.network.outbound_rate_limiter_config,
                Some(lighthouse_network::rpc::config::OutboundRateLimiterConfig::default())
            )
        });
}
#[test]
fn http_allow_origin_flag() {
    CommandLineTest::new()
        .flag("http-allow-origin", Some("127.0.0.99"))
        .run_with_zero_port()
        .with_config(|config| {
            assert_eq!(config.http_api.allow_origin, Some("127.0.0.99".to_string()));
        });
}
#[test]
fn http_allow_origin_all_flag() {
    CommandLineTest::new()
        .flag("http-allow-origin", Some("*"))
        .run_with_zero_port()
        .with_config(|config| assert_eq!(config.http_api.allow_origin, Some("*".to_string())));
}
#[test]
fn http_allow_sync_stalled_flag() {
    CommandLineTest::new()
        .flag("http-allow-sync-stalled", None)
        .run_with_zero_port()
        .with_config(|config| assert_eq!(config.http_api.allow_sync_stalled, true));
}
#[test]
fn http_tls_flags() {
    let dir = TempDir::new().expect("Unable to create temporary directory");
    CommandLineTest::new()
        .flag("http-enable-tls", None)
        .flag(
            "http-tls-cert",
            dir.path().join("certificate.crt").as_os_str().to_str(),
        )
        .flag(
            "http-tls-key",
            dir.path().join("private.key").as_os_str().to_str(),
        )
        .run_with_zero_port()
        .with_config(|config| {
            let tls_config = config
                .http_api
                .tls_config
                .as_ref()
                .expect("tls_config was empty.");
            assert_eq!(tls_config.cert, dir.path().join("certificate.crt"));
            assert_eq!(tls_config.key, dir.path().join("private.key"));
        });
}

#[test]
fn http_spec_fork_default() {
    CommandLineTest::new()
        .run_with_zero_port()
        .with_config(|config| assert_eq!(config.http_api.spec_fork_name, None));
}

#[test]
fn http_spec_fork_override() {
    CommandLineTest::new()
        .flag("http-spec-fork", Some("altair"))
        .run_with_zero_port()
        .with_config(|config| assert_eq!(config.http_api.spec_fork_name, Some(ForkName::Altair)));
}

// Tests for Metrics flags.
#[test]
fn metrics_flag() {
    CommandLineTest::new()
        .flag("metrics", None)
        .run_with_zero_port()
        .with_config(|config| {
            assert!(config.http_metrics.enabled);
            assert!(config.network.metrics_enabled);
        });
}
#[test]
fn metrics_address_flag() {
    let addr = "127.0.0.99".parse::<IpAddr>().unwrap();
    CommandLineTest::new()
        .flag("metrics", None)
        .flag("metrics-address", Some("127.0.0.99"))
        .run_with_zero_port()
        .with_config(|config| assert_eq!(config.http_metrics.listen_addr, addr));
}
#[test]
fn metrics_address_ipv6_flag() {
    let addr = "::1".parse::<IpAddr>().unwrap();
    CommandLineTest::new()
        .flag("metrics", None)
        .flag("metrics-address", Some("::1"))
        .run_with_zero_port()
        .with_config(|config| assert_eq!(config.http_metrics.listen_addr, addr));
}
#[test]
fn metrics_port_flag() {
    let port1 = unused_tcp_port().expect("Unable to find unused port.");
    let port2 = unused_tcp_port().expect("Unable to find unused port.");
    CommandLineTest::new()
        .flag("metrics", None)
        .flag("metrics-port", Some(port1.to_string().as_str()))
        .flag("port", Some(port2.to_string().as_str()))
        .run()
        .with_config(|config| assert_eq!(config.http_metrics.listen_port, port1));
}
#[test]
fn metrics_allow_origin_flag() {
    CommandLineTest::new()
        .flag("metrics", None)
        .flag("metrics-allow-origin", Some("http://localhost:5059"))
        .run_with_zero_port()
        .with_config(|config| {
            assert_eq!(
                config.http_metrics.allow_origin,
                Some("http://localhost:5059".to_string())
            )
        });
}
#[test]
fn metrics_allow_origin_all_flag() {
    CommandLineTest::new()
        .flag("metrics", None)
        .flag("metrics-allow-origin", Some("*"))
        .run_with_zero_port()
        .with_config(|config| assert_eq!(config.http_metrics.allow_origin, Some("*".to_string())));
}

// Tests for Validator Monitor flags.
#[test]
fn validator_monitor_auto_flag() {
    CommandLineTest::new()
        .flag("validator-monitor-auto", None)
        .run_with_zero_port()
        .with_config(|config| assert!(config.validator_monitor_auto));
}
#[test]
fn validator_monitor_pubkeys_flag() {
    CommandLineTest::new()
        .flag("validator-monitor-pubkeys", Some("0xdeadbeefdeadbeefdeadbeefdeadbeefdeadbeefdeadbeefdeadbeefdeadbeefdeadbeefdeadbeefdeadbeefdeadbeef,\
                                                0xbeefdeadbeefdeaddeadbeefdeadbeefdeadbeefdeadbeefdeadbeefdeadbeefdeadbeefdeadbeefdeadbeefdeadbeef"))
        .run_with_zero_port()
        .with_config(|config| {
            assert_eq!(config.validator_monitor_pubkeys[0].to_string(), "0xdeadbeefdeadbeefdeadbeefdeadbeefdeadbeefdeadbeefdeadbeefdeadbeefdeadbeefdeadbeefdeadbeefdeadbeef");
            assert_eq!(config.validator_monitor_pubkeys[1].to_string(), "0xbeefdeadbeefdeaddeadbeefdeadbeefdeadbeefdeadbeefdeadbeefdeadbeefdeadbeefdeadbeefdeadbeefdeadbeef");
        });
}
#[test]
fn validator_monitor_file_flag() {
    let dir = TempDir::new().expect("Unable to create temporary directory");
    let mut file = File::create(dir.path().join("pubkeys.txt")).expect("Unable to create file");
    file.write_all(b"0xdeadbeefdeadbeefdeadbeefdeadbeefdeadbeefdeadbeefdeadbeefdeadbeefdeadbeefdeadbeefdeadbeefdeadbeef,\
                0xbeefdeadbeefdeaddeadbeefdeadbeefdeadbeefdeadbeefdeadbeefdeadbeefdeadbeefdeadbeefdeadbeefdeadbeef")
        .expect("Unable to write to file");
    CommandLineTest::new()
        .flag("validator-monitor-file", dir.path().join("pubkeys.txt").as_os_str().to_str())
        .run_with_zero_port()
        .with_config(|config| {
            assert_eq!(config.validator_monitor_pubkeys[0].to_string(), "0xdeadbeefdeadbeefdeadbeefdeadbeefdeadbeefdeadbeefdeadbeefdeadbeefdeadbeefdeadbeefdeadbeefdeadbeef");
            assert_eq!(config.validator_monitor_pubkeys[1].to_string(), "0xbeefdeadbeefdeaddeadbeefdeadbeefdeadbeefdeadbeefdeadbeefdeadbeefdeadbeefdeadbeefdeadbeefdeadbeef");
        });
}
#[test]
fn validator_monitor_metrics_threshold_default() {
    CommandLineTest::new()
        .run_with_zero_port()
        .with_config(|config| {
            assert_eq!(
                config.validator_monitor_individual_tracking_threshold,
                // If this value changes make sure to update the help text for
                // the CLI command.
                64
            )
        });
}
#[test]
fn validator_monitor_metrics_threshold_custom() {
    CommandLineTest::new()
        .flag(
            "validator-monitor-individual-tracking-threshold",
            Some("42"),
        )
        .run_with_zero_port()
        .with_config(|config| {
            assert_eq!(config.validator_monitor_individual_tracking_threshold, 42)
        });
}

// Tests for Store flags.
#[test]
fn slots_per_restore_point_flag() {
    CommandLineTest::new()
        .flag("slots-per-restore-point", Some("64"))
        .run_with_zero_port()
        .with_config(|config| assert_eq!(config.store.slots_per_restore_point, 64));
}
#[test]
fn slots_per_restore_point_update_prev_default() {
    use beacon_node::beacon_chain::store::config::{
        DEFAULT_SLOTS_PER_RESTORE_POINT, PREV_DEFAULT_SLOTS_PER_RESTORE_POINT,
    };

    CommandLineTest::new()
        .flag("slots-per-restore-point", Some("2048"))
        .run_with_zero_port()
        .with_config_and_dir(|config, dir| {
            // Check that 2048 is the previous default.
            assert_eq!(
                config.store.slots_per_restore_point,
                PREV_DEFAULT_SLOTS_PER_RESTORE_POINT
            );

            // Restart the BN with the same datadir and the new default SPRP. It should
            // allow this.
            CommandLineTest::new()
                .flag("datadir", Some(&dir.path().display().to_string()))
                .flag("zero-ports", None)
                .run_with_no_datadir()
                .with_config(|config| {
                    // The dumped config will have the new default 8192 value, but the fact that
                    // the BN started and ran (with the same datadir) means that the override
                    // was successful.
                    assert_eq!(
                        config.store.slots_per_restore_point,
                        DEFAULT_SLOTS_PER_RESTORE_POINT
                    );
                });
        })
}

#[test]
fn block_cache_size_flag() {
    CommandLineTest::new()
        .flag("block-cache-size", Some("4"))
        .run_with_zero_port()
        .with_config(|config| assert_eq!(config.store.block_cache_size, 4_usize));
}
#[test]
fn auto_compact_db_flag() {
    CommandLineTest::new()
        .flag("auto-compact-db", Some("false"))
        .run_with_zero_port()
        .with_config(|config| assert!(!config.store.compact_on_prune));
}
#[test]
fn compact_db_flag() {
    CommandLineTest::new()
        .flag("auto-compact-db", Some("false"))
        .flag("compact-db", None)
        .run_with_zero_port()
        .with_config(|config| assert!(config.store.compact_on_init));
}
#[test]
fn prune_payloads_default() {
    CommandLineTest::new()
        .run_with_zero_port()
        .with_config(|config| assert!(config.store.prune_payloads));
}
#[test]
fn prune_payloads_on_startup_false() {
    CommandLineTest::new()
        .flag("prune-payloads", Some("false"))
        .run_with_zero_port()
        .with_config(|config| assert!(!config.store.prune_payloads));
}
#[test]
fn reconstruct_historic_states_flag() {
    CommandLineTest::new()
        .flag("reconstruct-historic-states", None)
        .run_with_zero_port()
        .with_config(|config| assert!(config.chain.reconstruct_historic_states));
}
#[test]
fn no_reconstruct_historic_states_flag() {
    CommandLineTest::new()
        .run_with_zero_port()
        .with_config(|config| assert!(!config.chain.reconstruct_historic_states));
}

// Tests for Slasher flags.
#[test]
fn slasher_flag() {
    CommandLineTest::new()
        .flag("slasher", None)
        .run_with_zero_port()
        .with_config_and_dir(|config, dir| {
            if let Some(slasher_config) = &config.slasher {
                assert_eq!(
                    slasher_config.database_path,
                    dir.path().join("beacon").join("slasher_db")
                )
            } else {
                panic!("Slasher config was parsed incorrectly");
            }
        });
}
#[test]
fn slasher_dir_flag() {
    let dir = TempDir::new().expect("Unable to create temporary directory");
    CommandLineTest::new()
        .flag("slasher", None)
        .flag("slasher-dir", dir.path().as_os_str().to_str())
        .run_with_zero_port()
        .with_config(|config| {
            if let Some(slasher_config) = &config.slasher {
                assert_eq!(slasher_config.database_path, dir.path());
            } else {
                panic!("Slasher config was parsed incorrectly");
            }
        });
}
#[test]
fn slasher_update_period_flag() {
    CommandLineTest::new()
        .flag("slasher", None)
        .flag("slasher-update-period", Some("100"))
        .run_with_zero_port()
        .with_config(|config| {
            if let Some(slasher_config) = &config.slasher {
                assert_eq!(slasher_config.update_period, 100);
            } else {
                panic!("Slasher config was parsed incorrectly");
            }
        });
}
#[test]
fn slasher_slot_offset_flag() {
    CommandLineTest::new()
        .flag("slasher", None)
        .flag("slasher-slot-offset", Some("11.25"))
        .run_with_zero_port()
        .with_config(|config| {
            let slasher_config = config.slasher.as_ref().unwrap();
            assert_eq!(slasher_config.slot_offset, 11.25);
        });
}
#[test]
#[should_panic]
fn slasher_slot_offset_nan_flag() {
    CommandLineTest::new()
        .flag("slasher", None)
        .flag("slasher-slot-offset", Some("NaN"))
        .run_with_zero_port();
}
#[test]
fn slasher_history_length_flag() {
    CommandLineTest::new()
        .flag("slasher", None)
        .flag("slasher-history-length", Some("2048"))
        .run_with_zero_port()
        .with_config(|config| {
            if let Some(slasher_config) = &config.slasher {
                assert_eq!(slasher_config.history_length, 2048);
            } else {
                panic!("Slasher config was parsed incorrectly");
            }
        });
}
#[test]
fn slasher_max_db_size_flag() {
    CommandLineTest::new()
        .flag("slasher", None)
        .flag("slasher-max-db-size", Some("10"))
        .run_with_zero_port()
        .with_config(|config| {
            let slasher_config = config
                .slasher
                .as_ref()
                .expect("Unable to parse Slasher config");
            assert_eq!(slasher_config.max_db_size_mbs, 10240);
        });
}
#[test]
fn slasher_attestation_cache_size_flag() {
    CommandLineTest::new()
        .flag("slasher", None)
        .flag("slasher-att-cache-size", Some("10000"))
        .run_with_zero_port()
        .with_config(|config| {
            let slasher_config = config
                .slasher
                .as_ref()
                .expect("Unable to parse Slasher config");
            assert_eq!(slasher_config.attestation_root_cache_size, 10000);
        });
}
#[test]
fn slasher_chunk_size_flag() {
    CommandLineTest::new()
        .flag("slasher", None)
        .flag("slasher-chunk-size", Some("32"))
        .run_with_zero_port()
        .with_config(|config| {
            let slasher_config = config
                .slasher
                .as_ref()
                .expect("Unable to parse Slasher config");
            assert_eq!(slasher_config.chunk_size, 32);
        });
}
#[test]
fn slasher_validator_chunk_size_flag() {
    CommandLineTest::new()
        .flag("slasher", None)
        .flag("slasher-validator-chunk-size", Some("512"))
        .run_with_zero_port()
        .with_config(|config| {
            let slasher_config = config
                .slasher
                .as_ref()
                .expect("Unable to parse Slasher config");
            assert_eq!(slasher_config.validator_chunk_size, 512);
        });
}
#[test]
fn slasher_broadcast_flag() {
    CommandLineTest::new()
        .flag("slasher", None)
        .flag("slasher-broadcast", None)
        .run_with_zero_port()
        .with_config(|config| {
            let slasher_config = config
                .slasher
                .as_ref()
                .expect("Unable to parse Slasher config");
            assert!(slasher_config.broadcast);
        });
}

#[test]
fn slasher_backend_default() {
    CommandLineTest::new()
        .flag("slasher", None)
        .run_with_zero_port()
        .with_config(|config| {
            let slasher_config = config.slasher.as_ref().unwrap();
            assert_eq!(slasher_config.backend, slasher::DatabaseBackend::Mdbx);
        });
}

#[test]
fn slasher_backend_override_to_default() {
    // Hard to test this flag because all but one backend is disabled by default and the backend
    // called "disabled" results in a panic.
    CommandLineTest::new()
        .flag("slasher", None)
        .flag("slasher-backend", Some("mdbx"))
        .run_with_zero_port()
        .with_config(|config| {
            let slasher_config = config.slasher.as_ref().unwrap();
            assert_eq!(slasher_config.backend, slasher::DatabaseBackend::Mdbx);
        });
}

#[test]
fn malloc_tuning_flag() {
    CommandLineTest::new()
        .flag("disable-malloc-tuning", None)
        .run_with_zero_port()
        .with_config(|config| {
            assert!(!config.http_metrics.allocator_metrics_enabled);
        });
}
#[test]
#[should_panic]
fn ensure_panic_on_failed_launch() {
    CommandLineTest::new()
        .flag("slasher", None)
        .flag("slasher-chunk-size", Some("10"))
        .run_with_zero_port()
        .with_config(|config| {
            let slasher_config = config
                .slasher
                .as_ref()
                .expect("Unable to parse Slasher config");
            assert_eq!(slasher_config.chunk_size, 10);
        });
}

#[test]
fn enable_proposer_re_orgs_default() {
    CommandLineTest::new()
        .run_with_zero_port()
        .with_config(|config| {
            assert_eq!(
                config.chain.re_org_threshold,
                Some(DEFAULT_RE_ORG_THRESHOLD)
            );
            assert_eq!(
                config.chain.re_org_max_epochs_since_finalization,
                DEFAULT_RE_ORG_MAX_EPOCHS_SINCE_FINALIZATION,
            );
        });
}

#[test]
fn disable_proposer_re_orgs() {
    CommandLineTest::new()
        .flag("disable-proposer-reorgs", None)
        .run_with_zero_port()
        .with_config(|config| assert_eq!(config.chain.re_org_threshold, None));
}

#[test]
fn proposer_re_org_threshold() {
    CommandLineTest::new()
        .flag("proposer-reorg-threshold", Some("90"))
        .run_with_zero_port()
        .with_config(|config| assert_eq!(config.chain.re_org_threshold.unwrap().0, 90));
}

#[test]
fn proposer_re_org_max_epochs_since_finalization() {
    CommandLineTest::new()
        .flag("proposer-reorg-epochs-since-finalization", Some("8"))
        .run_with_zero_port()
        .with_config(|config| {
            assert_eq!(
                config.chain.re_org_max_epochs_since_finalization.as_u64(),
                8
            )
        });
}

#[test]
fn monitoring_endpoint() {
    CommandLineTest::new()
        .flag("monitoring-endpoint", Some("http://example:8000"))
        .flag("monitoring-endpoint-period", Some("30"))
        .run_with_zero_port()
        .with_config(|config| {
            let api_conf = config.monitoring_api.as_ref().unwrap();
            assert_eq!(api_conf.monitoring_endpoint.as_str(), "http://example:8000");
            assert_eq!(api_conf.update_period_secs, Some(30));
        });
}

// Tests for Logger flags.
#[test]
fn default_log_color_flag() {
    CommandLineTest::new()
        .run_with_zero_port()
        .with_config(|config| {
            assert!(!config.logger_config.log_color);
        });
}
#[test]
fn enabled_log_color_flag() {
    CommandLineTest::new()
        .flag("log-color", None)
        .run_with_zero_port()
        .with_config(|config| {
            assert!(config.logger_config.log_color);
        });
}
#[test]
fn default_disable_log_timestamp_flag() {
    CommandLineTest::new()
        .run_with_zero_port()
        .with_config(|config| {
            assert!(!config.logger_config.disable_log_timestamp);
        });
}
#[test]
fn enabled_disable_log_timestamp_flag() {
    CommandLineTest::new()
        .flag("disable-log-timestamp", None)
        .run_with_zero_port()
        .with_config(|config| {
            assert!(config.logger_config.disable_log_timestamp);
        });
}
#[test]
fn logfile_restricted_perms_default() {
    CommandLineTest::new()
        .run_with_zero_port()
        .with_config(|config| {
            assert!(config.logger_config.is_restricted);
        });
}
#[test]
fn logfile_no_restricted_perms_flag() {
    CommandLineTest::new()
        .flag("logfile-no-restricted-perms", None)
        .run_with_zero_port()
        .with_config(|config| {
            assert!(config.logger_config.is_restricted == false);
        });
}
#[test]
fn logfile_format_default() {
    CommandLineTest::new()
        .run_with_zero_port()
        .with_config(|config| assert_eq!(config.logger_config.logfile_format, None));
}
#[test]
fn logfile_format_flag() {
    CommandLineTest::new()
        .flag("logfile-format", Some("JSON"))
        .run_with_zero_port()
        .with_config(|config| {
            assert_eq!(
                config.logger_config.logfile_format,
                Some("JSON".to_string())
            )
        });
}
#[test]
fn sync_eth1_chain_default() {
    CommandLineTest::new()
        .run_with_zero_port()
        .with_config(|config| assert_eq!(config.sync_eth1_chain, false));
}

#[test]
fn sync_eth1_chain_execution_endpoints_flag() {
    let dir = TempDir::new().expect("Unable to create temporary directory");
    CommandLineTest::new()
        .flag("execution-endpoints", Some("http://localhost:8551/"))
        .flag(
            "execution-jwt",
            dir.path().join("jwt-file").as_os_str().to_str(),
        )
        .run_with_zero_port()
        .with_config(|config| assert_eq!(config.sync_eth1_chain, true));
}

#[test]
fn sync_eth1_chain_disable_deposit_contract_sync_flag() {
    let dir = TempDir::new().expect("Unable to create temporary directory");
    CommandLineTest::new()
        .flag("disable-deposit-contract-sync", None)
        .flag("execution-endpoints", Some("http://localhost:8551/"))
        .flag(
            "execution-jwt",
            dir.path().join("jwt-file").as_os_str().to_str(),
        )
        .run_with_zero_port()
        .with_config(|config| assert_eq!(config.sync_eth1_chain, false));
}

#[test]
fn light_client_server_default() {
    CommandLineTest::new()
        .run_with_zero_port()
        .with_config(|config| assert_eq!(config.network.enable_light_client_server, false));
}

#[test]
fn light_client_server_enabled() {
    CommandLineTest::new()
        .flag("light-client-server", None)
        .run_with_zero_port()
        .with_config(|config| assert_eq!(config.network.enable_light_client_server, true));
}

#[test]
fn gui_flag() {
    CommandLineTest::new()
        .flag("gui", None)
        .run_with_zero_port()
        .with_config(|config| {
            assert!(config.http_api.enabled);
            assert!(config.validator_monitor_auto);
        });
}

#[test]
fn optimistic_finalized_sync_default() {
    CommandLineTest::new()
        .run_with_zero_port()
        .with_config(|config| {
            assert!(config.chain.optimistic_finalized_sync);
        });
}

#[test]
fn disable_optimistic_finalized_sync() {
    CommandLineTest::new()
        .flag("disable-optimistic-finalized-sync", None)
        .run_with_zero_port()
        .with_config(|config| {
            assert!(!config.chain.optimistic_finalized_sync);
        });
}<|MERGE_RESOLUTION|>--- conflicted
+++ resolved
@@ -341,7 +341,6 @@
 }
 
 #[test]
-<<<<<<< HEAD
 fn genesis_backfill_flag() {
     CommandLineTest::new()
         .flag("genesis-backfill", None)
@@ -356,7 +355,7 @@
         .flag("reconstruct-historic-states", None)
         .run_with_zero_port()
         .with_config(|config| assert_eq!(config.chain.genesis_backfill, true));
-=======
+}
 fn always_prefer_builder_payload_flag() {
     CommandLineTest::new()
         .flag("always-prefer-builder-payload", None)
@@ -369,7 +368,6 @@
     CommandLineTest::new()
         .run_with_zero_port()
         .with_config(|config| assert!(!config.always_prefer_builder_payload));
->>>>>>> 06af31a6
 }
 
 // Tests for Eth1 flags.
