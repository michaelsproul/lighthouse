--- conflicted
+++ resolved
@@ -1,10 +1,6 @@
 [package]
 name = "lighthouse"
-<<<<<<< HEAD
 version = "3.4.0-tree.3"
-=======
-version = "3.5.1"
->>>>>>> ef7ba10f
 authors = ["Sigma Prime <contact@sigmaprime.io>"]
 edition = "2021"
 autotests = false
