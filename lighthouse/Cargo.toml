[package]
name = "lighthouse"
<<<<<<< HEAD
version = "4.6.111-exp"
=======
version = "4.6.0"
>>>>>>> 1be52536
authors = ["Sigma Prime <contact@sigmaprime.io>"]
edition = { workspace = true }
autotests = false
rust-version = "1.73.0"

[features]
default = ["slasher-lmdb"]
# Writes debugging .ssz files to /tmp during block processing.
write_ssz_files = ["beacon_node/write_ssz_files"]
# Compiles the BLS crypto code so that the binary is portable across machines.
portable = ["bls/supranational-portable"]
# Compiles BLST so that it always uses ADX instructions.
modern = ["bls/supranational-force-adx"]
# Uses the slower Milagro BLS library, which is written in native Rust.
milagro = ["bls/milagro"]
# Support minimal spec (used for testing only).
spec-minimal = []
# Support Gnosis spec and Gnosis Beacon Chain.
gnosis = []
# Support slasher MDBX backend.
slasher-mdbx = ["slasher/mdbx"]
# Support slasher LMDB backend.
slasher-lmdb = ["slasher/lmdb"]
# Use jemalloc.
jemalloc = ["malloc_utils/jemalloc"]

[dependencies]
beacon_node = { workspace = true }
slog = { workspace = true }
sloggers = { workspace = true }
types = { workspace = true }
bls = { workspace = true }
ethereum_hashing = { workspace = true }
clap = { workspace = true }
environment = { workspace = true }
boot_node = { path = "../boot_node" }
futures = { workspace = true }
validator_client = { workspace = true }
account_manager = { "path" = "../account_manager" }
clap_utils = { workspace = true }
eth2_network_config = { workspace = true }
lighthouse_version = { workspace = true }
account_utils = { workspace = true }
lighthouse_metrics = { workspace = true }
lazy_static = { workspace = true }
serde = { workspace = true }
serde_json = { workspace = true }
serde_yaml = { workspace = true }
task_executor = { workspace = true }
malloc_utils = { workspace = true }
directory = { workspace = true }
unused_port = { workspace = true }
store = { workspace = true }
database_manager = { path = "../database_manager" }
slasher = { workspace = true }
validator_manager = { path = "../validator_manager" }
tracing-subscriber = { workspace = true }
logging = { workspace = true }

[dev-dependencies]
tempfile = { workspace = true }
validator_dir = { workspace = true }
slashing_protection = { workspace = true }
lighthouse_network = { workspace = true }
sensitive_url = { workspace = true }
eth1 = { workspace = true }
eth2 = { workspace = true }
beacon_processor = { workspace = true }

[[test]]
name = "lighthouse_tests"
path = "tests/main.rs"

# Prevent cargo-udeps from flagging the dummy package `target_check`, which exists only
# to assert properties of the compilation target.
[package.metadata.cargo-udeps.ignore]
normal = ["target_check"]<|MERGE_RESOLUTION|>--- conflicted
+++ resolved
@@ -1,10 +1,6 @@
 [package]
 name = "lighthouse"
-<<<<<<< HEAD
 version = "4.6.111-exp"
-=======
-version = "4.6.0"
->>>>>>> 1be52536
 authors = ["Sigma Prime <contact@sigmaprime.io>"]
 edition = { workspace = true }
 autotests = false
