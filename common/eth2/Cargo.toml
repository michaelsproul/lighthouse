[package]
name = "eth2"
version = "0.1.0"
authors = ["Paul Hauner <paul@paulhauner.com>"]
edition = { workspace = true }

# See more keys and their definitions at https://doc.rust-lang.org/cargo/reference/manifest.html

[dependencies]
<<<<<<< HEAD
serde = { version = "1.0.116", features = ["derive"] }
serde_json = "1.0.58"
ssz_types = "0.5.4"
tree_hash = "0.5.2"
types = { path = "../../consensus/types" }
reqwest = { version = "0.11.0", features = ["json", "stream"] }
lighthouse_network = { path = "../../beacon_node/lighthouse_network" }
proto_array = { path = "../../consensus/proto_array", optional = true }
ethereum_serde_utils = "0.5.0"
eth2_keystore = { path = "../../crypto/eth2_keystore" }
libsecp256k1 = "0.7.0"
ring = "0.16.19"
bytes = "1.0.1"
account_utils = { path = "../../common/account_utils" }
sensitive_url = { path = "../../common/sensitive_url" }
ethereum_ssz = "0.5.0"
ethereum_ssz_derive = "0.5.3"
=======
serde = { workspace = true }
serde_json = { workspace = true }
types = { workspace = true }
reqwest = { workspace = true }
lighthouse_network = { workspace = true }
proto_array = { workspace = true }
ethereum_serde_utils = { workspace = true }
eth2_keystore = { workspace = true }
libsecp256k1 = { workspace = true }
ring = { workspace = true }
bytes = { workspace = true }
account_utils = { workspace = true }
sensitive_url = { workspace = true }
ethereum_ssz = { workspace = true }
ethereum_ssz_derive = { workspace = true }
>>>>>>> 441fc169
futures-util = "0.3.8"
futures = { workspace = true }
store = { workspace = true }
slashing_protection = { workspace = true }
mediatype = "0.19.13"
mime = "0.3.16"
pretty_reqwest_error = { workspace = true }

[dev-dependencies]
tokio = { workspace = true }

[target.'cfg(target_os = "linux")'.dependencies]
psutil = { version = "3.2.2", optional = true }
procfs = { version = "0.15.1", optional = true }

[features]
default = ["lighthouse"]
lighthouse = ["psutil", "procfs"]<|MERGE_RESOLUTION|>--- conflicted
+++ resolved
@@ -7,27 +7,10 @@
 # See more keys and their definitions at https://doc.rust-lang.org/cargo/reference/manifest.html
 
 [dependencies]
-<<<<<<< HEAD
-serde = { version = "1.0.116", features = ["derive"] }
-serde_json = "1.0.58"
-ssz_types = "0.5.4"
-tree_hash = "0.5.2"
-types = { path = "../../consensus/types" }
-reqwest = { version = "0.11.0", features = ["json", "stream"] }
-lighthouse_network = { path = "../../beacon_node/lighthouse_network" }
-proto_array = { path = "../../consensus/proto_array", optional = true }
-ethereum_serde_utils = "0.5.0"
-eth2_keystore = { path = "../../crypto/eth2_keystore" }
-libsecp256k1 = "0.7.0"
-ring = "0.16.19"
-bytes = "1.0.1"
-account_utils = { path = "../../common/account_utils" }
-sensitive_url = { path = "../../common/sensitive_url" }
-ethereum_ssz = "0.5.0"
-ethereum_ssz_derive = "0.5.3"
-=======
 serde = { workspace = true }
 serde_json = { workspace = true }
+ssz_types = { workspace = true }
+tree_hash = { workspace = true }
 types = { workspace = true }
 reqwest = { workspace = true }
 lighthouse_network = { workspace = true }
@@ -41,7 +24,6 @@
 sensitive_url = { workspace = true }
 ethereum_ssz = { workspace = true }
 ethereum_ssz_derive = { workspace = true }
->>>>>>> 441fc169
 futures-util = "0.3.8"
 futures = { workspace = true }
 store = { workspace = true }
