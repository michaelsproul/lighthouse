--- conflicted
+++ resolved
@@ -1217,7 +1217,6 @@
     pub is_live: bool,
 }
 
-<<<<<<< HEAD
 #[derive(PartialEq, Debug, Serialize, Deserialize)]
 #[serde(bound = "T: EthSpec, Payload: AbstractExecPayload<T>")]
 pub struct BlocksAndBlobs<T: EthSpec, Payload: AbstractExecPayload<T>> {
@@ -1248,7 +1247,7 @@
             kzg_aggregate_proof: helper.kzg_aggregate_proof,
         })
     }
-=======
+}
 #[derive(Debug, Serialize, Deserialize)]
 pub struct ForkChoice {
     pub justified_checkpoint: Checkpoint,
@@ -1267,7 +1266,6 @@
     pub weight: u64,
     pub validity: Option<String>,
     pub execution_block_hash: Option<Hash256>,
->>>>>>> 036b797b
 }
 
 #[cfg(test)]
