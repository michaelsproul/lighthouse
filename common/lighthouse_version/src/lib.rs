--- conflicted
+++ resolved
@@ -17,13 +17,8 @@
         // NOTE: using --match instead of --exclude for compatibility with old Git
         "--match=thiswillnevermatchlol"
     ],
-<<<<<<< HEAD
-    prefix = "Lighthouse/v4.2.990-exp-",
-    fallback = "Lighthouse/v4.2.990-exp"
-=======
     prefix = "Lighthouse/v4.4.1-",
     fallback = "Lighthouse/v4.4.1"
->>>>>>> 35f47f45
 );
 
 /// Returns `VERSION`, but with platform information appended to the end.
