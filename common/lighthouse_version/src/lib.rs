--- conflicted
+++ resolved
@@ -17,13 +17,8 @@
         // NOTE: using --match instead of --exclude for compatibility with old Git
         "--match=thiswillnevermatchlol"
     ],
-<<<<<<< HEAD
-    prefix = "Lighthouse/v3.4.0-tree.3-",
-    fallback = "Lighthouse/v3.4.0-tree.3"
-=======
     prefix = "Lighthouse/v4.0.1-",
     fallback = "Lighthouse/v4.0.1"
->>>>>>> d3c20ffa
 );
 
 /// Returns `VERSION`, but with platform information appended to the end.
