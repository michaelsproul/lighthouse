--- conflicted
+++ resolved
@@ -87,12 +87,8 @@
 [patch]
 [patch.crates-io]
 fixed-hash = { git = "https://github.com/paritytech/parity-common", rev="df638ab0885293d21d656dc300d39236b69ce57d" }
-<<<<<<< HEAD
-warp = { git = "https://github.com/macladson/warp", rev ="7e75acc" }
-=======
 warp = { git = "https://github.com/macladson/warp", rev ="7e75acc" }
 eth2_ssz = { path = "consensus/ssz" }
 eth2_ssz_types = { path = "consensus/ssz_types" }
 tree_hash = { path = "consensus/tree_hash" }
-eth2_serde_utils = { path = "consensus/serde_utils" }
->>>>>>> ca29b580
+eth2_serde_utils = { path = "consensus/serde_utils" }