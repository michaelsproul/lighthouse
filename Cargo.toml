[workspace]
members = [
    "account_manager",
    "beacon_node",
    "beacon_node/beacon_chain",
    "beacon_node/beacon_processor",
    "beacon_node/builder_client",
    "beacon_node/client",
    "beacon_node/eth1",
    "beacon_node/lighthouse_network",
    "beacon_node/lighthouse_network/gossipsub",
    "beacon_node/execution_layer",
    "beacon_node/http_api",
    "beacon_node/http_metrics",
    "beacon_node/network",
    "beacon_node/store",
    "beacon_node/timer",
    "boot_node",
    "common/account_utils",
    "common/clap_utils",
    "common/compare_fields",
    "common/compare_fields_derive",
    "common/deposit_contract",
    "common/directory",
    "common/eth2",
    "common/eth2_config",
    "common/eth2_interop_keypairs",
    "common/eth2_network_config",
    "common/eth2_wallet_manager",
    "common/lighthouse_metrics",
    "common/lighthouse_version",
    "common/lockfile",
    "common/logging",
    "common/lru_cache",
    "common/malloc_utils",
    "common/oneshot_broadcast",
    "common/pretty_reqwest_error",
    "common/sensitive_url",
    "common/slot_clock",
    "common/system_health",
    "common/task_executor",
    "common/target_check",
    "common/test_random_derive",
    "common/unused_port",
    "common/validator_dir",
    "common/warp_utils",
    "common/monitoring_api",
    "database_manager",

    "consensus/int_to_bytes",
    "consensus/fork_choice",
    "consensus/proto_array",
    "consensus/safe_arith",
    "consensus/state_processing",
    "consensus/swap_or_not_shuffle",
    "crypto/bls",
    "crypto/kzg",
    "crypto/eth2_key_derivation",
    "crypto/eth2_keystore",
    "crypto/eth2_wallet",
    "lcli",
    "lighthouse",
    "lighthouse/environment",
    "slasher",
    "slasher/service",
    "testing/ef_tests",
    "testing/eth1_test_rig",
    "testing/execution_engine_integration",
    "testing/node_test_rig",
    "testing/simulator",
    "testing/test-test_logger",
    "testing/state_transition_vectors",
    "testing/web3signer_tests",
    "validator_client",
    "validator_client/slashing_protection",
    "validator_manager",
    "watch",
]
resolver = "2"

[workspace.package]
edition = "2021"

[workspace.dependencies]
alloy-primitives = "0.7.7"
alloy-rlp = "0.3.4"
alloy-consensus = "0.2.0"
anyhow = "1"
arbitrary = { version = "1", features = ["derive"] }
async-channel = "1.9.0"
bincode = "1"
bitvec = "1"
byteorder = "1"
bytes = "1"
clap = { version = "4.5.4", features = ["derive", "cargo", "wrap_help"] }
# Turn off c-kzg's default features which include `blst/portable`. We can turn on blst's portable
# feature ourselves when desired.
c-kzg = { version = "1", default-features = false }
compare_fields_derive = { path = "common/compare_fields_derive" }
criterion = "0.5"
delay_map = "0.3"
derivative = "2"
dirs = "3"
either = "1.9"
<<<<<<< HEAD
peerdas-kzg = { git = "https://github.com/crate-crypto/peerdas-kzg", rev = "55ae9e9011d792a2998d242c2a71d822ba909fa9", package = "eip7594" }
=======
rust_eth_kzg = "0.3.4"
>>>>>>> 677f96a3
discv5 = { version = "0.4.1", features = ["libp2p"] }
env_logger = "0.9"
error-chain = "0.12"
ethereum-types = "0.14"
ethereum_hashing = "0.6.0"
ethereum_serde_utils = "0.5.2"
ethereum_ssz = "0.5"
ethereum_ssz_derive = "0.5"
ethers-core = "1"
ethers-providers = { version = "1", default-features = false }
exit-future = "0.2"
fnv = "1"
fs2 = "0.4"
futures = "0.3"
hex = "0.4"
hashlink = "0.9.0"
hyper = "1"
itertools = "0.10"
libsecp256k1 = "0.7"
log = "0.4"
lru = "0.12"
maplit = "1"
milhouse = "0.1"
mockall = "0.12"
mockall_double = "0.3"
num_cpus = "1"
parking_lot = "0.12"
paste = "1"
quickcheck = "1"
quickcheck_macros = "1"
quote = "1"
r2d2 = "0.8"
rand = "0.8"
rayon = "1.7"
regex = "1"
reqwest = { version = "0.11", default-features = false, features = ["blocking", "json", "stream", "rustls-tls", "native-tls-vendored"] }
ring = "0.16"
rpds = "0.11"
rusqlite = { version = "0.28", features = ["bundled"] }
serde = { version = "1", features = ["derive"] }
serde_json = "1"
serde_repr = "0.1"
serde_yaml = "0.9"
sha2 = "0.9"
slog = { version = "2", features = ["max_level_debug", "release_max_level_debug", "nested-values"] }
slog-async = "2"
slog-term = "2"
sloggers = { version = "2", features = ["json"] }
smallvec = { version = "1.11.2", features = ["arbitrary"] }
snap = "1"
ssz_types = "0.6"
strum = { version = "0.24", features = ["derive"] }
superstruct = "0.8"
syn = "1"
sysinfo = "0.26"
tempfile = "3"
tokio = { version = "1", features = ["rt-multi-thread", "sync", "signal"] }
tokio-stream = { version = "0.1", features = ["sync"] }
tokio-util = { version = "0.7", features = ["codec", "compat", "time"] }
tracing = "0.1.40"
tracing-appender = "0.2"
tracing-core = "0.1"
tracing-log = "0.2"
tracing-subscriber = { version = "0.3", features = ["env-filter"] }
tree_hash = "0.6"
tree_hash_derive = "0.6"
url = "2"
uuid = { version = "0.8", features = ["serde", "v4"] }
warp = { version = "0.3.7", default-features = false, features = ["tls"] }
zeroize = { version = "1", features = ["zeroize_derive"] }
zip = "0.6"

# Local crates.
account_utils = { path = "common/account_utils" }
beacon_chain = { path = "beacon_node/beacon_chain" }
beacon_node = { path = "beacon_node" }
beacon_processor = { path = "beacon_node/beacon_processor" }
bls = { path = "crypto/bls" }
clap_utils = { path = "common/clap_utils" }
compare_fields = { path = "common/compare_fields" }
deposit_contract = { path = "common/deposit_contract" }
directory = { path = "common/directory" }
environment = { path = "lighthouse/environment" }
eth1 = { path = "beacon_node/eth1" }
eth1_test_rig = { path = "testing/eth1_test_rig" }
eth2 = { path = "common/eth2" }
eth2_config = { path = "common/eth2_config" }
eth2_key_derivation = { path = "crypto/eth2_key_derivation" }
eth2_keystore = { path = "crypto/eth2_keystore" }
eth2_network_config = { path = "common/eth2_network_config" }
eth2_wallet = { path = "crypto/eth2_wallet" }
execution_layer = { path = "beacon_node/execution_layer" }
filesystem = { path = "common/filesystem" }
fork_choice = { path = "consensus/fork_choice" }
genesis = { path = "beacon_node/genesis" }
gossipsub = { path = "beacon_node/lighthouse_network/gossipsub/" }
http_api = { path = "beacon_node/http_api" }
int_to_bytes = { path = "consensus/int_to_bytes" }
kzg = { path = "crypto/kzg" }
lighthouse_metrics = { path = "common/lighthouse_metrics" }
lighthouse_network = { path = "beacon_node/lighthouse_network" }
lighthouse_version = { path = "common/lighthouse_version" }
lockfile = { path = "common/lockfile" }
logging = { path = "common/logging" }
lru_cache = { path = "common/lru_cache" }
malloc_utils = { path = "common/malloc_utils" }
merkle_proof = { path = "consensus/merkle_proof" }
monitoring_api = { path = "common/monitoring_api" }
network = { path = "beacon_node/network" }
operation_pool = { path = "beacon_node/operation_pool" }
pretty_reqwest_error = { path = "common/pretty_reqwest_error" }
proto_array = { path = "consensus/proto_array" }
safe_arith = { path = "consensus/safe_arith" }
sensitive_url = { path = "common/sensitive_url" }
slasher = { path = "slasher", default-features = false }
slashing_protection = { path = "validator_client/slashing_protection" }
slot_clock = { path = "common/slot_clock" }
state_processing = { path = "consensus/state_processing" }
store = { path = "beacon_node/store" }
swap_or_not_shuffle = { path = "consensus/swap_or_not_shuffle" }
task_executor = { path = "common/task_executor" }
types = { path = "consensus/types" }
unused_port = { path = "common/unused_port" }
validator_client = { path = "validator_client" }
validator_dir = { path = "common/validator_dir" }
warp_utils = { path = "common/warp_utils" }

[patch.crates-io]
quick-protobuf = { git = "https://github.com/sigp/quick-protobuf.git", rev = "681f413312404ab6e51f0b46f39b0075c6f4ebfd" }

[profile.maxperf]
inherits = "release"
lto = "fat"
codegen-units = 1
incremental = false<|MERGE_RESOLUTION|>--- conflicted
+++ resolved
@@ -1,6 +1,7 @@
 [workspace]
 members = [
     "account_manager",
+
     "beacon_node",
     "beacon_node/beacon_chain",
     "beacon_node/beacon_processor",
@@ -15,7 +16,9 @@
     "beacon_node/network",
     "beacon_node/store",
     "beacon_node/timer",
+
     "boot_node",
+
     "common/account_utils",
     "common/clap_utils",
     "common/compare_fields",
@@ -45,6 +48,7 @@
     "common/validator_dir",
     "common/warp_utils",
     "common/monitoring_api",
+
     "database_manager",
 
     "consensus/int_to_bytes",
@@ -53,16 +57,21 @@
     "consensus/safe_arith",
     "consensus/state_processing",
     "consensus/swap_or_not_shuffle",
+
     "crypto/bls",
     "crypto/kzg",
     "crypto/eth2_key_derivation",
     "crypto/eth2_keystore",
     "crypto/eth2_wallet",
+
     "lcli",
+
     "lighthouse",
     "lighthouse/environment",
+
     "slasher",
     "slasher/service",
+
     "testing/ef_tests",
     "testing/eth1_test_rig",
     "testing/execution_engine_integration",
@@ -71,9 +80,12 @@
     "testing/test-test_logger",
     "testing/state_transition_vectors",
     "testing/web3signer_tests",
+
     "validator_client",
     "validator_client/slashing_protection",
+
     "validator_manager",
+
     "watch",
 ]
 resolver = "2"
@@ -102,11 +114,7 @@
 derivative = "2"
 dirs = "3"
 either = "1.9"
-<<<<<<< HEAD
-peerdas-kzg = { git = "https://github.com/crate-crypto/peerdas-kzg", rev = "55ae9e9011d792a2998d242c2a71d822ba909fa9", package = "eip7594" }
-=======
 rust_eth_kzg = "0.3.4"
->>>>>>> 677f96a3
 discv5 = { version = "0.4.1", features = ["libp2p"] }
 env_logger = "0.9"
 error-chain = "0.12"
@@ -130,8 +138,6 @@
 lru = "0.12"
 maplit = "1"
 milhouse = "0.1"
-mockall = "0.12"
-mockall_double = "0.3"
 num_cpus = "1"
 parking_lot = "0.12"
 paste = "1"
