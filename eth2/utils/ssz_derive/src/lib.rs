#![recursion_limit = "128"]

extern crate proc_macro;

use proc_macro::TokenStream;
use quote::quote;
use syn::{parse_macro_input, DeriveInput};

/// Returns a Vec of `syn::Ident` for each named field in the struct, whilst filtering out fields
/// that should not be serialized.
///
/// # Panics
/// Any unnamed struct field (like in a tuple struct) will raise a panic at compile time.
fn get_serializable_named_field_idents<'a>(
    struct_data: &'a syn::DataStruct,
) -> Vec<&'a syn::Ident> {
    struct_data
        .fields
        .iter()
        .filter_map(|f| {
            if should_skip_serializing(&f) {
                None
            } else {
                Some(match &f.ident {
                    Some(ref ident) => ident,
                    _ => panic!("ssz_derive only supports named struct fields."),
                })
            }
        })
        .collect()
}

/// Returns a Vec of `syn::Type` for each named field in the struct, whilst filtering out fields
/// that should not be serialized.
fn get_serializable_field_types<'a>(struct_data: &'a syn::DataStruct) -> Vec<&'a syn::Type> {
    struct_data
        .fields
        .iter()
        .filter_map(|f| {
            if should_skip_serializing(&f) {
                None
            } else {
                Some(&f.ty)
                /*
                Some(match &f.ident {
                    Some(ref ident) => ident,
                    _ => panic!("ssz_derive only supports named struct fields."),
                })
                */
            }
        })
        .collect()
}

/// Returns true if some field has an attribute declaring it should not be serialized.
///
/// The field attribute is: `#[ssz(skip_serializing)]`
fn should_skip_serializing(field: &syn::Field) -> bool {
    for attr in &field.attrs {
        if attr.tts.to_string() == "( skip_serializing )" {
            return true;
        }
    }
    false
}

/// Implements `ssz::Encodable` for some `struct`.
///
/// Fields are encoded in the order they are defined.
#[proc_macro_derive(Encode, attributes(ssz))]
pub fn ssz_encode_derive(input: TokenStream) -> TokenStream {
    let item = parse_macro_input!(input as DeriveInput);

    let name = &item.ident;
    let (impl_generics, ty_generics, where_clause) = &item.generics.split_for_impl();

    let struct_data = match &item.data {
        syn::Data::Struct(s) => s,
        _ => panic!("ssz_derive only supports structs."),
    };

    let field_idents = get_serializable_named_field_idents(&struct_data);
    let field_types_a = get_serializable_field_types(&struct_data);
    let field_types_b = field_types_a.clone();
    let field_types_c = field_types_a.clone();

    let output = quote! {
<<<<<<< HEAD
        impl ssz::Encodable for #name {
            fn is_ssz_fixed_len() -> bool {
=======
        impl #impl_generics ssz::Encodable for #name #ty_generics #where_clause {
            fn ssz_append(&self, s: &mut ssz::SszStream) {
>>>>>>> ce8ebecc
                #(
                    <#field_types_a as ssz::Encodable>::is_ssz_fixed_len() &&
                )*
                    true
            }

            fn ssz_fixed_len() -> usize {
                if <Self as ssz::Encodable>::is_ssz_fixed_len() {
                    #(
                        <#field_types_b as ssz::Encodable>::ssz_fixed_len() +
                    )*
                        0
                } else {
                    ssz::BYTES_PER_LENGTH_OFFSET
                }
            }

            fn ssz_append(&self, buf: &mut Vec<u8>) {
                let offset = #(
                        <#field_types_c as ssz::Encodable>::ssz_fixed_len() +
                    )*
                        0;

                let mut encoder = ssz::SszEncoder::container(buf, offset);

                #(
                    encoder.append(&self.#field_idents);
                )*

                encoder.finalize();
            }
        }
    };
    output.into()
}

/// Returns true if some field has an attribute declaring it should not be deserialized.
///
/// The field attribute is: `#[ssz(skip_deserializing)]`
fn should_skip_deserializing(field: &syn::Field) -> bool {
    for attr in &field.attrs {
        if attr.tts.to_string() == "( skip_deserializing )" {
            return true;
        }
    }
    false
}

/// Implements `ssz::Decodable` for some `struct`.
///
/// Fields are decoded in the order they are defined.
#[proc_macro_derive(Decode)]
pub fn ssz_decode_derive(input: TokenStream) -> TokenStream {
    let item = parse_macro_input!(input as DeriveInput);

    let name = &item.ident;
    let (impl_generics, ty_generics, where_clause) = &item.generics.split_for_impl();

    let struct_data = match &item.data {
        syn::Data::Struct(s) => s,
        _ => panic!("ssz_derive only supports structs."),
    };

    let mut register_types = vec![];
    let mut decodes = vec![];
    let mut is_fixed_lens = vec![];
    let mut fixed_lens = vec![];

    // Build quotes for fields that should be deserialized and those that should be built from
    // `Default`.
    for field in &struct_data.fields {
        match &field.ident {
            Some(ref ident) => {
                if should_skip_deserializing(field) {
                    // Field should not be deserialized; use a `Default` impl to instantiate.
                    decodes.push(quote! {
                        #ident: <_>::default()
                    });
                } else {
                    let ty = &field.ty;

                    register_types.push(quote! {
                        builder.register_type::<#ty>()?;
                    });

                    decodes.push(quote! {
                        #ident: decoder.decode_next()?
                    });

                    is_fixed_lens.push(quote! {
                        <#ty as ssz::Decodable>::is_ssz_fixed_len()
                    });

                    fixed_lens.push(quote! {
                        <#ty as ssz::Decodable>::ssz_fixed_len()
                    });
                }
            }
            _ => panic!("ssz_derive only supports named struct fields."),
        };
    }

    let output = quote! {
<<<<<<< HEAD
        impl ssz::Decodable for #name {
            fn is_ssz_fixed_len() -> bool {
                #(
                    #is_fixed_lens &&
                )*
                    true
            }

            fn ssz_fixed_len() -> usize {
                if <Self as ssz::Decodable>::is_ssz_fixed_len() {
                    #(
                        #fixed_lens +
                    )*
                        0
                } else {
                    ssz::BYTES_PER_LENGTH_OFFSET
                }
            }

            fn from_ssz_bytes(bytes: &[u8]) -> Result<Self, ssz::DecodeError> {
                let mut builder = ssz::SszDecoderBuilder::new(bytes);

=======
        impl #impl_generics ssz::Decodable for #name #ty_generics #where_clause {
            fn ssz_decode(bytes: &[u8], i: usize) -> Result<(Self, usize), ssz::DecodeError> {
>>>>>>> ce8ebecc
                #(
                    #register_types
                )*

                let mut decoder = builder.build()?;

                Ok(Self {
                    #(
                        #decodes,
                    )*
                })
            }
        }
    };
    output.into()
}<|MERGE_RESOLUTION|>--- conflicted
+++ resolved
@@ -85,13 +85,8 @@
     let field_types_c = field_types_a.clone();
 
     let output = quote! {
-<<<<<<< HEAD
-        impl ssz::Encodable for #name {
+        impl #impl_generics ssz::Encodable for #name #ty_generics #where_clause {
             fn is_ssz_fixed_len() -> bool {
-=======
-        impl #impl_generics ssz::Encodable for #name #ty_generics #where_clause {
-            fn ssz_append(&self, s: &mut ssz::SszStream) {
->>>>>>> ce8ebecc
                 #(
                     <#field_types_a as ssz::Encodable>::is_ssz_fixed_len() &&
                 )*
@@ -195,8 +190,7 @@
     }
 
     let output = quote! {
-<<<<<<< HEAD
-        impl ssz::Decodable for #name {
+        impl #impl_generics ssz::Decodable for #name #ty_generics #where_clause {
             fn is_ssz_fixed_len() -> bool {
                 #(
                     #is_fixed_lens &&
@@ -218,10 +212,6 @@
             fn from_ssz_bytes(bytes: &[u8]) -> Result<Self, ssz::DecodeError> {
                 let mut builder = ssz::SszDecoderBuilder::new(bytes);
 
-=======
-        impl #impl_generics ssz::Decodable for #name #ty_generics #where_clause {
-            fn ssz_decode(bytes: &[u8], i: usize) -> Result<(Self, usize), ssz::DecodeError> {
->>>>>>> ce8ebecc
                 #(
                     #register_types
                 )*
