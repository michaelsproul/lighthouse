--- conflicted
+++ resolved
@@ -18,31 +18,6 @@
 pub const BLS_AGG_SIG_BYTE_SIZE: usize = 96;
 
 use ssz::ssz_encode;
-<<<<<<< HEAD
-use std::default::Default;
-
-fn bls_aggregate_pubkeys(pubkeys: &[PublicKey]) -> AggregatePublicKey {
-    let mut aggregate_pubkey = AggregatePublicKey::new();
-    for pubkey in pubkeys {
-        aggregate_pubkey.add(&pubkey.as_raw());
-    }
-    aggregate_pubkey
-}
-
-fn bls_aggregate_signatures(signatures: &[Signature]) -> AggregateSignature {
-    let mut aggregate_signature = AggregateSignature::new();
-    for signature in signatures {
-        aggregate_signature.add(signature);
-    }
-    aggregate_signature
-}
-
-fn extend_if_needed(hash: &mut Vec<u8>) {
-    // NOTE: bls_aggregates crate demands 48 bytes, this may be removed as we get closer to production
-    hash.resize(48, Default::default())
-}
-=======
->>>>>>> 4c3b0a65
 
 /// For some signature and public key, ensure that the signature message was the public key and it
 /// was signed by the secret key that corresponds to that public key.
