#![recursion_limit = "256"]
extern crate proc_macro;

use proc_macro::TokenStream;
use quote::quote;
use syn::{parse_macro_input, Attribute, DeriveInput, Meta};

/// Return a Vec of `syn::Ident` for each named field in the struct, whilst filtering out fields
/// that should not be hashed.
///
/// # Panics
/// Any unnamed struct field (like in a tuple struct) will raise a panic at compile time.
fn get_hashable_fields<'a>(struct_data: &'a syn::DataStruct) -> Vec<&'a syn::Ident> {
    get_hashable_fields_and_their_caches(struct_data)
        .into_iter()
        .map(|(ident, _, _)| ident)
        .collect()
}

/// Return a Vec of the hashable fields of a struct, and each field's type and optional cache field.
fn get_hashable_fields_and_their_caches<'a>(
    struct_data: &'a syn::DataStruct,
) -> Vec<(&'a syn::Ident, syn::Type, Option<syn::Ident>)> {
    struct_data
        .fields
        .iter()
        .filter_map(|f| {
            if should_skip_hashing(&f) {
                None
            } else {
                let ident = f
                    .ident
                    .as_ref()
                    .expect("tree_hash_derive only supports named struct fields");
                let opt_cache_field = get_cache_field_for(&f);
                Some((ident, f.ty.clone(), opt_cache_field))
            }
        })
        .collect()
}

/// Parse the cached_tree_hash attribute for a field.
///
/// Extract the cache field name from `#[cached_tree_hash(cache_field_name)]`
///
/// Return `Some(cache_field_name)` if the field has a cached tree hash attribute,
/// or `None` otherwise.
fn get_cache_field_for(field: &syn::Field) -> Option<syn::Ident> {
    use syn::{MetaList, NestedMeta};

    let parsed_attrs = cached_tree_hash_attr_metas(&field.attrs);
    if let [Meta::List(MetaList { nested, .. })] = &parsed_attrs[..] {
        nested.iter().find_map(|x| match x {
            NestedMeta::Meta(Meta::Word(cache_field_ident)) => Some(cache_field_ident.clone()),
            _ => None,
        })
    } else {
        None
    }
}

/// Process the `cached_tree_hash` attributes from a list of attributes into structured `Meta`s.
fn cached_tree_hash_attr_metas(attrs: &[Attribute]) -> Vec<Meta> {
    attrs
        .iter()
        .filter(|attr| attr.path.is_ident("cached_tree_hash"))
        .flat_map(|attr| attr.parse_meta())
        .collect()
}

/// Returns true if some field has an attribute declaring it should not be hashed.
///
/// The field attribute is: `#[tree_hash(skip_hashing)]`
fn should_skip_hashing(field: &syn::Field) -> bool {
    field.attrs.iter().any(|attr| {
        attr.path.is_ident("tree_hash") && attr.tts.to_string().replace(" ", "") == "(skip_hashing)"
    })
}

/// Implements `tree_hash::TreeHash` for some `struct`.
///
/// Fields are hashed in the order they are defined.
#[proc_macro_derive(TreeHash, attributes(tree_hash))]
pub fn tree_hash_derive(input: TokenStream) -> TokenStream {
    let item = parse_macro_input!(input as DeriveInput);

    let name = &item.ident;
    let (impl_generics, ty_generics, where_clause) = &item.generics.split_for_impl();

    let struct_data = match &item.data {
        syn::Data::Struct(s) => s,
        _ => panic!("tree_hash_derive only supports structs."),
    };

    let idents = get_hashable_fields(&struct_data);

    let output = quote! {
        impl #impl_generics tree_hash::TreeHash for #name #ty_generics #where_clause {
            fn tree_hash_type() -> tree_hash::TreeHashType {
                tree_hash::TreeHashType::Container
            }

            fn tree_hash_packed_encoding(&self) -> Vec<u8> {
                unreachable!("Struct should never be packed.")
            }

            fn tree_hash_packing_factor() -> usize {
                unreachable!("Struct should never be packed.")
            }

            fn tree_hash_root(&self) -> Vec<u8> {
                let mut leaves = Vec::with_capacity(4 * tree_hash::HASHSIZE);

                #(
                    leaves.append(&mut self.#idents.tree_hash_root());
                )*

                tree_hash::merkle_root(&leaves, 0)
            }
        }
    };
    output.into()
}

<<<<<<< HEAD
/// Derive the `CachedTreeHash` trait for a type.
///
/// Requires two attributes:
/// * `#[cached_tree_hash(type = "T")]` on the struct, declaring
///   that the type `T` should be used as the tree hash cache.
/// * `#[cached_tree_hash(f)]` on each struct field that makes use
///   of the cache, which declares that the sub-cache for that field
///   can be found in the field `cache.f` of the struct's cache.
#[proc_macro_derive(CachedTreeHash, attributes(cached_tree_hash))]
pub fn cached_tree_hash_derive(input: TokenStream) -> TokenStream {
    let item = parse_macro_input!(input as DeriveInput);

    let name = &item.ident;

    let cache_type = parse_cached_tree_hash_struct_attrs(&item.attrs);

=======
#[proc_macro_derive(SignedRoot, attributes(signed_root))]
pub fn tree_hash_signed_root_derive(input: TokenStream) -> TokenStream {
    let item = parse_macro_input!(input as DeriveInput);

    let name = &item.ident;
>>>>>>> e0b9fa59
    let (impl_generics, ty_generics, where_clause) = &item.generics.split_for_impl();

    let struct_data = match &item.data {
        syn::Data::Struct(s) => s,
        _ => panic!("tree_hash_derive only supports structs."),
    };

<<<<<<< HEAD
    let fields = get_hashable_fields_and_their_caches(&struct_data);
    let caching_field_ty = fields
        .iter()
        .filter(|(_, _, cache_field)| cache_field.is_some())
        .map(|(_, ty, _)| ty);
    let caching_field_cache_field = fields
        .iter()
        .flat_map(|(_, _, cache_field)| cache_field.as_ref());

    let tree_hash_root_expr = fields
        .iter()
        .map(|(field, _, caching_field)| match caching_field {
            None => quote! {
                self.#field.tree_hash_root()
            },
            Some(caching_field) => quote! {
                self.#field
                    .recalculate_tree_hash_root(&mut cache.#caching_field)?
                    .as_bytes()
                    .to_vec()
            },
        });

    let output = quote! {
        impl #impl_generics cached_tree_hash::CachedTreeHash<#cache_type> for #name #ty_generics #where_clause {
            fn new_tree_hash_cache() -> #cache_type {
                // Call new cache for each sub type
                #cache_type {
                    initialized: true,
                    #(
                        #caching_field_cache_field: <#caching_field_ty>::new_tree_hash_cache()
                    ),*
                }
            }

            fn recalculate_tree_hash_root(
                &self,
                cache: &mut #cache_type)
            -> std::result::Result<Hash256, cached_tree_hash::Error>
            {
                let mut leaves = vec![];

                #(
                    leaves.append(&mut #tree_hash_root_expr);
                )*

                Ok(Hash256::from_slice(&tree_hash::merkle_root(&leaves, 0)))
=======
    let idents = get_signed_root_named_field_idents(&struct_data);
    let num_elems = idents.len();

    let output = quote! {
        impl #impl_generics tree_hash::SignedRoot for #name #ty_generics #where_clause {
            fn signed_root(&self) -> Vec<u8> {
                let mut leaves = Vec::with_capacity(#num_elems * tree_hash::HASHSIZE);

                #(
                    leaves.append(&mut self.#idents.tree_hash_root());
                )*

                tree_hash::merkle_root(&leaves, 0)
>>>>>>> e0b9fa59
            }
        }
    };
    output.into()
<<<<<<< HEAD
=======
}

fn get_signed_root_named_field_idents(struct_data: &syn::DataStruct) -> Vec<&syn::Ident> {
    struct_data
        .fields
        .iter()
        .filter_map(|f| {
            if should_skip_signed_root(&f) {
                None
            } else {
                Some(match &f.ident {
                    Some(ref ident) => ident,
                    _ => panic!("tree_hash_derive only supports named struct fields"),
                })
            }
        })
        .collect()
}

fn should_skip_signed_root(field: &syn::Field) -> bool {
    field.attrs.iter().any(|attr| {
        attr.path.is_ident("signed_root")
            && attr.tts.to_string().replace(" ", "") == "(skip_hashing)"
    })
>>>>>>> e0b9fa59
}<|MERGE_RESOLUTION|>--- conflicted
+++ resolved
@@ -120,131 +120,4 @@
         }
     };
     output.into()
-}
-
-<<<<<<< HEAD
-/// Derive the `CachedTreeHash` trait for a type.
-///
-/// Requires two attributes:
-/// * `#[cached_tree_hash(type = "T")]` on the struct, declaring
-///   that the type `T` should be used as the tree hash cache.
-/// * `#[cached_tree_hash(f)]` on each struct field that makes use
-///   of the cache, which declares that the sub-cache for that field
-///   can be found in the field `cache.f` of the struct's cache.
-#[proc_macro_derive(CachedTreeHash, attributes(cached_tree_hash))]
-pub fn cached_tree_hash_derive(input: TokenStream) -> TokenStream {
-    let item = parse_macro_input!(input as DeriveInput);
-
-    let name = &item.ident;
-
-    let cache_type = parse_cached_tree_hash_struct_attrs(&item.attrs);
-
-=======
-#[proc_macro_derive(SignedRoot, attributes(signed_root))]
-pub fn tree_hash_signed_root_derive(input: TokenStream) -> TokenStream {
-    let item = parse_macro_input!(input as DeriveInput);
-
-    let name = &item.ident;
->>>>>>> e0b9fa59
-    let (impl_generics, ty_generics, where_clause) = &item.generics.split_for_impl();
-
-    let struct_data = match &item.data {
-        syn::Data::Struct(s) => s,
-        _ => panic!("tree_hash_derive only supports structs."),
-    };
-
-<<<<<<< HEAD
-    let fields = get_hashable_fields_and_their_caches(&struct_data);
-    let caching_field_ty = fields
-        .iter()
-        .filter(|(_, _, cache_field)| cache_field.is_some())
-        .map(|(_, ty, _)| ty);
-    let caching_field_cache_field = fields
-        .iter()
-        .flat_map(|(_, _, cache_field)| cache_field.as_ref());
-
-    let tree_hash_root_expr = fields
-        .iter()
-        .map(|(field, _, caching_field)| match caching_field {
-            None => quote! {
-                self.#field.tree_hash_root()
-            },
-            Some(caching_field) => quote! {
-                self.#field
-                    .recalculate_tree_hash_root(&mut cache.#caching_field)?
-                    .as_bytes()
-                    .to_vec()
-            },
-        });
-
-    let output = quote! {
-        impl #impl_generics cached_tree_hash::CachedTreeHash<#cache_type> for #name #ty_generics #where_clause {
-            fn new_tree_hash_cache() -> #cache_type {
-                // Call new cache for each sub type
-                #cache_type {
-                    initialized: true,
-                    #(
-                        #caching_field_cache_field: <#caching_field_ty>::new_tree_hash_cache()
-                    ),*
-                }
-            }
-
-            fn recalculate_tree_hash_root(
-                &self,
-                cache: &mut #cache_type)
-            -> std::result::Result<Hash256, cached_tree_hash::Error>
-            {
-                let mut leaves = vec![];
-
-                #(
-                    leaves.append(&mut #tree_hash_root_expr);
-                )*
-
-                Ok(Hash256::from_slice(&tree_hash::merkle_root(&leaves, 0)))
-=======
-    let idents = get_signed_root_named_field_idents(&struct_data);
-    let num_elems = idents.len();
-
-    let output = quote! {
-        impl #impl_generics tree_hash::SignedRoot for #name #ty_generics #where_clause {
-            fn signed_root(&self) -> Vec<u8> {
-                let mut leaves = Vec::with_capacity(#num_elems * tree_hash::HASHSIZE);
-
-                #(
-                    leaves.append(&mut self.#idents.tree_hash_root());
-                )*
-
-                tree_hash::merkle_root(&leaves, 0)
->>>>>>> e0b9fa59
-            }
-        }
-    };
-    output.into()
-<<<<<<< HEAD
-=======
-}
-
-fn get_signed_root_named_field_idents(struct_data: &syn::DataStruct) -> Vec<&syn::Ident> {
-    struct_data
-        .fields
-        .iter()
-        .filter_map(|f| {
-            if should_skip_signed_root(&f) {
-                None
-            } else {
-                Some(match &f.ident {
-                    Some(ref ident) => ident,
-                    _ => panic!("tree_hash_derive only supports named struct fields"),
-                })
-            }
-        })
-        .collect()
-}
-
-fn should_skip_signed_root(field: &syn::Field) -> bool {
-    field.attrs.iter().any(|attr| {
-        attr.path.is_ident("signed_root")
-            && attr.tts.to_string().replace(" ", "") == "(skip_hashing)"
-    })
->>>>>>> e0b9fa59
 }